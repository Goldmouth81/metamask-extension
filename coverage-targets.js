// Codecov uses a yaml file for its configuration and it targets line coverage.
// To keep our policy in place we have thile file separate from our
// codecov.yml file that specifies coverage targets for each project in the
// codecov.yml file. These targets are read by the test/merge-coverage.js
// script, and the paths from the codecov.yml file are used to figure out which
// subset of files to check against these targets.
module.exports = {
  global: {
<<<<<<< HEAD
    lines: 70.26,
    branches: 57.91,
    statements: 69.59,
    functions: 62.97,
=======
    lines: 71.15,
    branches: 59.17,
    statements: 70.6,
    functions: 63.82,
>>>>>>> c2bbbb1d
  },
  transforms: {
    branches: 100,
    functions: 100,
    lines: 100,
    statements: 100,
  },
};<|MERGE_RESOLUTION|>--- conflicted
+++ resolved
@@ -6,17 +6,10 @@
 // subset of files to check against these targets.
 module.exports = {
   global: {
-<<<<<<< HEAD
-    lines: 70.26,
-    branches: 57.91,
-    statements: 69.59,
-    functions: 62.97,
-=======
     lines: 71.15,
     branches: 59.17,
     statements: 70.6,
     functions: 63.82,
->>>>>>> c2bbbb1d
   },
   transforms: {
     branches: 100,
