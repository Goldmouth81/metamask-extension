--- conflicted
+++ resolved
@@ -52,11 +52,7 @@
       - SEGMENT_FLASK_WRITE_KEY
       - ALLOW_LOCAL_SNAPS: true
       - REQUIRE_SNAPS_ALLOWLIST: false
-<<<<<<< HEAD
-      - IFRAME_EXECUTION_ENVIRONMENT_URL: https://execution.metamask.io/0.36.1-flask.1/index.html
-=======
       - IFRAME_EXECUTION_ENVIRONMENT_URL: https://execution.metamask.io/0.38.1-flask.1/index.html
->>>>>>> 14486a8a
       - SUPPORT_LINK: https://metamask-flask.zendesk.com/hc
       - SUPPORT_REQUEST_LINK: https://metamask-flask.zendesk.com/hc/en-us/requests/new
       - INFURA_ENV_KEY_REF: INFURA_FLASK_PROJECT_ID
@@ -75,11 +71,7 @@
       - SEGMENT_FLASK_WRITE_KEY
       - ALLOW_LOCAL_SNAPS: true
       - REQUIRE_SNAPS_ALLOWLIST: false
-<<<<<<< HEAD
-      - IFRAME_EXECUTION_ENVIRONMENT_URL: https://execution.metamask.io/0.36.1-flask.1/index.html
-=======
       - IFRAME_EXECUTION_ENVIRONMENT_URL: https://execution.metamask.io/0.38.1-flask.1/index.html
->>>>>>> 14486a8a
       - SUPPORT_LINK: https://metamask-flask.zendesk.com/hc
       - SUPPORT_REQUEST_LINK: https://metamask-flask.zendesk.com/hc/en-us/requests/new
       - INFURA_ENV_KEY_REF: INFURA_FLASK_PROJECT_ID
