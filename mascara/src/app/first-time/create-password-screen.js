--- conflicted
+++ resolved
@@ -67,11 +67,7 @@
       ? <LoadingScreen loadingMessage="Creating your new account" />
       : (
         <div>
-<<<<<<< HEAD
-          <h2 className="alpha-warning">Warning This is Experimental software and is a Developer BETA </h2>
-=======
           <h2 className="alpha-warning">Warning: This is Experimental software and is a Developer BETA</h2>
->>>>>>> f39222c9
           <div className="first-view-main">
             <div className="mascara-info">
               <Mascot
