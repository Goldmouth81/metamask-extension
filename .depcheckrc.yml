--- conflicted
+++ resolved
@@ -19,10 +19,7 @@
   - '@metamask/forwarder'
   - '@metamask/test-dapp'
   - '@metamask/design-tokens' # Only imported in index.css
-<<<<<<< HEAD
-=======
   - '@tsconfig/node14' # required dynamically by TS, used in tsconfig.json
->>>>>>> 53006d4c
   - '@sentry/cli' # invoked as `sentry-cli`
   - 'chromedriver'
   - 'depcheck' # ooo meta
