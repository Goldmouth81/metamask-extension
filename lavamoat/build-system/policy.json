--- conflicted
+++ resolved
@@ -1024,7 +1024,6 @@
         "stylelint>@stylelint/postcss-markdown>unist-util-find-all-after>unist-util-is": true
       }
     },
-<<<<<<< HEAD
     "@storybook/api>telejson>is-symbol": {
       "packages": {
         "string.prototype.matchall>has-symbols": true
@@ -1046,14 +1045,6 @@
       }
     },
     "@storybook/components>react-syntax-highlighter>refractor>parse-entities>is-alphanumerical": {
-=======
-    "ansi-gray": {
-      "packages": {
-        "ansi-wrap": true
-      }
-    },
-    "ansi-styles": {
->>>>>>> 70579558
       "packages": {
         "stylelint>@stylelint/postcss-markdown>remark>remark-parse>is-alphabetical": true,
         "stylelint>@stylelint/postcss-markdown>remark>remark-parse>is-decimal": true
@@ -1078,11 +1069,7 @@
     },
     "@storybook/react>@storybook/core-common>glob-base>is-glob": {
       "packages": {
-<<<<<<< HEAD
         "gulp-watch>anymatch>micromatch>is-extglob": true
-=======
-        "arr-flatten": true
->>>>>>> 70579558
       }
     },
     "@typescript-eslint/eslint-plugin": {
@@ -2390,12 +2377,7 @@
     },
     "eslint-plugin-import>read-pkg-up>find-up>locate-path>p-locate>p-limit": {
       "packages": {
-<<<<<<< HEAD
         "eslint-plugin-import>read-pkg-up>find-up>locate-path>p-locate>p-limit>p-try": true
-=======
-        "assign-symbols": true,
-        "is-extendable": true
->>>>>>> 70579558
       }
     },
     "eslint-plugin-import>read-pkg-up>read-pkg": {
@@ -2571,22 +2553,9 @@
         "prettier": true
       }
     },
-<<<<<<< HEAD
     "eslint-plugin-prettier>prettier-linter-helpers": {
       "packages": {
         "eslint-plugin-prettier>prettier-linter-helpers>fast-diff": true
-=======
-    "get-stream": {
-      "builtin": {
-        "buffer.constants.MAX_LENGTH": true,
-        "stream.PassThrough": true
-      },
-      "globals": {
-        "Buffer.concat": true
-      },
-      "packages": {
-        "pump": true
->>>>>>> 70579558
       }
     },
     "eslint-plugin-react": {
@@ -2822,24 +2791,7 @@
         "eslint>espree>acorn": true
       }
     },
-<<<<<<< HEAD
     "eslint>esquery": {
-=======
-    "gulp-sort": {
-      "packages": {
-        "through2": true
-      }
-    },
-    "gulp-sourcemaps": {
-      "builtin": {
-        "path.dirname": true,
-        "path.extname": true,
-        "path.join": true,
-        "path.relative": true,
-        "path.resolve": true,
-        "path.sep": true
-      },
->>>>>>> 70579558
       "globals": {
         "define": true
       }
@@ -2876,12 +2828,8 @@
     },
     "eslint>file-entry-cache>flat-cache>rimraf": {
       "builtin": {
-<<<<<<< HEAD
         "assert": true,
         "fs": true,
-=======
-        "buffer.constants.MAX_LENGTH": true,
->>>>>>> 70579558
         "path.join": true
       },
       "globals": {
@@ -3223,7 +3171,7 @@
         "gulp-autoprefixer>autoprefixer": true,
         "gulp-autoprefixer>postcss": true,
         "gulp-autoprefixer>through2": true,
-        "gulp-watch>plugin-error": true,
+        "gulp-zip>plugin-error": true,
         "vinyl-sourcemaps-apply": true
       }
     },
@@ -3341,7 +3289,7 @@
         "gulp-dart-sass>lodash.clonedeep": true,
         "gulp-dart-sass>strip-ansi": true,
         "gulp-dart-sass>through2": true,
-        "gulp-watch>plugin-error": true,
+        "gulp-zip>plugin-error": true,
         "sass": true,
         "vinyl-sourcemaps-apply": true,
         "vinyl>replace-ext": true
@@ -3641,7 +3589,7 @@
       "packages": {
         "gulp-rtlcss>rtlcss": true,
         "gulp-rtlcss>through2": true,
-        "gulp-watch>plugin-error": true,
+        "gulp-zip>plugin-error": true,
         "vinyl-sourcemaps-apply": true
       }
     },
@@ -3726,6 +3674,23 @@
       }
     },
     "gulp-rtlcss>through2": {
+      "builtin": {
+        "util.inherits": true
+      },
+      "globals": {
+        "process.nextTick": true
+      },
+      "packages": {
+        "readable-stream": true,
+        "watchify>xtend": true
+      }
+    },
+    "gulp-sort": {
+      "packages": {
+        "gulp-sort>through2": true
+      }
+    },
+    "gulp-sort>through2": {
       "builtin": {
         "util.inherits": true
       },
@@ -3950,7 +3915,7 @@
         "eslint>strip-ansi": true,
         "fancy-log": true,
         "gulp-stylelint>through2": true,
-        "gulp-watch>plugin-error": true,
+        "gulp-zip>plugin-error": true,
         "source-map": true,
         "stylelint": true
       }
@@ -4005,9 +3970,9 @@
         "gulp-watch>fancy-log": true,
         "gulp-watch>glob-parent": true,
         "gulp-watch>path-is-absolute": true,
-        "gulp-watch>plugin-error": true,
         "gulp-watch>slash": true,
         "gulp-watch>vinyl-file": true,
+        "gulp-zip>plugin-error": true,
         "react>object-assign": true,
         "readable-stream": true,
         "vinyl": true
@@ -4023,15 +3988,8 @@
         "path.sep": true
       },
       "packages": {
-<<<<<<< HEAD
         "gulp-watch>anymatch>micromatch": true,
         "gulp-watch>anymatch>normalize-path": true
-=======
-        "ansi-colors": true,
-        "arr-diff": true,
-        "arr-union": true,
-        "extend-shallow": true
->>>>>>> 70579558
       }
     },
     "gulp-watch>anymatch>micromatch": {
@@ -4539,28 +4497,6 @@
         "process.platform": true
       }
     },
-    "gulp-watch>plugin-error": {
-      "builtin": {
-        "util.inherits": true
-      },
-      "packages": {
-        "gulp-watch>ansi-colors": true,
-        "gulp-watch>plugin-error>arr-union": true,
-        "gulp-watch>plugin-error>extend-shallow": true,
-        "webpack>micromatch>arr-diff": true
-      }
-    },
-    "gulp-watch>plugin-error>extend-shallow": {
-      "packages": {
-        "gulp-watch>plugin-error>extend-shallow>is-extendable": true,
-        "webpack>micromatch>extend-shallow>assign-symbols": true
-      }
-    },
-    "gulp-watch>plugin-error>extend-shallow>is-extendable": {
-      "packages": {
-        "gulp>gulp-cli>liftoff>is-plain-object": true
-      }
-    },
     "gulp-watch>vinyl-file": {
       "builtin": {
         "path.resolve": true
@@ -4643,6 +4579,7 @@
     },
     "gulp-zip": {
       "builtin": {
+        "buffer.constants.MAX_LENGTH": true,
         "path.join": true
       },
       "packages": {
@@ -4655,10 +4592,14 @@
     },
     "gulp-zip>get-stream": {
       "builtin": {
+        "buffer.constants.MAX_LENGTH": true,
         "stream.PassThrough": true
       },
       "globals": {
         "Buffer.concat": true
+      },
+      "packages": {
+        "pump": true
       }
     },
     "gulp-zip>plugin-error": {
@@ -4666,37 +4607,21 @@
         "util.inherits": true
       },
       "packages": {
-        "gulp-zip>plugin-error>ansi-cyan": true,
-        "gulp-zip>plugin-error>ansi-red": true,
-        "gulp-zip>plugin-error>arr-diff": true,
+        "gulp-watch>ansi-colors": true,
         "gulp-zip>plugin-error>arr-union": true,
-        "gulp-zip>plugin-error>extend-shallow": true
-      }
-    },
-    "gulp-zip>plugin-error>ansi-cyan": {
-      "packages": {
-        "fancy-log>ansi-gray>ansi-wrap": true
-      }
-    },
-    "gulp-zip>plugin-error>ansi-red": {
-      "packages": {
-        "fancy-log>ansi-gray>ansi-wrap": true
-      }
-    },
-    "gulp-zip>plugin-error>arr-diff": {
-      "packages": {
-        "gulp-zip>plugin-error>arr-diff>array-slice": true,
-        "gulp>undertaker>arr-flatten": true
+        "gulp-zip>plugin-error>extend-shallow": true,
+        "webpack>micromatch>arr-diff": true
       }
     },
     "gulp-zip>plugin-error>extend-shallow": {
       "packages": {
-        "gulp-zip>plugin-error>extend-shallow>kind-of": true
-      }
-    },
-    "gulp-zip>plugin-error>extend-shallow>kind-of": {
-      "globals": {
-        "Buffer": true
+        "gulp-zip>plugin-error>extend-shallow>is-extendable": true,
+        "webpack>micromatch>extend-shallow>assign-symbols": true
+      }
+    },
+    "gulp-zip>plugin-error>extend-shallow>is-extendable": {
+      "packages": {
+        "gulp>gulp-cli>liftoff>is-plain-object": true
       }
     },
     "gulp-zip>through2": {
@@ -4707,8 +4632,26 @@
         "process.nextTick": true
       },
       "packages": {
-        "readable-stream": true,
-        "watchify>xtend": true
+        "gulp-zip>through2>readable-stream": true
+      }
+    },
+    "gulp-zip>through2>readable-stream": {
+      "builtin": {
+        "buffer.Buffer": true,
+        "events.EventEmitter": true,
+        "stream": true,
+        "util": true
+      },
+      "globals": {
+        "process.env.READABLE_STREAM": true,
+        "process.nextTick": true,
+        "process.stderr": true,
+        "process.stdout": true
+      },
+      "packages": {
+        "@storybook/api>util-deprecate": true,
+        "browserify>string_decoder": true,
+        "pumpify>inherits": true
       }
     },
     "gulp-zip>yazl": {
@@ -5476,7 +5419,7 @@
     },
     "lavamoat-browserify>merge-deep": {
       "packages": {
-        "gulp-watch>plugin-error>arr-union": true,
+        "gulp-zip>plugin-error>arr-union": true,
         "lavamoat-browserify>merge-deep>clone-deep": true,
         "lavamoat-browserify>merge-deep>kind-of": true
       }
@@ -7464,7 +7407,7 @@
     },
     "webpack>micromatch>snapdragon>base>cache-base>union-value": {
       "packages": {
-        "gulp-watch>plugin-error>arr-union": true,
+        "gulp-zip>plugin-error>arr-union": true,
         "gulp>gulp-cli>array-sort>get-value": true,
         "webpack>micromatch>extglob>extend-shallow>is-extendable": true,
         "webpack>micromatch>snapdragon>base>cache-base>set-value": true
@@ -7493,7 +7436,7 @@
         "util": true
       },
       "packages": {
-        "gulp-watch>plugin-error>arr-union": true,
+        "gulp-zip>plugin-error>arr-union": true,
         "gulp>gulp-cli>isobject": true,
         "webpack>micromatch>snapdragon>base>class-utils>static-extend": true,
         "webpack>micromatch>snapdragon>define-property": true
