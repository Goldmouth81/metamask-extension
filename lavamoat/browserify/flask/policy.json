{
  "resources": {
    "@babel/code-frame": {
      "globals": {
        "console.warn": true
      },
      "packages": {
        "browserify>process": true,
        "lavamoat>@babel/highlight": true
      }
    },
    "@babel/core": {
      "globals": {
        "console.log": true
      },
      "packages": {
        "@babel/code-frame": true,
        "@babel/core>@ampproject/remapping": true,
        "@babel/core>@babel/generator": true,
        "@babel/core>@babel/helper-compilation-targets": true,
        "@babel/core>@babel/helper-module-transforms": true,
        "@babel/core>@babel/helpers": true,
        "@babel/core>@babel/parser": true,
        "@babel/core>@babel/template": true,
        "@babel/core>@babel/types": true,
        "@babel/core>gensync": true,
        "@babel/core>semver": true,
        "browserify": true,
        "browserify>path-browserify": true,
        "browserify>process": true,
        "depcheck>@babel/traverse": true,
        "nock>debug": true,
        "nyc>convert-source-map": true
      }
    },
    "@babel/core>@ampproject/remapping": {
      "globals": {
        "define": true
      },
      "packages": {
        "@babel/core>@ampproject/remapping>@jridgewell/gen-mapping": true,
        "terser>@jridgewell/source-map>@jridgewell/trace-mapping": true
      }
    },
    "@babel/core>@ampproject/remapping>@jridgewell/gen-mapping": {
      "globals": {
        "define": true
      },
      "packages": {
        "terser>@jridgewell/source-map>@jridgewell/gen-mapping>@jridgewell/set-array": true,
        "terser>@jridgewell/source-map>@jridgewell/gen-mapping>@jridgewell/sourcemap-codec": true
      }
    },
    "@babel/core>@babel/generator": {
      "globals": {
        "console.error": true
      },
      "packages": {
        "@babel/core>@babel/generator>jsesc": true,
        "@babel/core>@babel/types": true,
        "browserify>buffer": true,
        "terser>@jridgewell/source-map>@jridgewell/gen-mapping": true
      }
    },
    "@babel/core>@babel/generator>jsesc": {
      "packages": {
        "browserify>insert-module-globals>is-buffer": true
      }
    },
    "@babel/core>@babel/helper-compilation-targets": {
      "globals": {
        "console.warn": true
      },
      "packages": {
        "@babel/core>@babel/helper-compilation-targets>semver": true,
        "@babel/preset-env>@babel/compat-data": true,
        "@babel/preset-env>@babel/helper-validator-option": true,
        "browserify>process": true,
        "webpack>browserslist": true
      }
    },
    "@babel/core>@babel/helper-compilation-targets>semver": {
      "globals": {
        "console": true
      },
      "packages": {
        "browserify>process": true
      }
    },
    "@babel/core>@babel/helper-module-transforms": {
      "packages": {
        "@babel/core>@babel/helper-module-transforms>@babel/helper-module-imports": true,
        "@babel/core>@babel/helper-module-transforms>@babel/helper-simple-access": true,
        "@babel/core>@babel/template": true,
        "@babel/core>@babel/types": true,
        "browserify>assert": true,
        "browserify>path-browserify": true,
        "depcheck>@babel/traverse": true,
        "depcheck>@babel/traverse>@babel/helper-environment-visitor": true,
        "depcheck>@babel/traverse>@babel/helper-split-export-declaration": true,
        "lavamoat>@babel/highlight>@babel/helper-validator-identifier": true
      }
    },
    "@babel/core>@babel/helper-module-transforms>@babel/helper-module-imports": {
      "packages": {
        "@babel/core>@babel/types": true,
        "browserify>assert": true
      }
    },
    "@babel/core>@babel/helper-module-transforms>@babel/helper-simple-access": {
      "packages": {
        "@babel/core>@babel/types": true
      }
    },
    "@babel/core>@babel/helpers": {
      "packages": {
        "@babel/core>@babel/template": true,
        "@babel/core>@babel/types": true,
        "depcheck>@babel/traverse": true
      }
    },
    "@babel/core>@babel/template": {
      "packages": {
        "@babel/code-frame": true,
        "@babel/core>@babel/parser": true,
        "@babel/core>@babel/types": true
      }
    },
    "@babel/core>@babel/types": {
      "globals": {
        "console.trace": true
      },
      "packages": {
        "@babel/core>@babel/types>@babel/helper-string-parser": true,
        "@babel/core>@babel/types>to-fast-properties": true,
        "browserify>process": true,
        "lavamoat>@babel/highlight>@babel/helper-validator-identifier": true
      }
    },
    "@babel/core>semver": {
      "globals": {
        "console": true
      },
      "packages": {
        "browserify>process": true
      }
    },
    "@babel/runtime": {
      "globals": {
        "regeneratorRuntime": "write"
      }
    },
    "@download/blockies": {
      "globals": {
        "document.createElement": true
      }
    },
    "@ensdomains/content-hash": {
      "globals": {
        "console.warn": true
      },
      "packages": {
        "@ensdomains/content-hash>cids": true,
        "@ensdomains/content-hash>js-base64": true,
        "@ensdomains/content-hash>multicodec": true,
        "@ensdomains/content-hash>multihashes": true,
        "browserify>buffer": true
      }
    },
    "@ensdomains/content-hash>cids": {
      "packages": {
        "@ensdomains/content-hash>cids>multibase": true,
        "@ensdomains/content-hash>cids>multicodec": true,
        "@ensdomains/content-hash>cids>multihashes": true,
        "@ensdomains/content-hash>cids>uint8arrays": true
      }
    },
    "@ensdomains/content-hash>cids>multibase": {
      "globals": {
        "TextDecoder": true,
        "TextEncoder": true
      },
      "packages": {
        "@ensdomains/content-hash>cids>multibase>@multiformats/base-x": true
      }
    },
    "@ensdomains/content-hash>cids>multicodec": {
      "packages": {
        "@ensdomains/content-hash>cids>multicodec>varint": true,
        "@ensdomains/content-hash>cids>uint8arrays": true
      }
    },
    "@ensdomains/content-hash>cids>multihashes": {
      "packages": {
        "@ensdomains/content-hash>cids>multibase": true,
        "@ensdomains/content-hash>cids>uint8arrays": true,
        "@ensdomains/content-hash>multihashes>varint": true
      }
    },
    "@ensdomains/content-hash>cids>uint8arrays": {
      "globals": {
        "TextDecoder": true,
        "TextEncoder": true
      },
      "packages": {
        "@ensdomains/content-hash>cids>multibase": true
      }
    },
    "@ensdomains/content-hash>js-base64": {
      "globals": {
        "Base64": "write",
        "TextDecoder": true,
        "TextEncoder": true,
        "atob": true,
        "btoa": true,
        "define": true
      },
      "packages": {
        "browserify>buffer": true
      }
    },
    "@ensdomains/content-hash>multicodec": {
      "packages": {
        "@ensdomains/content-hash>multicodec>uint8arrays": true,
        "@ensdomains/content-hash>multicodec>varint": true
      }
    },
    "@ensdomains/content-hash>multicodec>uint8arrays": {
      "packages": {
        "@ensdomains/content-hash>multicodec>uint8arrays>multibase": true,
        "@ensdomains/content-hash>multihashes>web-encoding": true
      }
    },
    "@ensdomains/content-hash>multicodec>uint8arrays>multibase": {
      "packages": {
        "@ensdomains/content-hash>cids>multibase>@multiformats/base-x": true,
        "@ensdomains/content-hash>multihashes>web-encoding": true
      }
    },
    "@ensdomains/content-hash>multihashes": {
      "packages": {
        "@ensdomains/content-hash>multihashes>multibase": true,
        "@ensdomains/content-hash>multihashes>varint": true,
        "@ensdomains/content-hash>multihashes>web-encoding": true,
        "browserify>buffer": true
      }
    },
    "@ensdomains/content-hash>multihashes>multibase": {
      "packages": {
        "@ensdomains/content-hash>multihashes>web-encoding": true,
        "browserify>buffer": true,
        "ethereumjs-wallet>bs58check>bs58>base-x": true
      }
    },
    "@ensdomains/content-hash>multihashes>web-encoding": {
      "globals": {
        "TextDecoder": true,
        "TextEncoder": true
      },
      "packages": {
        "browserify>util": true
      }
    },
    "@eth-optimism/contracts": {
      "packages": {
        "ethers": true
      }
    },
    "@eth-optimism/contracts>@ethersproject/abstract-provider": {
      "packages": {
        "@ethersproject/bignumber": true,
        "@ethersproject/bignumber>@ethersproject/bytes": true,
        "@ethersproject/bignumber>@ethersproject/logger": true,
        "ethers>@ethersproject/wallet>@ethersproject/properties": true
      }
    },
    "@eth-optimism/contracts>@ethersproject/abstract-provider>@ethersproject/networks": {
      "packages": {
        "@ethersproject/bignumber>@ethersproject/logger": true
      }
    },
    "@eth-optimism/contracts>@ethersproject/abstract-provider>@ethersproject/web": {
      "globals": {
        "clearTimeout": true,
        "fetch": true,
        "setTimeout": true
      },
      "packages": {
        "@ethersproject/bignumber>@ethersproject/bytes": true,
        "@ethersproject/bignumber>@ethersproject/logger": true,
        "@metamask/assets-controllers>@ethersproject/providers>@ethersproject/base64": true,
        "ethers>@ethersproject/hdnode>@ethersproject/strings": true,
        "ethers>@ethersproject/wallet>@ethersproject/properties": true
      }
    },
    "@eth-optimism/contracts>@ethersproject/abstract-signer": {
      "packages": {
        "@ethersproject/bignumber>@ethersproject/logger": true,
        "ethers>@ethersproject/wallet>@ethersproject/properties": true
      }
    },
    "@eth-optimism/contracts>@ethersproject/contracts": {
      "globals": {
        "setTimeout": true
      },
      "packages": {
        "@eth-optimism/contracts>@ethersproject/abstract-provider": true,
        "@eth-optimism/contracts>@ethersproject/abstract-signer": true,
        "@ethersproject/bignumber": true,
        "@ethersproject/bignumber>@ethersproject/bytes": true,
        "@ethersproject/bignumber>@ethersproject/logger": true,
        "@metamask/assets-controllers>@ethersproject/abi": true,
        "ethers>@ethersproject/wallet>@ethersproject/address": true,
        "ethers>@ethersproject/wallet>@ethersproject/properties": true,
        "ethers>@ethersproject/wallet>@ethersproject/transactions": true
      }
    },
    "@ethereumjs/common": {
      "packages": {
        "@ethereumjs/common>crc-32": true,
        "browserify>buffer": true,
        "browserify>events": true,
        "ethereumjs-util": true
      }
    },
    "@ethereumjs/common>crc-32": {
      "globals": {
        "DO_NOT_EXPORT_CRC": true,
        "define": true
      }
    },
    "@ethereumjs/tx": {
      "packages": {
        "@ethereumjs/common": true,
        "browserify>buffer": true,
        "browserify>insert-module-globals>is-buffer": true,
        "ethereumjs-util": true
      }
    },
    "@ethersproject/bignumber": {
      "packages": {
        "@ethersproject/bignumber>@ethersproject/bytes": true,
        "@ethersproject/bignumber>@ethersproject/logger": true,
        "@ethersproject/bignumber>bn.js": true
      }
    },
    "@ethersproject/bignumber>@ethersproject/bytes": {
      "packages": {
        "@ethersproject/bignumber>@ethersproject/logger": true
      }
    },
    "@ethersproject/bignumber>@ethersproject/logger": {
      "globals": {
        "console": true
      }
    },
    "@ethersproject/bignumber>bn.js": {
      "globals": {
        "Buffer": true
      },
      "packages": {
        "browserify>browser-resolve": true
      }
    },
    "@formatjs/intl-relativetimeformat": {
      "globals": {
        "Intl": true
      },
      "packages": {
        "@formatjs/intl-relativetimeformat>@formatjs/intl-utils": true
      }
    },
    "@formatjs/intl-relativetimeformat>@formatjs/intl-utils": {
      "globals": {
        "Intl.getCanonicalLocales": true
      }
    },
    "@keystonehq/bc-ur-registry-eth": {
      "packages": {
        "@keystonehq/bc-ur-registry-eth>@keystonehq/bc-ur-registry": true,
        "@keystonehq/bc-ur-registry-eth>hdkey": true,
        "browserify>buffer": true,
        "eth-lattice-keyring>@ethereumjs/util": true,
        "uuid": true
      }
    },
    "@keystonehq/bc-ur-registry-eth>@keystonehq/bc-ur-registry": {
      "globals": {
        "define": true
      },
      "packages": {
        "@ngraveio/bc-ur": true,
        "browserify>buffer": true,
        "enzyme>cheerio>tslib": true,
        "ethereumjs-wallet>bs58check": true
      }
    },
    "@keystonehq/bc-ur-registry-eth>hdkey": {
      "packages": {
        "@keystonehq/bc-ur-registry-eth>hdkey>secp256k1": true,
        "browserify>assert": true,
        "browserify>crypto-browserify": true,
        "ethereumjs-wallet>bs58check": true,
        "ethereumjs-wallet>safe-buffer": true
      }
    },
    "@keystonehq/bc-ur-registry-eth>hdkey>secp256k1": {
      "packages": {
        "ethers>@ethersproject/signing-key>elliptic": true
      }
    },
    "@keystonehq/metamask-airgapped-keyring": {
      "packages": {
        "@ethereumjs/tx": true,
        "@keystonehq/bc-ur-registry-eth": true,
        "@keystonehq/metamask-airgapped-keyring>@keystonehq/base-eth-keyring": true,
        "@keystonehq/metamask-airgapped-keyring>@metamask/obs-store": true,
        "browserify>buffer": true,
        "browserify>events": true,
        "ethereumjs-util>rlp": true,
        "uuid": true
      }
    },
    "@keystonehq/metamask-airgapped-keyring>@keystonehq/base-eth-keyring": {
      "packages": {
        "@ethereumjs/tx": true,
        "@keystonehq/bc-ur-registry-eth": true,
        "@keystonehq/metamask-airgapped-keyring>@keystonehq/base-eth-keyring>hdkey": true,
        "@keystonehq/metamask-airgapped-keyring>@keystonehq/base-eth-keyring>rlp": true,
        "browserify>buffer": true,
        "eth-lattice-keyring>@ethereumjs/util": true,
        "uuid": true
      }
    },
    "@keystonehq/metamask-airgapped-keyring>@keystonehq/base-eth-keyring>hdkey": {
      "packages": {
        "@keystonehq/metamask-airgapped-keyring>@keystonehq/base-eth-keyring>hdkey>secp256k1": true,
        "browserify>assert": true,
        "browserify>crypto-browserify": true,
        "ethereumjs-wallet>bs58check": true,
        "ethereumjs-wallet>safe-buffer": true
      }
    },
    "@keystonehq/metamask-airgapped-keyring>@keystonehq/base-eth-keyring>hdkey>secp256k1": {
      "packages": {
        "ethers>@ethersproject/signing-key>elliptic": true
      }
    },
    "@keystonehq/metamask-airgapped-keyring>@keystonehq/base-eth-keyring>rlp": {
      "globals": {
        "TextEncoder": true
      }
    },
    "@keystonehq/metamask-airgapped-keyring>@metamask/obs-store": {
      "packages": {
        "@keystonehq/metamask-airgapped-keyring>@metamask/obs-store>through2": true,
        "browserify>stream-browserify": true,
        "json-rpc-engine>@metamask/safe-event-emitter": true
      }
    },
    "@keystonehq/metamask-airgapped-keyring>@metamask/obs-store>through2": {
      "packages": {
        "browserify>process": true,
        "browserify>util": true,
        "readable-stream": true,
        "watchify>xtend": true
      }
    },
    "@material-ui/core": {
      "globals": {
        "Image": true,
        "_formatMuiErrorMessage": true,
        "addEventListener": true,
        "clearInterval": true,
        "clearTimeout": true,
        "console.error": true,
        "console.warn": true,
        "document": true,
        "getComputedStyle": true,
        "getSelection": true,
        "innerHeight": true,
        "innerWidth": true,
        "matchMedia": true,
        "navigator": true,
        "performance.now": true,
        "removeEventListener": true,
        "requestAnimationFrame": true,
        "setInterval": true,
        "setTimeout": true
      },
      "packages": {
        "@babel/runtime": true,
        "@material-ui/core>@material-ui/styles": true,
        "@material-ui/core>@material-ui/system": true,
        "@material-ui/core>@material-ui/utils": true,
        "@material-ui/core>clsx": true,
        "@material-ui/core>popper.js": true,
        "@material-ui/core>react-transition-group": true,
        "prop-types": true,
        "prop-types>react-is": true,
        "react": true,
        "react-dom": true,
        "react-redux>hoist-non-react-statics": true
      }
    },
    "@material-ui/core>@material-ui/styles": {
      "globals": {
        "console.error": true,
        "console.warn": true,
        "document.createComment": true,
        "document.head": true
      },
      "packages": {
        "@babel/runtime": true,
        "@material-ui/core>@material-ui/styles>jss": true,
        "@material-ui/core>@material-ui/styles>jss-plugin-camel-case": true,
        "@material-ui/core>@material-ui/styles>jss-plugin-default-unit": true,
        "@material-ui/core>@material-ui/styles>jss-plugin-global": true,
        "@material-ui/core>@material-ui/styles>jss-plugin-nested": true,
        "@material-ui/core>@material-ui/styles>jss-plugin-props-sort": true,
        "@material-ui/core>@material-ui/styles>jss-plugin-rule-value-function": true,
        "@material-ui/core>@material-ui/styles>jss-plugin-vendor-prefixer": true,
        "@material-ui/core>@material-ui/utils": true,
        "@material-ui/core>clsx": true,
        "prop-types": true,
        "react": true,
        "react-redux>hoist-non-react-statics": true
      }
    },
    "@material-ui/core>@material-ui/styles>jss": {
      "globals": {
        "CSS": true,
        "document.createElement": true,
        "document.querySelector": true
      },
      "packages": {
        "@babel/runtime": true,
        "@material-ui/core>@material-ui/styles>jss>is-in-browser": true,
        "react-router-dom>tiny-warning": true
      }
    },
    "@material-ui/core>@material-ui/styles>jss-plugin-camel-case": {
      "packages": {
        "@material-ui/core>@material-ui/styles>jss-plugin-camel-case>hyphenate-style-name": true
      }
    },
    "@material-ui/core>@material-ui/styles>jss-plugin-default-unit": {
      "globals": {
        "CSS": true
      },
      "packages": {
        "@material-ui/core>@material-ui/styles>jss": true
      }
    },
    "@material-ui/core>@material-ui/styles>jss-plugin-global": {
      "packages": {
        "@babel/runtime": true,
        "@material-ui/core>@material-ui/styles>jss": true
      }
    },
    "@material-ui/core>@material-ui/styles>jss-plugin-nested": {
      "packages": {
        "@babel/runtime": true,
        "react-router-dom>tiny-warning": true
      }
    },
    "@material-ui/core>@material-ui/styles>jss-plugin-rule-value-function": {
      "packages": {
        "@material-ui/core>@material-ui/styles>jss": true,
        "react-router-dom>tiny-warning": true
      }
    },
    "@material-ui/core>@material-ui/styles>jss-plugin-vendor-prefixer": {
      "packages": {
        "@material-ui/core>@material-ui/styles>jss": true,
        "@material-ui/core>@material-ui/styles>jss-plugin-vendor-prefixer>css-vendor": true
      }
    },
    "@material-ui/core>@material-ui/styles>jss-plugin-vendor-prefixer>css-vendor": {
      "globals": {
        "document.createElement": true,
        "document.documentElement": true,
        "getComputedStyle": true
      },
      "packages": {
        "@babel/runtime": true,
        "@material-ui/core>@material-ui/styles>jss>is-in-browser": true
      }
    },
    "@material-ui/core>@material-ui/styles>jss>is-in-browser": {
      "globals": {
        "document": true
      }
    },
    "@material-ui/core>@material-ui/system": {
      "globals": {
        "console.error": true
      },
      "packages": {
        "@babel/runtime": true,
        "@material-ui/core>@material-ui/utils": true,
        "prop-types": true
      }
    },
    "@material-ui/core>@material-ui/utils": {
      "packages": {
        "@babel/runtime": true,
        "prop-types": true,
        "prop-types>react-is": true
      }
    },
    "@material-ui/core>popper.js": {
      "globals": {
        "MSInputMethodContext": true,
        "Node.DOCUMENT_POSITION_FOLLOWING": true,
        "cancelAnimationFrame": true,
        "console.warn": true,
        "define": true,
        "devicePixelRatio": true,
        "document": true,
        "getComputedStyle": true,
        "innerHeight": true,
        "innerWidth": true,
        "navigator": true,
        "requestAnimationFrame": true,
        "setTimeout": true
      }
    },
    "@material-ui/core>react-transition-group": {
      "globals": {
        "Element": true,
        "setTimeout": true
      },
      "packages": {
        "@material-ui/core>react-transition-group>dom-helpers": true,
        "prop-types": true,
        "react": true,
        "react-dom": true
      }
    },
    "@material-ui/core>react-transition-group>dom-helpers": {
      "packages": {
        "@babel/runtime": true
      }
    },
    "@metamask/address-book-controller": {
      "packages": {
        "@metamask/base-controller": true,
        "@metamask/controller-utils": true
      }
    },
    "@metamask/announcement-controller": {
      "packages": {
        "@metamask/base-controller": true
      }
    },
    "@metamask/approval-controller": {
      "packages": {
        "@metamask/approval-controller>nanoid": true,
        "@metamask/base-controller": true,
        "eth-rpc-errors": true
      }
    },
    "@metamask/approval-controller>nanoid": {
      "globals": {
        "crypto.getRandomValues": true
      }
    },
    "@metamask/assets-controllers": {
      "globals": {
        "Headers": true,
        "URL": true,
        "clearInterval": true,
        "clearTimeout": true,
        "console.log": true,
        "setInterval": true,
        "setTimeout": true
      },
      "packages": {
        "@eth-optimism/contracts>@ethersproject/contracts": true,
        "@metamask/assets-controllers>@ethersproject/abi": true,
        "@metamask/assets-controllers>@ethersproject/providers": true,
        "@metamask/assets-controllers>abort-controller": true,
        "@metamask/assets-controllers>async-mutex": true,
        "@metamask/assets-controllers>multiformats": true,
        "@metamask/base-controller": true,
        "@metamask/contract-metadata": true,
        "@metamask/controller-utils": true,
        "@metamask/metamask-eth-abis": true,
        "browserify>events": true,
        "eth-query": true,
        "eth-rpc-errors": true,
        "ethereumjs-util": true,
        "single-call-balance-checker-abi": true,
        "uuid": true
      }
    },
    "@metamask/assets-controllers>@ethersproject/abi": {
      "globals": {
        "console.log": true
      },
      "packages": {
        "@ethersproject/bignumber": true,
        "@ethersproject/bignumber>@ethersproject/bytes": true,
        "@ethersproject/bignumber>@ethersproject/logger": true,
        "ethers>@ethersproject/hdnode>@ethersproject/strings": true,
        "ethers>@ethersproject/units>@ethersproject/constants": true,
        "ethers>@ethersproject/wallet>@ethersproject/address": true,
        "ethers>@ethersproject/wallet>@ethersproject/hash": true,
        "ethers>@ethersproject/wallet>@ethersproject/keccak256": true,
        "ethers>@ethersproject/wallet>@ethersproject/properties": true
      }
    },
    "@metamask/assets-controllers>@ethersproject/providers": {
      "globals": {
        "WebSocket": true,
        "clearInterval": true,
        "clearTimeout": true,
        "console.log": true,
        "console.warn": true,
        "setInterval": true,
        "setTimeout": true
      },
      "packages": {
        "@eth-optimism/contracts>@ethersproject/abstract-provider": true,
        "@eth-optimism/contracts>@ethersproject/abstract-provider>@ethersproject/networks": true,
        "@eth-optimism/contracts>@ethersproject/abstract-provider>@ethersproject/web": true,
        "@eth-optimism/contracts>@ethersproject/abstract-signer": true,
        "@ethersproject/bignumber": true,
        "@ethersproject/bignumber>@ethersproject/bytes": true,
        "@ethersproject/bignumber>@ethersproject/logger": true,
        "@metamask/assets-controllers>@ethersproject/providers>@ethersproject/base64": true,
        "ethers>@ethersproject/hdnode>@ethersproject/basex": true,
        "ethers>@ethersproject/hdnode>@ethersproject/strings": true,
        "ethers>@ethersproject/pbkdf2>@ethersproject/sha2": true,
        "ethers>@ethersproject/providers>bech32": true,
        "ethers>@ethersproject/units>@ethersproject/constants": true,
        "ethers>@ethersproject/wallet>@ethersproject/address": true,
        "ethers>@ethersproject/wallet>@ethersproject/hash": true,
        "ethers>@ethersproject/wallet>@ethersproject/properties": true,
        "ethers>@ethersproject/wallet>@ethersproject/random": true,
        "ethers>@ethersproject/wallet>@ethersproject/transactions": true
      }
    },
    "@metamask/assets-controllers>@ethersproject/providers>@ethersproject/base64": {
      "globals": {
        "atob": true,
        "btoa": true
      },
      "packages": {
        "@ethersproject/bignumber>@ethersproject/bytes": true
      }
    },
    "@metamask/assets-controllers>@ethersproject/providers>@ethersproject/rlp": {
      "packages": {
        "@ethersproject/bignumber>@ethersproject/bytes": true,
        "@ethersproject/bignumber>@ethersproject/logger": true
      }
    },
    "@metamask/assets-controllers>abort-controller": {
      "globals": {
        "AbortController": true
      }
    },
    "@metamask/assets-controllers>async-mutex": {
      "globals": {
        "setTimeout": true
      },
      "packages": {
        "enzyme>cheerio>tslib": true
      }
    },
    "@metamask/assets-controllers>multiformats": {
      "globals": {
        "TextDecoder": true,
        "TextEncoder": true,
        "console.warn": true
      }
    },
    "@metamask/base-controller": {
      "packages": {
        "immer": true
      }
    },
    "@metamask/controller-utils": {
      "globals": {
        "console.error": true,
        "fetch": true,
        "setTimeout": true
      },
      "packages": {
        "@metamask/controller-utils>isomorphic-fetch": true,
        "browserify>buffer": true,
        "eslint>fast-deep-equal": true,
        "eth-ens-namehash": true,
        "ethereumjs-util": true,
        "ethjs>ethjs-unit": true
      }
    },
    "@metamask/controller-utils>isomorphic-fetch": {
      "globals": {
        "fetch.bind": true
      },
      "packages": {
        "@metamask/controller-utils>isomorphic-fetch>whatwg-fetch": true
      }
    },
    "@metamask/controller-utils>isomorphic-fetch>whatwg-fetch": {
      "globals": {
        "Blob": true,
        "FileReader": true,
        "FormData": true,
        "URLSearchParams.prototype.isPrototypeOf": true,
        "XMLHttpRequest": true,
        "define": true,
        "setTimeout": true
      }
    },
    "@metamask/controllers>nanoid": {
      "globals": {
        "crypto.getRandomValues": true
      }
    },
    "@metamask/controllers>web3": {
      "globals": {
        "XMLHttpRequest": true
      }
    },
    "@metamask/controllers>web3-provider-engine>cross-fetch>node-fetch": {
      "globals": {
        "fetch": true
      }
    },
    "@metamask/controllers>web3-provider-engine>eth-json-rpc-middleware>node-fetch": {
      "globals": {
        "fetch": true
      }
    },
    "@metamask/eth-json-rpc-infura": {
      "globals": {
        "setTimeout": true
      },
      "packages": {
        "@metamask/eth-json-rpc-infura>eth-json-rpc-middleware": true,
        "eth-block-tracker>@metamask/utils": true,
        "eth-rpc-errors": true,
        "json-rpc-engine": true,
        "node-fetch": true
      }
    },
    "@metamask/eth-json-rpc-infura>eth-json-rpc-middleware": {
      "globals": {
        "URL": true,
        "btoa": true,
        "console.error": true,
        "fetch": true,
        "setTimeout": true
      },
      "packages": {
        "@metamask/eth-json-rpc-infura>eth-json-rpc-middleware>eth-sig-util": true,
        "@metamask/eth-json-rpc-infura>eth-json-rpc-middleware>pify": true,
        "browserify>browser-resolve": true,
        "eth-rpc-errors": true,
        "json-rpc-engine": true,
        "json-rpc-engine>@metamask/safe-event-emitter": true,
        "lavamoat>json-stable-stringify": true,
        "vinyl>clone": true
      }
    },
    "@metamask/eth-json-rpc-infura>eth-json-rpc-middleware>eth-sig-util": {
      "packages": {
        "@metamask/eth-json-rpc-infura>eth-json-rpc-middleware>eth-sig-util>ethereumjs-util": true,
        "ethereumjs-abi": true
      }
    },
    "@metamask/eth-json-rpc-infura>eth-json-rpc-middleware>eth-sig-util>ethereumjs-util": {
      "packages": {
        "@metamask/eth-json-rpc-infura>eth-json-rpc-middleware>eth-sig-util>ethereumjs-util>ethjs-util": true,
        "bn.js": true,
        "browserify>assert": true,
        "browserify>buffer": true,
        "ethereumjs-util>create-hash": true,
        "ethereumjs-util>ethereum-cryptography": true,
        "ethereumjs-util>rlp": true,
        "ethereumjs-wallet>safe-buffer": true,
        "ethers>@ethersproject/signing-key>elliptic": true
      }
    },
    "@metamask/eth-json-rpc-infura>eth-json-rpc-middleware>eth-sig-util>ethereumjs-util>ethjs-util": {
      "packages": {
        "browserify>buffer": true,
        "ethjs>ethjs-util>is-hex-prefixed": true,
        "ethjs>ethjs-util>strip-hex-prefix": true
      }
    },
    "@metamask/eth-ledger-bridge-keyring": {
      "globals": {
        "addEventListener": true,
        "console.log": true,
        "document.createElement": true,
        "document.head.appendChild": true,
        "fetch": true,
        "removeEventListener": true
      },
      "packages": {
        "@ethereumjs/tx": true,
        "@metamask/eth-ledger-bridge-keyring>eth-sig-util": true,
        "browserify>buffer": true,
        "browserify>events": true,
        "eth-trezor-keyring>hdkey": true,
        "ethereumjs-util": true
      }
    },
    "@metamask/eth-ledger-bridge-keyring>eth-sig-util": {
      "packages": {
        "@metamask/eth-ledger-bridge-keyring>eth-sig-util>ethereumjs-util": true,
        "browserify>buffer": true,
        "eth-sig-util>tweetnacl": true,
        "eth-sig-util>tweetnacl-util": true,
        "ethereumjs-abi": true
      }
    },
    "@metamask/eth-ledger-bridge-keyring>eth-sig-util>ethereumjs-util": {
      "packages": {
        "@metamask/eth-ledger-bridge-keyring>eth-sig-util>ethereumjs-util>ethjs-util": true,
        "bn.js": true,
        "browserify>assert": true,
        "browserify>buffer": true,
        "ethereumjs-util>create-hash": true,
        "ethereumjs-util>ethereum-cryptography": true,
        "ethereumjs-util>rlp": true,
        "ethereumjs-wallet>safe-buffer": true,
        "ethers>@ethersproject/signing-key>elliptic": true
      }
    },
    "@metamask/eth-ledger-bridge-keyring>eth-sig-util>ethereumjs-util>ethjs-util": {
      "packages": {
        "browserify>buffer": true,
        "ethjs>ethjs-util>is-hex-prefixed": true,
        "ethjs>ethjs-util>strip-hex-prefix": true
      }
    },
    "@metamask/eth-token-tracker": {
      "globals": {
        "console.warn": true
      },
      "packages": {
        "@babel/runtime": true,
        "@metamask/eth-token-tracker>deep-equal": true,
        "@metamask/eth-token-tracker>eth-block-tracker": true,
        "@metamask/eth-token-tracker>ethjs": true,
        "@metamask/eth-token-tracker>human-standard-token-abi": true,
        "ethjs-contract": true,
        "ethjs-query": true,
        "safe-event-emitter": true
      }
    },
    "@metamask/eth-token-tracker>deep-equal": {
      "packages": {
        "@metamask/eth-token-tracker>deep-equal>is-arguments": true,
        "@metamask/eth-token-tracker>deep-equal>is-date-object": true,
        "enzyme>is-regex": true,
        "enzyme>object-is": true,
        "mocha>object.assign>object-keys": true,
        "string.prototype.matchall>regexp.prototype.flags": true
      }
    },
    "@metamask/eth-token-tracker>deep-equal>is-arguments": {
      "packages": {
        "koa>is-generator-function>has-tostringtag": true,
        "string.prototype.matchall>call-bind": true
      }
    },
    "@metamask/eth-token-tracker>deep-equal>is-date-object": {
      "packages": {
        "koa>is-generator-function>has-tostringtag": true
      }
    },
    "@metamask/eth-token-tracker>eth-block-tracker": {
      "globals": {
        "clearTimeout": true,
        "console.error": true,
        "setTimeout": true
      },
      "packages": {
        "@metamask/eth-token-tracker>eth-block-tracker>pify": true,
        "eth-query": true,
        "safe-event-emitter": true
      }
    },
    "@metamask/eth-token-tracker>ethjs": {
      "globals": {
        "clearInterval": true,
        "setInterval": true
      },
      "packages": {
        "@metamask/eth-token-tracker>ethjs>bn.js": true,
        "@metamask/eth-token-tracker>ethjs>ethjs-abi": true,
        "@metamask/eth-token-tracker>ethjs>ethjs-contract": true,
        "@metamask/eth-token-tracker>ethjs>ethjs-query": true,
        "browserify>buffer": true,
        "ethjs>ethjs-filter": true,
        "ethjs>ethjs-provider-http": true,
        "ethjs>ethjs-unit": true,
        "ethjs>ethjs-util": true,
        "ethjs>js-sha3": true,
        "ethjs>number-to-bn": true
      }
    },
    "@metamask/eth-token-tracker>ethjs>ethjs-abi": {
      "packages": {
        "@metamask/eth-token-tracker>ethjs>bn.js": true,
        "browserify>buffer": true,
        "ethjs>js-sha3": true,
        "ethjs>number-to-bn": true
      }
    },
    "@metamask/eth-token-tracker>ethjs>ethjs-contract": {
      "packages": {
        "@metamask/eth-token-tracker>ethjs>ethjs-contract>ethjs-abi": true,
        "ethjs-query>babel-runtime": true,
        "ethjs>ethjs-filter": true,
        "ethjs>ethjs-util": true,
        "ethjs>js-sha3": true,
        "promise-to-callback": true
      }
    },
    "@metamask/eth-token-tracker>ethjs>ethjs-contract>ethjs-abi": {
      "packages": {
        "@metamask/eth-token-tracker>ethjs>bn.js": true,
        "browserify>buffer": true,
        "ethjs>js-sha3": true,
        "ethjs>number-to-bn": true
      }
    },
    "@metamask/eth-token-tracker>ethjs>ethjs-query": {
      "globals": {
        "console": true
      },
      "packages": {
        "ethjs-query>babel-runtime": true,
        "ethjs-query>ethjs-format": true,
        "ethjs-query>ethjs-rpc": true,
        "promise-to-callback": true
      }
    },
    "@metamask/etherscan-link": {
      "globals": {
        "URL": true
      }
    },
    "@metamask/gas-fee-controller": {
      "globals": {
        "clearInterval": true,
        "console.error": true,
        "setInterval": true
      },
      "packages": {
        "@metamask/base-controller": true,
        "@metamask/controller-utils": true,
        "eth-query": true,
        "ethereumjs-util": true,
        "ethjs>ethjs-unit": true,
        "uuid": true
      }
    },
    "@metamask/gas-fee-controller>@metamask/network-controller>eth-json-rpc-infura": {
      "globals": {
        "setTimeout": true
      },
      "packages": {
        "@metamask/gas-fee-controller>@metamask/network-controller>eth-json-rpc-infura>eth-json-rpc-middleware": true,
        "@metamask/gas-fee-controller>@metamask/network-controller>eth-json-rpc-infura>eth-rpc-errors": true,
        "@metamask/gas-fee-controller>@metamask/network-controller>eth-json-rpc-infura>json-rpc-engine": true,
        "node-fetch": true
      }
    },
    "@metamask/gas-fee-controller>@metamask/network-controller>eth-json-rpc-infura>eth-json-rpc-middleware": {
      "packages": {
        "safe-event-emitter": true
      }
    },
    "@metamask/gas-fee-controller>@metamask/network-controller>eth-json-rpc-infura>eth-rpc-errors": {
      "packages": {
        "eth-rpc-errors>fast-safe-stringify": true
      }
    },
    "@metamask/gas-fee-controller>@metamask/network-controller>eth-json-rpc-infura>json-rpc-engine": {
      "packages": {
        "@metamask/gas-fee-controller>@metamask/network-controller>eth-json-rpc-infura>eth-rpc-errors": true,
        "safe-event-emitter": true
      }
    },
    "@metamask/gas-fee-controller>@metamask/network-controller>web3-provider-engine": {
      "globals": {
        "WebSocket": true,
        "console": true,
        "setTimeout": true
      },
      "packages": {
        "@ethereumjs/tx": true,
        "@metamask/gas-fee-controller>@metamask/network-controller>eth-json-rpc-infura": true,
        "@metamask/gas-fee-controller>@metamask/network-controller>web3-provider-engine>backoff": true,
        "@metamask/gas-fee-controller>@metamask/network-controller>web3-provider-engine>eth-block-tracker": true,
        "@metamask/gas-fee-controller>@metamask/network-controller>web3-provider-engine>eth-json-rpc-middleware": true,
        "@metamask/gas-fee-controller>@metamask/network-controller>web3-provider-engine>eth-sig-util": true,
        "@metamask/gas-fee-controller>@metamask/network-controller>web3-provider-engine>ethereumjs-util": true,
        "@metamask/gas-fee-controller>@metamask/network-controller>web3-provider-engine>semaphore": true,
        "browserify>browser-resolve": true,
        "browserify>buffer": true,
        "browserify>events": true,
        "browserify>util": true,
        "eth-json-rpc-filters": true,
        "gh-pages>async": true,
        "lavamoat>json-stable-stringify": true,
        "watchify>xtend": true
      }
    },
    "@metamask/gas-fee-controller>@metamask/network-controller>web3-provider-engine>backoff": {
      "globals": {
        "clearTimeout": true,
        "setTimeout": true
      },
      "packages": {
        "@metamask/gas-fee-controller>@metamask/network-controller>web3-provider-engine>backoff>precond": true,
        "browserify>events": true,
        "browserify>util": true
      }
    },
    "@metamask/gas-fee-controller>@metamask/network-controller>web3-provider-engine>backoff>precond": {
      "packages": {
        "browserify>util": true
      }
    },
    "@metamask/gas-fee-controller>@metamask/network-controller>web3-provider-engine>eth-block-tracker": {
      "globals": {
        "clearTimeout": true,
        "console.error": true,
        "setTimeout": true
      },
      "packages": {
        "@metamask/gas-fee-controller>@metamask/network-controller>web3-provider-engine>eth-block-tracker>pify": true,
        "eth-query": true,
        "safe-event-emitter": true
      }
    },
    "@metamask/gas-fee-controller>@metamask/network-controller>web3-provider-engine>eth-json-rpc-middleware": {
      "globals": {
        "console.error": true,
        "fetch": true,
        "setTimeout": true
      },
      "packages": {
        "@metamask/gas-fee-controller>@metamask/network-controller>web3-provider-engine>eth-json-rpc-middleware>json-rpc-engine": true,
        "@metamask/gas-fee-controller>@metamask/network-controller>web3-provider-engine>eth-rpc-errors": true,
        "browserify>url": true,
        "lavamoat>json-stable-stringify": true,
        "node-fetch": true,
        "source-map-explorer>btoa": true,
        "vinyl>clone": true
      }
    },
    "@metamask/gas-fee-controller>@metamask/network-controller>web3-provider-engine>eth-rpc-errors": {
      "packages": {
        "eth-rpc-errors>fast-safe-stringify": true
      }
    },
    "@metamask/gas-fee-controller>@metamask/network-controller>web3-provider-engine>eth-sig-util": {
      "packages": {
        "@metamask/gas-fee-controller>@metamask/network-controller>web3-provider-engine>ethereumjs-util": true,
        "ethereumjs-abi": true
      }
    },
    "@metamask/gas-fee-controller>@metamask/network-controller>web3-provider-engine>ethereumjs-util": {
      "packages": {
        "@metamask/gas-fee-controller>@metamask/network-controller>web3-provider-engine>ethereumjs-util>ethjs-util": true,
        "bn.js": true,
        "browserify>assert": true,
        "browserify>buffer": true,
        "ethereumjs-util>create-hash": true,
        "ethereumjs-util>ethereum-cryptography": true,
        "ethereumjs-util>rlp": true,
        "ethereumjs-wallet>safe-buffer": true,
        "ethers>@ethersproject/signing-key>elliptic": true
      }
    },
    "@metamask/gas-fee-controller>@metamask/network-controller>web3-provider-engine>ethereumjs-util>ethjs-util": {
      "packages": {
        "browserify>buffer": true,
        "ethjs>ethjs-util>is-hex-prefixed": true,
        "ethjs>ethjs-util>strip-hex-prefix": true
      }
    },
    "@metamask/gas-fee-controller>@metamask/network-controller>web3-provider-engine>semaphore": {
      "globals": {
        "define": true,
        "setTimeout": true
      },
      "packages": {
        "browserify>process": true
      }
    },
    "@metamask/jazzicon": {
      "globals": {
        "document.createElement": true,
        "document.createElementNS": true
      },
      "packages": {
        "@metamask/jazzicon>color": true,
        "@metamask/jazzicon>mersenne-twister": true
      }
    },
    "@metamask/jazzicon>color": {
      "packages": {
        "@metamask/jazzicon>color>clone": true,
        "@metamask/jazzicon>color>color-convert": true,
        "@metamask/jazzicon>color>color-string": true
      }
    },
    "@metamask/jazzicon>color>clone": {
      "packages": {
        "browserify>buffer": true
      }
    },
    "@metamask/jazzicon>color>color-convert": {
      "packages": {
        "@metamask/jazzicon>color>color-convert>color-name": true
      }
    },
    "@metamask/jazzicon>color>color-string": {
      "packages": {
        "jest-canvas-mock>moo-color>color-name": true
      }
    },
    "@metamask/logo": {
      "globals": {
        "addEventListener": true,
        "document.body.appendChild": true,
        "document.createElementNS": true,
        "innerHeight": true,
        "innerWidth": true,
        "requestAnimationFrame": true
      },
      "packages": {
        "@metamask/logo>gl-mat4": true,
        "@metamask/logo>gl-vec3": true
      }
    },
    "@metamask/notification-controller": {
      "packages": {
        "@metamask/base-controller": true,
        "@metamask/controller-utils": true,
        "@metamask/notification-controller>nanoid": true
      }
    },
    "@metamask/notification-controller>nanoid": {
      "globals": {
        "crypto.getRandomValues": true
      }
    },
    "@metamask/obs-store": {
      "globals": {
        "localStorage": true
      },
      "packages": {
        "@metamask/obs-store>through2": true,
        "browserify>stream-browserify": true,
        "json-rpc-engine>@metamask/safe-event-emitter": true
      }
    },
    "@metamask/obs-store>through2": {
      "packages": {
        "browserify>process": true,
        "browserify>util": true,
        "readable-stream": true,
        "watchify>xtend": true
      }
    },
<<<<<<< HEAD
    "@metamask/post-message-stream": {
      "globals": {
        "WorkerGlobalScope": true,
        "addEventListener": true,
        "location.origin": true,
        "onmessage": "write",
        "postMessage": true,
        "removeEventListener": true
      },
      "packages": {
        "@metamask/post-message-stream>@metamask/utils": true,
        "@metamask/post-message-stream>readable-stream": true
      }
    },
    "@metamask/post-message-stream>@metamask/utils": {
      "packages": {
        "eslint>fast-deep-equal": true
      }
    },
    "@metamask/post-message-stream>readable-stream": {
      "packages": {
        "@metamask/post-message-stream>readable-stream>safe-buffer": true,
        "@metamask/post-message-stream>readable-stream>string_decoder": true,
        "@storybook/api>util-deprecate": true,
        "browserify>browser-resolve": true,
        "browserify>events": true,
        "browserify>process": true,
        "browserify>timers-browserify": true,
        "pumpify>inherits": true,
        "readable-stream>core-util-is": true,
        "readable-stream>isarray": true,
        "vinyl>cloneable-readable>process-nextick-args": true
      }
    },
    "@metamask/post-message-stream>readable-stream>safe-buffer": {
      "packages": {
        "browserify>buffer": true
      }
    },
    "@metamask/post-message-stream>readable-stream>string_decoder": {
      "packages": {
        "@metamask/post-message-stream>readable-stream>safe-buffer": true
      }
    },
=======
    "@metamask/permission-controller": {
      "packages": {
        "@metamask/base-controller": true,
        "@metamask/controller-utils": true,
        "@metamask/permission-controller>nanoid": true,
        "deep-freeze-strict": true,
        "eth-rpc-errors": true,
        "immer": true,
        "json-rpc-engine": true
      }
    },
    "@metamask/permission-controller>nanoid": {
      "globals": {
        "crypto.getRandomValues": true
      }
    },
    "@metamask/phishing-controller": {
      "globals": {
        "fetch": true
      },
      "packages": {
        "@metamask/base-controller": true,
        "@metamask/controller-utils": true,
        "@metamask/controller-utils>isomorphic-fetch": true,
        "@metamask/phishing-controller>eth-phishing-detect": true,
        "punycode": true
      }
    },
    "@metamask/phishing-controller>eth-phishing-detect": {
      "packages": {
        "eslint>optionator>fast-levenshtein": true
      }
    },
    "@metamask/post-message-stream": {
      "globals": {
        "WorkerGlobalScope": true,
        "addEventListener": true,
        "location.origin": true,
        "onmessage": "write",
        "postMessage": true,
        "removeEventListener": true
      },
      "packages": {
        "@metamask/post-message-stream>@metamask/utils": true,
        "@metamask/post-message-stream>readable-stream": true
      }
    },
    "@metamask/post-message-stream>@metamask/utils": {
      "packages": {
        "eslint>fast-deep-equal": true
      }
    },
    "@metamask/post-message-stream>readable-stream": {
      "packages": {
        "@metamask/post-message-stream>readable-stream>safe-buffer": true,
        "@metamask/post-message-stream>readable-stream>string_decoder": true,
        "@storybook/api>util-deprecate": true,
        "browserify>browser-resolve": true,
        "browserify>events": true,
        "browserify>process": true,
        "browserify>timers-browserify": true,
        "pumpify>inherits": true,
        "readable-stream>core-util-is": true,
        "readable-stream>isarray": true,
        "vinyl>cloneable-readable>process-nextick-args": true
      }
    },
    "@metamask/post-message-stream>readable-stream>safe-buffer": {
      "packages": {
        "browserify>buffer": true
      }
    },
    "@metamask/post-message-stream>readable-stream>string_decoder": {
      "packages": {
        "@metamask/post-message-stream>readable-stream>safe-buffer": true
      }
    },
>>>>>>> 8885c54f
    "@metamask/providers>@metamask/object-multiplex": {
      "globals": {
        "console.warn": true
      },
      "packages": {
        "end-of-stream": true,
        "pump>once": true,
        "readable-stream": true
<<<<<<< HEAD
=======
      }
    },
    "@metamask/rate-limit-controller": {
      "globals": {
        "setTimeout": true
      },
      "packages": {
        "@metamask/base-controller": true,
        "eth-rpc-errors": true
>>>>>>> 8885c54f
      }
    },
    "@metamask/rpc-methods": {
      "globals": {
        "console.warn": true
      },
      "packages": {
<<<<<<< HEAD
        "@metamask/controllers": true,
        "@metamask/rpc-methods>@metamask/key-tree": true,
        "@metamask/rpc-methods>nanoid": true,
        "@metamask/snap-utils": true,
        "@metamask/snap-utils>superstruct": true,
=======
        "@metamask/permission-controller": true,
        "@metamask/rpc-methods>@metamask/key-tree": true,
        "@metamask/rpc-methods>nanoid": true,
        "@metamask/snaps-utils": true,
        "@metamask/snaps-utils>@noble/hashes": true,
        "@metamask/snaps-utils>superstruct": true,
>>>>>>> 8885c54f
        "eth-block-tracker>@metamask/utils": true,
        "eth-rpc-errors": true
      }
    },
    "@metamask/rpc-methods>@metamask/key-tree": {
      "packages": {
        "@metamask/rpc-methods>@metamask/key-tree>@noble/ed25519": true,
        "@metamask/rpc-methods>@metamask/key-tree>@noble/secp256k1": true,
        "@metamask/rpc-methods>@metamask/key-tree>@scure/bip39": true,
<<<<<<< HEAD
        "@metamask/snap-utils>@noble/hashes": true,
        "@metamask/snap-utils>@scure/base": true,
=======
        "@metamask/snaps-utils>@noble/hashes": true,
        "@metamask/snaps-utils>@scure/base": true,
>>>>>>> 8885c54f
        "eth-block-tracker>@metamask/utils": true
      }
    },
    "@metamask/rpc-methods>@metamask/key-tree>@noble/ed25519": {
      "globals": {
        "crypto": true
      },
      "packages": {
        "browserify>browser-resolve": true
      }
    },
    "@metamask/rpc-methods>@metamask/key-tree>@noble/secp256k1": {
      "globals": {
        "crypto": true
      },
      "packages": {
        "browserify>browser-resolve": true
      }
    },
    "@metamask/rpc-methods>@metamask/key-tree>@scure/bip39": {
      "packages": {
        "@metamask/snaps-utils>@noble/hashes": true,
        "@metamask/snaps-utils>@scure/base": true
      }
    },
    "@metamask/rpc-methods>nanoid": {
      "globals": {
        "crypto.getRandomValues": true
      }
    },
    "@metamask/smart-transactions-controller": {
      "globals": {
        "URLSearchParams": true,
        "clearInterval": true,
        "console.error": true,
        "console.log": true,
        "fetch": true,
        "setInterval": true
      },
      "packages": {
        "@ethersproject/bignumber": true,
        "@ethersproject/bignumber>@ethersproject/bytes": true,
        "@metamask/assets-controllers>@ethersproject/providers": true,
        "@metamask/controller-utils>isomorphic-fetch": true,
        "@metamask/smart-transactions-controller>@metamask/controllers": true,
        "@metamask/smart-transactions-controller>bignumber.js": true,
        "@metamask/smart-transactions-controller>fast-json-patch": true,
        "lodash": true
      }
    },
<<<<<<< HEAD
=======
    "@metamask/smart-transactions-controller>@metamask/controllers": {
      "globals": {
        "Headers": true,
        "URL": true,
        "clearInterval": true,
        "clearTimeout": true,
        "console.error": true,
        "console.log": true,
        "fetch": true,
        "setInterval": true,
        "setTimeout": true
      },
      "packages": {
        "@eth-optimism/contracts>@ethersproject/contracts": true,
        "@ethereumjs/common": true,
        "@ethereumjs/tx": true,
        "@metamask/assets-controllers>@ethersproject/abi": true,
        "@metamask/assets-controllers>@ethersproject/providers": true,
        "@metamask/assets-controllers>abort-controller": true,
        "@metamask/assets-controllers>async-mutex": true,
        "@metamask/assets-controllers>multiformats": true,
        "@metamask/contract-metadata": true,
        "@metamask/controller-utils>isomorphic-fetch": true,
        "@metamask/gas-fee-controller>@metamask/network-controller>eth-json-rpc-infura": true,
        "@metamask/gas-fee-controller>@metamask/network-controller>web3-provider-engine": true,
        "@metamask/metamask-eth-abis": true,
        "@metamask/phishing-controller>eth-phishing-detect": true,
        "@metamask/smart-transactions-controller>@metamask/controllers>eth-keyring-controller": true,
        "@metamask/smart-transactions-controller>@metamask/controllers>eth-method-registry": true,
        "@metamask/smart-transactions-controller>@metamask/controllers>ethereumjs-wallet": true,
        "@metamask/smart-transactions-controller>@metamask/controllers>nanoid": true,
        "@metamask/smart-transactions-controller>@metamask/controllers>web3": true,
        "browserify>buffer": true,
        "browserify>events": true,
        "deep-freeze-strict": true,
        "eslint>fast-deep-equal": true,
        "eth-ens-namehash": true,
        "eth-query": true,
        "eth-rpc-errors": true,
        "eth-sig-util": true,
        "ethereumjs-util": true,
        "ethjs>ethjs-unit": true,
        "immer": true,
        "json-rpc-engine": true,
        "jsonschema": true,
        "punycode": true,
        "single-call-balance-checker-abi": true,
        "uuid": true
      }
    },
    "@metamask/smart-transactions-controller>@metamask/controllers>eth-keyring-controller": {
      "packages": {
        "@metamask/smart-transactions-controller>@metamask/controllers>eth-keyring-controller>browser-passworder": true,
        "browserify>buffer": true,
        "browserify>events": true,
        "eth-keyring-controller>@metamask/bip39": true,
        "eth-keyring-controller>@metamask/eth-hd-keyring": true,
        "eth-keyring-controller>eth-simple-keyring": true,
        "eth-keyring-controller>obs-store": true,
        "eth-sig-util": true
      }
    },
    "@metamask/smart-transactions-controller>@metamask/controllers>eth-keyring-controller>browser-passworder": {
      "globals": {
        "btoa": true,
        "crypto.getRandomValues": true,
        "crypto.subtle.decrypt": true,
        "crypto.subtle.deriveKey": true,
        "crypto.subtle.encrypt": true,
        "crypto.subtle.importKey": true
      },
      "packages": {
        "@metamask/smart-transactions-controller>@metamask/controllers>eth-keyring-controller>browser-passworder>browserify-unibabel": true
      }
    },
    "@metamask/smart-transactions-controller>@metamask/controllers>eth-keyring-controller>browser-passworder>browserify-unibabel": {
      "globals": {
        "atob": true,
        "btoa": true
      }
    },
    "@metamask/smart-transactions-controller>@metamask/controllers>eth-method-registry": {
      "packages": {
        "@metamask/smart-transactions-controller>@metamask/controllers>eth-method-registry>ethjs": true
      }
    },
    "@metamask/smart-transactions-controller>@metamask/controllers>eth-method-registry>ethjs": {
      "globals": {
        "clearInterval": true,
        "setInterval": true
      },
      "packages": {
        "@metamask/smart-transactions-controller>@metamask/controllers>eth-method-registry>ethjs>bn.js": true,
        "@metamask/smart-transactions-controller>@metamask/controllers>eth-method-registry>ethjs>ethjs-abi": true,
        "@metamask/smart-transactions-controller>@metamask/controllers>eth-method-registry>ethjs>ethjs-contract": true,
        "@metamask/smart-transactions-controller>@metamask/controllers>eth-method-registry>ethjs>ethjs-query": true,
        "browserify>buffer": true,
        "ethjs>ethjs-filter": true,
        "ethjs>ethjs-provider-http": true,
        "ethjs>ethjs-unit": true,
        "ethjs>ethjs-util": true,
        "ethjs>js-sha3": true,
        "ethjs>number-to-bn": true
      }
    },
    "@metamask/smart-transactions-controller>@metamask/controllers>eth-method-registry>ethjs>ethjs-abi": {
      "packages": {
        "@metamask/smart-transactions-controller>@metamask/controllers>eth-method-registry>ethjs>bn.js": true,
        "browserify>buffer": true,
        "ethjs>js-sha3": true,
        "ethjs>number-to-bn": true
      }
    },
    "@metamask/smart-transactions-controller>@metamask/controllers>eth-method-registry>ethjs>ethjs-contract": {
      "packages": {
        "@metamask/smart-transactions-controller>@metamask/controllers>eth-method-registry>ethjs>ethjs-contract>ethjs-abi": true,
        "ethjs-query>babel-runtime": true,
        "ethjs>ethjs-filter": true,
        "ethjs>ethjs-util": true,
        "ethjs>js-sha3": true,
        "promise-to-callback": true
      }
    },
    "@metamask/smart-transactions-controller>@metamask/controllers>eth-method-registry>ethjs>ethjs-contract>ethjs-abi": {
      "packages": {
        "@metamask/smart-transactions-controller>@metamask/controllers>eth-method-registry>ethjs>bn.js": true,
        "browserify>buffer": true,
        "ethjs>js-sha3": true,
        "ethjs>number-to-bn": true
      }
    },
    "@metamask/smart-transactions-controller>@metamask/controllers>eth-method-registry>ethjs>ethjs-query": {
      "globals": {
        "console": true
      },
      "packages": {
        "ethjs-query>babel-runtime": true,
        "ethjs-query>ethjs-format": true,
        "ethjs-query>ethjs-rpc": true,
        "promise-to-callback": true
      }
    },
    "@metamask/smart-transactions-controller>@metamask/controllers>ethereumjs-wallet": {
      "packages": {
        "@metamask/smart-transactions-controller>@metamask/controllers>ethereumjs-wallet>uuid": true,
        "@truffle/codec>utf8": true,
        "browserify>buffer": true,
        "browserify>crypto-browserify": true,
        "ethereumjs-util": true,
        "ethereumjs-util>ethereum-cryptography": true,
        "ethereumjs-wallet>aes-js": true,
        "ethereumjs-wallet>bs58check": true,
        "ethereumjs-wallet>randombytes": true,
        "ethers>@ethersproject/json-wallets>scrypt-js": true
      }
    },
    "@metamask/smart-transactions-controller>@metamask/controllers>ethereumjs-wallet>uuid": {
      "globals": {
        "crypto": true,
        "msCrypto": true
      }
    },
>>>>>>> 8885c54f
    "@metamask/smart-transactions-controller>@metamask/controllers>nanoid": {
      "globals": {
        "crypto.getRandomValues": true
      }
    },
<<<<<<< HEAD
=======
    "@metamask/smart-transactions-controller>@metamask/controllers>web3": {
      "globals": {
        "Web3": "write",
        "XMLHttpRequest": "write",
        "clearTimeout": true,
        "console.error": true,
        "setTimeout": true
      },
      "packages": {
        "@metamask/smart-transactions-controller>@metamask/controllers>web3>bignumber.js": true,
        "@metamask/smart-transactions-controller>@metamask/controllers>web3>crypto-js": true,
        "@metamask/smart-transactions-controller>@metamask/controllers>web3>utf8": true,
        "@metamask/smart-transactions-controller>@metamask/controllers>web3>xhr2-cookies": true,
        "browserify>buffer": true
      }
    },
    "@metamask/smart-transactions-controller>@metamask/controllers>web3>bignumber.js": {
      "globals": {
        "define": true
      },
      "packages": {
        "browserify>crypto-browserify": true
      }
    },
    "@metamask/smart-transactions-controller>@metamask/controllers>web3>crypto-js": {
      "globals": {
        "define": true
      }
    },
    "@metamask/smart-transactions-controller>@metamask/controllers>web3>utf8": {
      "globals": {
        "define": true
      }
    },
    "@metamask/smart-transactions-controller>@metamask/controllers>web3>xhr2-cookies": {
      "globals": {
        "console.warn": true
      },
      "packages": {
        "browserify>buffer": true,
        "browserify>https-browserify": true,
        "browserify>os-browserify": true,
        "browserify>process": true,
        "browserify>stream-http": true,
        "browserify>url": true,
        "pubnub>superagent>cookiejar": true
      }
    },
>>>>>>> 8885c54f
    "@metamask/smart-transactions-controller>bignumber.js": {
      "globals": {
        "crypto": true,
        "define": true
      }
    },
    "@metamask/smart-transactions-controller>fast-json-patch": {
      "globals": {
        "addEventListener": true,
        "clearTimeout": true,
        "removeEventListener": true,
        "setTimeout": true
      }
    },
<<<<<<< HEAD
    "@metamask/snap-controllers": {
=======
    "@metamask/snaps-controllers": {
>>>>>>> 8885c54f
      "globals": {
        "URL": true,
        "clearTimeout": true,
        "console.error": true,
        "console.info": true,
        "console.log": true,
        "console.warn": true,
        "document.body.appendChild": true,
        "document.createElement": true,
        "document.getElementById": true,
        "fetch": true,
        "setTimeout": true
      },
      "packages": {
<<<<<<< HEAD
        "@metamask/controllers": true,
        "@metamask/post-message-stream": true,
        "@metamask/providers>@metamask/object-multiplex": true,
        "@metamask/rpc-methods": true,
        "@metamask/snap-controllers>@metamask/browser-passworder": true,
        "@metamask/snap-controllers>@xstate/fsm": true,
        "@metamask/snap-controllers>concat-stream": true,
        "@metamask/snap-controllers>gunzip-maybe": true,
        "@metamask/snap-controllers>json-rpc-middleware-stream": true,
        "@metamask/snap-controllers>nanoid": true,
        "@metamask/snap-controllers>readable-web-to-node-stream": true,
        "@metamask/snap-controllers>tar-stream": true,
        "@metamask/snap-utils": true,
        "eth-block-tracker>@metamask/utils": true,
=======
        "@metamask/base-controller": true,
        "@metamask/permission-controller": true,
        "@metamask/post-message-stream": true,
        "@metamask/providers>@metamask/object-multiplex": true,
        "@metamask/rpc-methods": true,
        "@metamask/snaps-controllers>@xstate/fsm": true,
        "@metamask/snaps-controllers>concat-stream": true,
        "@metamask/snaps-controllers>gunzip-maybe": true,
        "@metamask/snaps-controllers>json-rpc-middleware-stream": true,
        "@metamask/snaps-controllers>nanoid": true,
        "@metamask/snaps-controllers>readable-web-to-node-stream": true,
        "@metamask/snaps-controllers>tar-stream": true,
        "@metamask/snaps-utils": true,
        "@metamask/subject-metadata-controller": true,
        "eth-block-tracker>@metamask/utils": true,
        "eth-keyring-controller>@metamask/browser-passworder": true,
>>>>>>> 8885c54f
        "eth-rpc-errors": true,
        "json-rpc-engine": true,
        "pump": true
      }
    },
<<<<<<< HEAD
    "@metamask/snap-controllers>@metamask/browser-passworder": {
      "globals": {
        "btoa": true,
        "crypto.getRandomValues": true,
        "crypto.subtle.decrypt": true,
        "crypto.subtle.deriveKey": true,
        "crypto.subtle.encrypt": true,
        "crypto.subtle.importKey": true
      },
      "packages": {
        "browserify>buffer": true
      }
    },
    "@metamask/snap-controllers>concat-stream": {
=======
    "@metamask/snaps-controllers>concat-stream": {
>>>>>>> 8885c54f
      "packages": {
        "@metamask/snaps-controllers>concat-stream>readable-stream": true,
        "browserify>buffer": true,
        "pumpify>inherits": true
      }
    },
    "@metamask/snaps-controllers>concat-stream>readable-stream": {
      "packages": {
        "@storybook/api>util-deprecate": true,
        "browserify>browser-resolve": true,
        "browserify>buffer": true,
        "browserify>events": true,
        "browserify>process": true,
        "browserify>string_decoder": true,
        "pumpify>inherits": true
      }
    },
    "@metamask/snaps-controllers>gunzip-maybe": {
      "packages": {
        "@metamask/snaps-controllers>gunzip-maybe>browserify-zlib": true,
        "@metamask/snaps-controllers>gunzip-maybe>is-deflate": true,
        "@metamask/snaps-controllers>gunzip-maybe>is-gzip": true,
        "@metamask/snaps-controllers>gunzip-maybe>peek-stream": true,
        "@metamask/snaps-controllers>gunzip-maybe>pumpify": true,
        "@metamask/snaps-controllers>gunzip-maybe>through2": true
      }
    },
    "@metamask/snaps-controllers>gunzip-maybe>browserify-zlib": {
      "packages": {
        "@metamask/snaps-controllers>gunzip-maybe>browserify-zlib>pako": true,
        "browserify>assert": true,
        "browserify>buffer": true,
        "browserify>process": true,
        "browserify>util": true,
        "readable-stream": true
      }
    },
    "@metamask/snaps-controllers>gunzip-maybe>peek-stream": {
      "packages": {
        "@metamask/snaps-controllers>gunzip-maybe>peek-stream>duplexify": true,
        "@metamask/snaps-controllers>gunzip-maybe>peek-stream>through2": true,
        "browserify>buffer": true,
        "terser>source-map-support>buffer-from": true
      }
    },
    "@metamask/snaps-controllers>gunzip-maybe>peek-stream>duplexify": {
      "packages": {
        "browserify>buffer": true,
        "browserify>process": true,
        "duplexify>stream-shift": true,
        "end-of-stream": true,
        "pumpify>inherits": true,
        "readable-stream": true
      }
    },
    "@metamask/snaps-controllers>gunzip-maybe>peek-stream>through2": {
      "packages": {
        "browserify>process": true,
        "browserify>util": true,
        "readable-stream": true,
        "watchify>xtend": true
      }
    },
    "@metamask/snaps-controllers>gunzip-maybe>pumpify": {
      "packages": {
        "@metamask/snaps-controllers>gunzip-maybe>pumpify>duplexify": true,
        "@metamask/snaps-controllers>gunzip-maybe>pumpify>pump": true,
        "pumpify>inherits": true
      }
    },
    "@metamask/snaps-controllers>gunzip-maybe>pumpify>duplexify": {
      "packages": {
        "browserify>buffer": true,
        "browserify>process": true,
        "duplexify>stream-shift": true,
        "end-of-stream": true,
        "pumpify>inherits": true,
        "readable-stream": true
      }
    },
    "@metamask/snaps-controllers>gunzip-maybe>pumpify>pump": {
      "packages": {
        "browserify>browser-resolve": true,
        "end-of-stream": true,
        "pump>once": true
      }
    },
    "@metamask/snaps-controllers>gunzip-maybe>through2": {
      "packages": {
        "browserify>process": true,
        "browserify>util": true,
        "readable-stream": true,
        "watchify>xtend": true
      }
    },
    "@metamask/snaps-controllers>json-rpc-middleware-stream": {
      "globals": {
        "console.warn": true,
        "setTimeout": true
      },
      "packages": {
        "json-rpc-engine>@metamask/safe-event-emitter": true,
        "readable-stream": true
      }
    },
    "@metamask/snaps-controllers>nanoid": {
      "globals": {
        "crypto.getRandomValues": true
      }
    },
    "@metamask/snaps-controllers>readable-web-to-node-stream": {
      "packages": {
        "@metamask/snaps-controllers>readable-web-to-node-stream>readable-stream": true
      }
    },
    "@metamask/snaps-controllers>readable-web-to-node-stream>readable-stream": {
      "packages": {
        "@storybook/api>util-deprecate": true,
        "browserify>browser-resolve": true,
        "browserify>buffer": true,
        "browserify>events": true,
        "browserify>process": true,
        "browserify>string_decoder": true,
        "pumpify>inherits": true
      }
    },
    "@metamask/snaps-controllers>tar-stream": {
      "packages": {
        "@metamask/snaps-controllers>tar-stream>fs-constants": true,
        "@metamask/snaps-controllers>tar-stream>readable-stream": true,
        "browserify>buffer": true,
        "browserify>process": true,
        "browserify>string_decoder": true,
        "browserify>util": true,
        "end-of-stream": true,
        "madge>ora>bl": true,
        "pumpify>inherits": true
      }
    },
    "@metamask/snaps-controllers>tar-stream>fs-constants": {
      "packages": {
        "browserify>constants-browserify": true
      }
    },
    "@metamask/snaps-controllers>tar-stream>readable-stream": {
      "packages": {
        "@storybook/api>util-deprecate": true,
        "browserify>browser-resolve": true,
        "browserify>buffer": true,
        "browserify>events": true,
        "browserify>process": true,
        "browserify>string_decoder": true,
        "pumpify>inherits": true
      }
    },
    "@metamask/snaps-utils": {
      "globals": {
        "URL": true
      },
      "packages": {
        "@babel/core": true,
        "@babel/core>@babel/types": true,
<<<<<<< HEAD
        "@metamask/snap-utils>@noble/hashes": true,
        "@metamask/snap-utils>@scure/base": true,
        "@metamask/snap-utils>cron-parser": true,
        "@metamask/snap-utils>rfdc": true,
        "@metamask/snap-utils>superstruct": true,
=======
        "@metamask/snaps-utils>@noble/hashes": true,
        "@metamask/snaps-utils>@scure/base": true,
        "@metamask/snaps-utils>cron-parser": true,
        "@metamask/snaps-utils>rfdc": true,
        "@metamask/snaps-utils>superstruct": true,
>>>>>>> 8885c54f
        "browserify": true,
        "browserify>buffer": true,
        "browserify>crypto-browserify": true,
        "browserify>events": true,
        "browserify>path-browserify": true,
        "eslint>fast-deep-equal": true,
        "eth-block-tracker>@metamask/utils": true,
        "semver": true
      }
    },
    "@metamask/snaps-utils>@noble/hashes": {
      "globals": {
        "TextEncoder": true,
        "crypto": true
      }
    },
    "@metamask/snaps-utils>@scure/base": {
      "globals": {
        "TextDecoder": true,
        "TextEncoder": true
      }
    },
<<<<<<< HEAD
    "@metamask/snap-utils>cron-parser": {
=======
    "@metamask/snaps-utils>cron-parser": {
>>>>>>> 8885c54f
      "packages": {
        "browserify>browser-resolve": true,
        "luxon": true
      }
    },
<<<<<<< HEAD
    "@metamask/snap-utils>rfdc": {
=======
    "@metamask/snaps-utils>rfdc": {
>>>>>>> 8885c54f
      "packages": {
        "browserify>buffer": true
      }
    },
    "@metamask/subject-metadata-controller": {
      "packages": {
        "@metamask/base-controller": true
      }
    },
    "@ngraveio/bc-ur": {
      "packages": {
        "@ngraveio/bc-ur>@apocentre/alias-sampling": true,
        "@ngraveio/bc-ur>bignumber.js": true,
        "@ngraveio/bc-ur>crc": true,
        "@ngraveio/bc-ur>jsbi": true,
        "addons-linter>sha.js": true,
        "browserify>assert": true,
        "browserify>buffer": true,
        "pubnub>cbor-sync": true
      }
    },
    "@ngraveio/bc-ur>bignumber.js": {
      "globals": {
        "crypto": true,
        "define": true
      }
    },
    "@ngraveio/bc-ur>crc": {
      "packages": {
        "browserify>buffer": true
      }
    },
    "@ngraveio/bc-ur>jsbi": {
      "globals": {
        "define": true
      }
    },
    "@popperjs/core": {
      "globals": {
        "Element": true,
        "HTMLElement": true,
        "ShadowRoot": true,
        "console.error": true,
        "console.warn": true,
        "document": true,
        "navigator.userAgent": true
      }
    },
    "@reduxjs/toolkit": {
      "globals": {
        "AbortController": true,
        "__REDUX_DEVTOOLS_EXTENSION_COMPOSE__": true,
        "__REDUX_DEVTOOLS_EXTENSION__": true,
        "console.error": true,
        "console.info": true,
        "console.warn": true
      },
      "packages": {
        "@reduxjs/toolkit>reselect": true,
        "immer": true,
        "redux": true,
        "redux-thunk": true
      }
    },
    "@segment/loosely-validate-event": {
      "packages": {
        "@segment/loosely-validate-event>component-type": true,
        "@segment/loosely-validate-event>join-component": true,
        "browserify>assert": true,
        "browserify>buffer": true
      }
    },
    "@sentry/browser": {
      "globals": {
        "XMLHttpRequest": true,
        "setTimeout": true
      },
      "packages": {
        "@sentry/browser>@sentry/core": true,
        "@sentry/browser>tslib": true,
        "@sentry/types": true,
        "@sentry/utils": true
      }
    },
    "@sentry/browser>@sentry/core": {
      "globals": {
        "clearInterval": true,
        "setInterval": true
      },
      "packages": {
        "@sentry/browser>@sentry/core>@sentry/hub": true,
        "@sentry/browser>@sentry/core>@sentry/minimal": true,
        "@sentry/browser>@sentry/core>tslib": true,
        "@sentry/types": true,
        "@sentry/utils": true
      }
    },
    "@sentry/browser>@sentry/core>@sentry/hub": {
      "globals": {
        "clearInterval": true,
        "setInterval": true
      },
      "packages": {
        "@sentry/browser>@sentry/core>@sentry/hub>tslib": true,
        "@sentry/types": true,
        "@sentry/utils": true
      }
    },
    "@sentry/browser>@sentry/core>@sentry/hub>tslib": {
      "globals": {
        "define": true
      }
    },
    "@sentry/browser>@sentry/core>@sentry/minimal": {
      "packages": {
        "@sentry/browser>@sentry/core>@sentry/hub": true,
        "@sentry/browser>@sentry/core>@sentry/minimal>tslib": true
      }
    },
    "@sentry/browser>@sentry/core>@sentry/minimal>tslib": {
      "globals": {
        "define": true
      }
    },
    "@sentry/browser>@sentry/core>tslib": {
      "globals": {
        "define": true
      }
    },
    "@sentry/browser>tslib": {
      "globals": {
        "define": true
      }
    },
    "@sentry/integrations": {
      "globals": {
        "clearTimeout": true,
        "console.error": true,
        "console.log": true,
        "setTimeout": true
      },
      "packages": {
        "@sentry/integrations>tslib": true,
        "@sentry/types": true,
        "@sentry/utils": true,
        "localforage": true
      }
    },
    "@sentry/integrations>tslib": {
      "globals": {
        "define": true
      }
    },
    "@sentry/utils": {
      "globals": {
        "CustomEvent": true,
        "DOMError": true,
        "DOMException": true,
        "Element": true,
        "ErrorEvent": true,
        "Event": true,
        "Headers": true,
        "Request": true,
        "Response": true,
        "XMLHttpRequest.prototype": true,
        "clearTimeout": true,
        "console.error": true,
        "document": true,
        "setTimeout": true
      },
      "packages": {
        "@sentry/utils>tslib": true,
        "browserify>process": true
      }
    },
    "@sentry/utils>tslib": {
      "globals": {
        "define": true
      }
    },
    "@spruceid/siwe-parser": {
      "globals": {
        "console.error": true,
        "console.log": true
      },
      "packages": {
        "@spruceid/siwe-parser>apg-js": true
      }
    },
    "@spruceid/siwe-parser>apg-js": {
      "globals": {
        "mode": true
      },
      "packages": {
        "browserify>buffer": true,
        "browserify>insert-module-globals>is-buffer": true
      }
    },
    "@storybook/api>regenerator-runtime": {
      "globals": {
        "regeneratorRuntime": "write"
      }
    },
    "@storybook/api>util-deprecate": {
      "globals": {
        "console.trace": true,
        "console.warn": true,
        "localStorage": true
      }
    },
    "@truffle/codec": {
      "packages": {
        "@truffle/codec>@truffle/abi-utils": true,
        "@truffle/codec>@truffle/compile-common": true,
        "@truffle/codec>big.js": true,
        "@truffle/codec>bn.js": true,
        "@truffle/codec>cbor": true,
        "@truffle/codec>lodash.escaperegexp": true,
        "@truffle/codec>lodash.partition": true,
        "@truffle/codec>lodash.sum": true,
        "@truffle/codec>utf8": true,
        "@truffle/codec>web3-utils": true,
        "browserify>buffer": true,
        "browserify>util": true,
        "gulp-dart-sass>lodash.clonedeep": true,
        "nock>debug": true,
        "semver": true
      }
    },
    "@truffle/codec>@truffle/abi-utils": {
      "packages": {
        "@truffle/codec>@truffle/abi-utils>change-case": true,
        "@truffle/codec>@truffle/abi-utils>faker": true,
        "@truffle/codec>@truffle/abi-utils>fast-check": true
      }
    },
    "@truffle/codec>@truffle/abi-utils>change-case": {
      "packages": {
        "@truffle/codec>@truffle/abi-utils>change-case>camel-case": true,
        "@truffle/codec>@truffle/abi-utils>change-case>constant-case": true,
        "@truffle/codec>@truffle/abi-utils>change-case>dot-case": true,
        "@truffle/codec>@truffle/abi-utils>change-case>header-case": true,
        "@truffle/codec>@truffle/abi-utils>change-case>is-lower-case": true,
        "@truffle/codec>@truffle/abi-utils>change-case>is-upper-case": true,
        "@truffle/codec>@truffle/abi-utils>change-case>lower-case": true,
        "@truffle/codec>@truffle/abi-utils>change-case>lower-case-first": true,
        "@truffle/codec>@truffle/abi-utils>change-case>no-case": true,
        "@truffle/codec>@truffle/abi-utils>change-case>param-case": true,
        "@truffle/codec>@truffle/abi-utils>change-case>pascal-case": true,
        "@truffle/codec>@truffle/abi-utils>change-case>path-case": true,
        "@truffle/codec>@truffle/abi-utils>change-case>sentence-case": true,
        "@truffle/codec>@truffle/abi-utils>change-case>snake-case": true,
        "@truffle/codec>@truffle/abi-utils>change-case>swap-case": true,
        "@truffle/codec>@truffle/abi-utils>change-case>title-case": true,
        "@truffle/codec>@truffle/abi-utils>change-case>upper-case": true,
        "@truffle/codec>@truffle/abi-utils>change-case>upper-case-first": true
      }
    },
    "@truffle/codec>@truffle/abi-utils>change-case>camel-case": {
      "packages": {
        "@truffle/codec>@truffle/abi-utils>change-case>no-case": true,
        "@truffle/codec>@truffle/abi-utils>change-case>upper-case": true
      }
    },
    "@truffle/codec>@truffle/abi-utils>change-case>constant-case": {
      "packages": {
        "@truffle/codec>@truffle/abi-utils>change-case>snake-case": true,
        "@truffle/codec>@truffle/abi-utils>change-case>upper-case": true
      }
    },
    "@truffle/codec>@truffle/abi-utils>change-case>dot-case": {
      "packages": {
        "@truffle/codec>@truffle/abi-utils>change-case>no-case": true
      }
    },
    "@truffle/codec>@truffle/abi-utils>change-case>header-case": {
      "packages": {
        "@truffle/codec>@truffle/abi-utils>change-case>no-case": true,
        "@truffle/codec>@truffle/abi-utils>change-case>upper-case": true
      }
    },
    "@truffle/codec>@truffle/abi-utils>change-case>is-lower-case": {
      "packages": {
        "@truffle/codec>@truffle/abi-utils>change-case>lower-case": true
      }
    },
    "@truffle/codec>@truffle/abi-utils>change-case>is-upper-case": {
      "packages": {
        "@truffle/codec>@truffle/abi-utils>change-case>upper-case": true
      }
    },
    "@truffle/codec>@truffle/abi-utils>change-case>lower-case-first": {
      "packages": {
        "@truffle/codec>@truffle/abi-utils>change-case>lower-case": true
      }
    },
    "@truffle/codec>@truffle/abi-utils>change-case>no-case": {
      "packages": {
        "@truffle/codec>@truffle/abi-utils>change-case>lower-case": true
      }
    },
    "@truffle/codec>@truffle/abi-utils>change-case>param-case": {
      "packages": {
        "@truffle/codec>@truffle/abi-utils>change-case>no-case": true
      }
    },
    "@truffle/codec>@truffle/abi-utils>change-case>pascal-case": {
      "packages": {
        "@truffle/codec>@truffle/abi-utils>change-case>camel-case": true,
        "@truffle/codec>@truffle/abi-utils>change-case>upper-case-first": true
      }
    },
    "@truffle/codec>@truffle/abi-utils>change-case>path-case": {
      "packages": {
        "@truffle/codec>@truffle/abi-utils>change-case>no-case": true
      }
    },
    "@truffle/codec>@truffle/abi-utils>change-case>sentence-case": {
      "packages": {
        "@truffle/codec>@truffle/abi-utils>change-case>no-case": true,
        "@truffle/codec>@truffle/abi-utils>change-case>upper-case-first": true
      }
    },
    "@truffle/codec>@truffle/abi-utils>change-case>snake-case": {
      "packages": {
        "@truffle/codec>@truffle/abi-utils>change-case>no-case": true
      }
    },
    "@truffle/codec>@truffle/abi-utils>change-case>swap-case": {
      "packages": {
        "@truffle/codec>@truffle/abi-utils>change-case>lower-case": true,
        "@truffle/codec>@truffle/abi-utils>change-case>upper-case": true
      }
    },
    "@truffle/codec>@truffle/abi-utils>change-case>title-case": {
      "packages": {
        "@truffle/codec>@truffle/abi-utils>change-case>no-case": true,
        "@truffle/codec>@truffle/abi-utils>change-case>upper-case": true
      }
    },
    "@truffle/codec>@truffle/abi-utils>change-case>upper-case-first": {
      "packages": {
        "@truffle/codec>@truffle/abi-utils>change-case>upper-case": true
      }
    },
    "@truffle/codec>@truffle/abi-utils>faker": {
      "globals": {
        "console.error": true,
        "console.log": true,
        "dbg": "write"
      }
    },
    "@truffle/codec>@truffle/abi-utils>fast-check": {
      "globals": {
        "clearTimeout": true,
        "console.log": true,
        "setTimeout": true
      },
      "packages": {
        "@truffle/codec>@truffle/abi-utils>fast-check>pure-rand": true,
        "browserify>buffer": true
      }
    },
    "@truffle/codec>@truffle/compile-common": {
      "packages": {
        "@truffle/codec>@truffle/compile-common>@truffle/error": true,
        "@truffle/codec>@truffle/compile-common>colors": true,
        "browserify>path-browserify": true
      }
    },
    "@truffle/codec>@truffle/compile-common>colors": {
      "globals": {
        "console.log": true
      },
      "packages": {
        "browserify>os-browserify": true,
        "browserify>process": true,
        "browserify>util": true
      }
    },
    "@truffle/codec>big.js": {
      "globals": {
        "define": true
      }
    },
    "@truffle/codec>bn.js": {
      "globals": {
        "Buffer": true
      },
      "packages": {
        "browserify>browser-resolve": true
      }
    },
    "@truffle/codec>cbor": {
      "globals": {
        "TextDecoder": true
      },
      "packages": {
        "@truffle/codec>cbor>bignumber.js": true,
        "@truffle/codec>cbor>nofilter": true,
        "browserify>buffer": true,
        "browserify>insert-module-globals>is-buffer": true,
        "browserify>stream-browserify": true,
        "browserify>url": true,
        "browserify>util": true
      }
    },
    "@truffle/codec>cbor>bignumber.js": {
      "globals": {
        "crypto": true,
        "define": true
      }
    },
    "@truffle/codec>cbor>nofilter": {
      "packages": {
        "browserify>buffer": true,
        "browserify>stream-browserify": true,
        "browserify>util": true
      }
    },
    "@truffle/codec>web3-utils": {
      "globals": {
        "setTimeout": true
      },
      "packages": {
        "@truffle/codec>utf8": true,
        "@truffle/codec>web3-utils>eth-lib": true,
        "@truffle/codec>web3-utils>ethereum-bloom-filters": true,
        "bn.js": true,
        "browserify>insert-module-globals>is-buffer": true,
        "ethereumjs-wallet>randombytes": true,
        "ethjs>ethjs-unit": true,
        "ethjs>number-to-bn": true
      }
    },
    "@truffle/codec>web3-utils>ethereum-bloom-filters": {
      "packages": {
        "@truffle/codec>web3-utils>ethereum-bloom-filters>js-sha3": true
      }
    },
    "@truffle/codec>web3-utils>ethereum-bloom-filters>js-sha3": {
      "globals": {
        "define": true
      },
      "packages": {
        "browserify>process": true
      }
    },
    "@truffle/decoder": {
      "packages": {
        "@truffle/codec": true,
        "@truffle/codec>@truffle/abi-utils": true,
        "@truffle/codec>@truffle/compile-common": true,
        "@truffle/codec>web3-utils": true,
        "@truffle/decoder>@truffle/source-map-utils": true,
        "@truffle/decoder>bn.js": true,
        "nock>debug": true
      }
    },
    "@truffle/decoder>@truffle/source-map-utils": {
      "packages": {
        "@truffle/codec": true,
        "@truffle/codec>web3-utils": true,
        "@truffle/decoder>@truffle/source-map-utils>@truffle/code-utils": true,
        "@truffle/decoder>@truffle/source-map-utils>json-pointer": true,
        "@truffle/decoder>@truffle/source-map-utils>node-interval-tree": true,
        "nock>debug": true
      }
    },
    "@truffle/decoder>@truffle/source-map-utils>@truffle/code-utils": {
      "packages": {
        "@truffle/codec>cbor": true,
        "browserify>buffer": true
      }
    },
    "@truffle/decoder>@truffle/source-map-utils>json-pointer": {
      "packages": {
        "@truffle/decoder>@truffle/source-map-utils>json-pointer>foreach": true
      }
    },
    "@truffle/decoder>@truffle/source-map-utils>node-interval-tree": {
      "packages": {
        "react-dnd>shallowequal": true
      }
    },
    "@truffle/decoder>bn.js": {
      "globals": {
        "Buffer": true
      },
      "packages": {
        "browserify>browser-resolve": true
      }
    },
    "@zxing/browser": {
      "globals": {
        "HTMLElement": true,
        "HTMLImageElement": true,
        "HTMLVideoElement": true,
        "URL.createObjectURL": true,
        "clearTimeout": true,
        "console.error": true,
        "console.warn": true,
        "document": true,
        "navigator": true,
        "setTimeout": true
      },
      "packages": {
        "@zxing/library": true
      }
    },
    "@zxing/library": {
      "globals": {
        "TextDecoder": true,
        "TextEncoder": true,
        "btoa": true,
        "clearTimeout": true,
        "define": true,
        "document.createElement": true,
        "document.createElementNS": true,
        "document.getElementById": true,
        "navigator.mediaDevices.enumerateDevices": true,
        "navigator.mediaDevices.getUserMedia": true,
        "setTimeout": true
      }
    },
    "addons-linter>sha.js": {
      "packages": {
        "ethereumjs-wallet>safe-buffer": true,
        "pumpify>inherits": true
      }
    },
    "await-semaphore": {
      "packages": {
        "browserify>process": true,
        "browserify>timers-browserify": true
      }
    },
    "base32-encode": {
      "packages": {
        "base32-encode>to-data-view": true
      }
    },
    "bignumber.js": {
      "globals": {
        "crypto": true,
        "define": true
      }
    },
    "bn.js": {
      "globals": {
        "Buffer": true
      },
      "packages": {
        "browserify>browser-resolve": true
      }
    },
    "browserify>assert": {
      "globals": {
        "Buffer": true
      },
      "packages": {
        "browserify>assert>util": true,
        "react>object-assign": true
      }
    },
    "browserify>assert>util": {
      "globals": {
        "console.error": true,
        "console.log": true,
        "console.trace": true,
        "process": true
      },
      "packages": {
        "browserify>assert>util>inherits": true,
        "browserify>process": true
      }
    },
    "browserify>browser-resolve": {
      "packages": {
        "ethjs-query>babel-runtime>core-js": true
      }
    },
    "browserify>buffer": {
      "globals": {
        "console": true
      },
      "packages": {
        "base64-js": true,
        "browserify>buffer>ieee754": true
      }
    },
    "browserify>crypto-browserify": {
      "packages": {
        "browserify>crypto-browserify>browserify-cipher": true,
        "browserify>crypto-browserify>browserify-sign": true,
        "browserify>crypto-browserify>create-ecdh": true,
        "browserify>crypto-browserify>create-hmac": true,
        "browserify>crypto-browserify>diffie-hellman": true,
        "browserify>crypto-browserify>pbkdf2": true,
        "browserify>crypto-browserify>public-encrypt": true,
        "browserify>crypto-browserify>randomfill": true,
        "ethereumjs-util>create-hash": true,
        "ethereumjs-wallet>randombytes": true
      }
    },
    "browserify>crypto-browserify>browserify-cipher": {
      "packages": {
        "browserify>crypto-browserify>browserify-cipher>browserify-des": true,
        "browserify>crypto-browserify>browserify-cipher>evp_bytestokey": true,
        "ethereumjs-util>ethereum-cryptography>browserify-aes": true
      }
    },
    "browserify>crypto-browserify>browserify-cipher>browserify-des": {
      "packages": {
        "browserify>buffer": true,
        "browserify>crypto-browserify>browserify-cipher>browserify-des>des.js": true,
        "ethereumjs-util>create-hash>cipher-base": true,
        "pumpify>inherits": true
      }
    },
    "browserify>crypto-browserify>browserify-cipher>browserify-des>des.js": {
      "packages": {
        "ethers>@ethersproject/sha2>hash.js>minimalistic-assert": true,
        "pumpify>inherits": true
      }
    },
    "browserify>crypto-browserify>browserify-cipher>evp_bytestokey": {
      "packages": {
        "ethereumjs-util>create-hash>md5.js": true,
        "ethereumjs-wallet>safe-buffer": true
      }
    },
    "browserify>crypto-browserify>browserify-sign": {
      "packages": {
        "bn.js": true,
        "browserify>buffer": true,
        "browserify>crypto-browserify>create-hmac": true,
        "browserify>crypto-browserify>public-encrypt>browserify-rsa": true,
        "browserify>crypto-browserify>public-encrypt>parse-asn1": true,
        "browserify>stream-browserify": true,
        "ethereumjs-util>create-hash": true,
        "ethers>@ethersproject/signing-key>elliptic": true,
        "pumpify>inherits": true
      }
    },
    "browserify>crypto-browserify>create-ecdh": {
      "packages": {
        "bn.js": true,
        "browserify>buffer": true,
        "ethers>@ethersproject/signing-key>elliptic": true
      }
    },
    "browserify>crypto-browserify>create-hmac": {
      "packages": {
        "addons-linter>sha.js": true,
        "ethereumjs-util>create-hash": true,
        "ethereumjs-util>create-hash>cipher-base": true,
        "ethereumjs-util>create-hash>ripemd160": true,
        "ethereumjs-wallet>safe-buffer": true,
        "pumpify>inherits": true
      }
    },
    "browserify>crypto-browserify>diffie-hellman": {
      "packages": {
        "bn.js": true,
        "browserify>buffer": true,
        "browserify>crypto-browserify>diffie-hellman>miller-rabin": true,
        "ethereumjs-wallet>randombytes": true
      }
    },
    "browserify>crypto-browserify>diffie-hellman>miller-rabin": {
      "packages": {
        "bn.js": true,
        "ethers>@ethersproject/signing-key>elliptic>brorand": true
      }
    },
    "browserify>crypto-browserify>pbkdf2": {
      "globals": {
        "crypto": true,
        "process": true,
        "queueMicrotask": true,
        "setImmediate": true,
        "setTimeout": true
      },
      "packages": {
        "addons-linter>sha.js": true,
        "browserify>process": true,
        "ethereumjs-util>create-hash": true,
        "ethereumjs-util>create-hash>ripemd160": true,
        "ethereumjs-wallet>safe-buffer": true
      }
    },
    "browserify>crypto-browserify>public-encrypt": {
      "packages": {
        "bn.js": true,
        "browserify>buffer": true,
        "browserify>crypto-browserify>public-encrypt>browserify-rsa": true,
        "browserify>crypto-browserify>public-encrypt>parse-asn1": true,
        "ethereumjs-util>create-hash": true,
        "ethereumjs-wallet>randombytes": true
      }
    },
    "browserify>crypto-browserify>public-encrypt>browserify-rsa": {
      "packages": {
        "bn.js": true,
        "browserify>buffer": true,
        "ethereumjs-wallet>randombytes": true
      }
    },
    "browserify>crypto-browserify>public-encrypt>parse-asn1": {
      "packages": {
        "browserify>buffer": true,
        "browserify>crypto-browserify>browserify-cipher>evp_bytestokey": true,
        "browserify>crypto-browserify>pbkdf2": true,
        "browserify>crypto-browserify>public-encrypt>parse-asn1>asn1.js": true,
        "ethereumjs-util>ethereum-cryptography>browserify-aes": true
      }
    },
    "browserify>crypto-browserify>public-encrypt>parse-asn1>asn1.js": {
      "packages": {
        "bn.js": true,
        "browserify>buffer": true,
        "browserify>vm-browserify": true,
        "ethers>@ethersproject/sha2>hash.js>minimalistic-assert": true,
        "pumpify>inherits": true
      }
    },
    "browserify>crypto-browserify>randomfill": {
      "globals": {
        "crypto": true,
        "msCrypto": true
      },
      "packages": {
        "browserify>process": true,
        "ethereumjs-wallet>randombytes": true,
        "ethereumjs-wallet>safe-buffer": true
      }
    },
    "browserify>events": {
      "globals": {
        "console": true
      }
    },
    "browserify>https-browserify": {
      "packages": {
        "browserify>stream-http": true,
        "browserify>url": true
      }
    },
    "browserify>os-browserify": {
      "globals": {
        "location": true,
        "navigator": true
      }
    },
    "browserify>path-browserify": {
      "packages": {
        "browserify>process": true
      }
    },
    "browserify>process": {
      "globals": {
        "clearTimeout": true,
        "setTimeout": true
      }
    },
    "browserify>punycode": {
      "globals": {
        "define": true
      }
    },
    "browserify>stream-browserify": {
      "packages": {
        "browserify>events": true,
        "pumpify>inherits": true,
        "readable-stream": true
      }
    },
    "browserify>stream-http": {
      "globals": {
        "AbortController": true,
        "Blob": true,
        "MSStreamReader": true,
        "ReadableStream": true,
        "WritableStream": true,
        "XDomainRequest": true,
        "XMLHttpRequest": true,
        "clearTimeout": true,
        "fetch": true,
        "location.protocol.search": true,
        "setTimeout": true
      },
      "packages": {
        "browserify>buffer": true,
        "browserify>process": true,
        "browserify>stream-http>builtin-status-codes": true,
        "browserify>stream-http>readable-stream": true,
        "browserify>url": true,
        "pumpify>inherits": true,
        "watchify>xtend": true
      }
    },
    "browserify>stream-http>readable-stream": {
      "packages": {
        "@storybook/api>util-deprecate": true,
        "browserify>browser-resolve": true,
        "browserify>buffer": true,
        "browserify>events": true,
        "browserify>process": true,
        "browserify>string_decoder": true,
        "pumpify>inherits": true
      }
    },
    "browserify>string_decoder": {
      "packages": {
        "ethereumjs-wallet>safe-buffer": true
      }
    },
    "browserify>timers-browserify": {
      "globals": {
        "clearInterval": true,
        "clearTimeout": true,
        "setInterval": true,
        "setTimeout": true
      },
      "packages": {
        "browserify>process": true
      }
    },
    "browserify>url": {
      "packages": {
        "browserify>punycode": true,
        "browserify>querystring-es3": true
      }
    },
    "browserify>util": {
      "globals": {
        "console.error": true,
        "console.log": true,
        "console.trace": true,
        "process": true
      },
      "packages": {
        "browserify>process": true,
        "browserify>util>inherits": true
      }
    },
    "browserify>vm-browserify": {
      "globals": {
        "document.body.appendChild": true,
        "document.body.removeChild": true,
        "document.createElement": true
      }
    },
    "classnames": {
      "globals": {
        "classNames": "write",
        "define": true
      }
    },
    "copy-to-clipboard": {
      "globals": {
        "clipboardData": true,
        "console.error": true,
        "console.warn": true,
        "document.body.appendChild": true,
        "document.body.removeChild": true,
        "document.createElement": true,
        "document.createRange": true,
        "document.execCommand": true,
        "document.getSelection": true,
        "navigator.userAgent": true,
        "prompt": true
      },
      "packages": {
        "copy-to-clipboard>toggle-selection": true
      }
    },
    "copy-to-clipboard>toggle-selection": {
      "globals": {
        "document.activeElement": true,
        "document.getSelection": true
      }
    },
    "currency-formatter": {
      "packages": {
        "currency-formatter>accounting": true,
        "currency-formatter>locale-currency": true,
        "react>object-assign": true
      }
    },
    "currency-formatter>accounting": {
      "globals": {
        "define": true
      }
    },
    "currency-formatter>locale-currency": {
      "globals": {
        "countryCode": true
      }
    },
    "debounce-stream": {
      "packages": {
        "debounce-stream>debounce": true,
        "debounce-stream>duplexer": true,
        "debounce-stream>through": true
      }
    },
    "debounce-stream>debounce": {
      "globals": {
        "clearTimeout": true,
        "setTimeout": true
      }
    },
    "debounce-stream>duplexer": {
      "packages": {
        "browserify>stream-browserify": true
      }
    },
    "debounce-stream>through": {
      "packages": {
        "browserify>process": true,
        "browserify>stream-browserify": true
      }
    },
    "depcheck>@babel/traverse": {
      "globals": {
        "console.log": true,
        "console.trace": true
      },
      "packages": {
        "@babel/code-frame": true,
        "@babel/core>@babel/generator": true,
        "@babel/core>@babel/parser": true,
        "@babel/core>@babel/types": true,
        "depcheck>@babel/traverse>@babel/helper-environment-visitor": true,
        "depcheck>@babel/traverse>@babel/helper-function-name": true,
        "depcheck>@babel/traverse>@babel/helper-hoist-variables": true,
        "depcheck>@babel/traverse>@babel/helper-split-export-declaration": true,
        "depcheck>@babel/traverse>globals": true,
        "nock>debug": true
      }
    },
    "depcheck>@babel/traverse>@babel/helper-function-name": {
      "packages": {
        "@babel/core>@babel/template": true,
        "@babel/core>@babel/types": true
      }
    },
    "depcheck>@babel/traverse>@babel/helper-hoist-variables": {
      "packages": {
        "@babel/core>@babel/types": true
      }
    },
    "depcheck>@babel/traverse>@babel/helper-split-export-declaration": {
      "packages": {
        "@babel/core>@babel/types": true
      }
    },
    "depcheck>@vue/compiler-sfc>postcss>nanoid": {
      "globals": {
        "crypto.getRandomValues": true
      }
    },
    "dependency-tree>precinct>detective-postcss>postcss>nanoid": {
      "globals": {
        "crypto.getRandomValues": true
      }
    },
    "end-of-stream": {
      "packages": {
        "browserify>process": true,
        "pump>once": true
      }
    },
    "enzyme>cheerio>tslib": {
      "globals": {
        "define": true
      }
    },
    "enzyme>has": {
      "packages": {
        "mocha>object.assign>function-bind": true
      }
    },
    "enzyme>is-regex": {
      "packages": {
        "koa>is-generator-function>has-tostringtag": true,
        "string.prototype.matchall>call-bind": true
      }
    },
    "enzyme>object-is": {
      "packages": {
        "globalthis>define-properties": true,
        "string.prototype.matchall>call-bind": true
      }
    },
    "eslint>optionator>fast-levenshtein": {
      "globals": {
        "Intl": true,
        "Levenshtein": "write",
        "console.log": true,
        "define": true,
        "importScripts": true,
        "postMessage": true
      }
    },
    "eth-block-tracker": {
      "globals": {
        "clearTimeout": true,
        "console.error": true,
        "setTimeout": true
      },
      "packages": {
        "eth-block-tracker>@metamask/utils": true,
        "eth-block-tracker>pify": true,
        "eth-query>json-rpc-random-id": true,
        "json-rpc-engine>@metamask/safe-event-emitter": true
      }
    },
    "eth-block-tracker>@metamask/utils": {
      "globals": {
        "TextDecoder": true,
        "TextEncoder": true
      },
      "packages": {
        "@metamask/snaps-utils>superstruct": true,
        "browserify>buffer": true,
        "nock>debug": true
      }
    },
    "eth-ens-namehash": {
      "globals": {
        "name": "write"
      },
      "packages": {
        "browserify>buffer": true,
        "eth-ens-namehash>idna-uts46-hx": true,
        "eth-ens-namehash>js-sha3": true
      }
    },
    "eth-ens-namehash>idna-uts46-hx": {
      "globals": {
        "define": true
      },
      "packages": {
        "browserify>punycode": true
      }
    },
    "eth-ens-namehash>js-sha3": {
      "packages": {
        "browserify>process": true
      }
    },
    "eth-json-rpc-filters": {
      "globals": {
        "console.error": true,
        "results": "write"
      },
      "packages": {
        "await-semaphore": true,
        "eth-json-rpc-filters>eth-json-rpc-middleware": true,
        "eth-json-rpc-filters>eth-json-rpc-middleware>pify": true,
        "eth-json-rpc-filters>json-rpc-engine": true,
        "eth-json-rpc-filters>lodash.flatmap": true,
        "eth-query": true,
        "safe-event-emitter": true
      }
    },
    "eth-json-rpc-filters>eth-json-rpc-middleware": {
      "packages": {
        "eth-json-rpc-filters>json-rpc-engine": true
      }
    },
    "eth-json-rpc-middleware": {
      "globals": {
        "URL": true,
        "btoa": true,
        "console.error": true,
        "fetch": true,
        "setTimeout": true
      },
      "packages": {
        "browserify>browser-resolve": true,
        "eth-block-tracker>@metamask/utils": true,
        "eth-json-rpc-middleware>@metamask/eth-sig-util": true,
        "eth-json-rpc-middleware>pify": true,
        "eth-rpc-errors": true,
        "json-rpc-engine": true,
        "json-rpc-engine>@metamask/safe-event-emitter": true,
        "lavamoat>json-stable-stringify": true,
        "vinyl>clone": true
      }
    },
    "eth-json-rpc-middleware>@metamask/eth-sig-util": {
      "packages": {
        "browserify>buffer": true,
        "eth-json-rpc-middleware>@metamask/eth-sig-util>bn.js": true,
        "eth-json-rpc-middleware>@metamask/eth-sig-util>ethereum-cryptography": true,
        "eth-json-rpc-middleware>@metamask/eth-sig-util>ethjs-util": true,
        "eth-lattice-keyring>@ethereumjs/util": true,
        "eth-sig-util>tweetnacl": true,
        "eth-sig-util>tweetnacl-util": true
      }
    },
    "eth-json-rpc-middleware>@metamask/eth-sig-util>bn.js": {
      "packages": {
        "browserify>browser-resolve": true
      }
    },
    "eth-json-rpc-middleware>@metamask/eth-sig-util>ethereum-cryptography": {
      "globals": {
        "TextDecoder": true,
        "crypto": true
      },
      "packages": {
        "eth-json-rpc-middleware>@metamask/eth-sig-util>ethereum-cryptography>@noble/hashes": true
      }
    },
    "eth-json-rpc-middleware>@metamask/eth-sig-util>ethereum-cryptography>@noble/hashes": {
      "globals": {
        "TextEncoder": true,
        "crypto": true
      }
    },
    "eth-json-rpc-middleware>@metamask/eth-sig-util>ethjs-util": {
      "packages": {
        "browserify>buffer": true,
        "ethjs>ethjs-util>is-hex-prefixed": true,
        "ethjs>ethjs-util>strip-hex-prefix": true
      }
    },
    "eth-keyring-controller": {
      "packages": {
        "browserify>buffer": true,
        "browserify>events": true,
        "eth-keyring-controller>@metamask/bip39": true,
        "eth-keyring-controller>@metamask/browser-passworder": true,
        "eth-keyring-controller>@metamask/eth-hd-keyring": true,
        "eth-keyring-controller>eth-simple-keyring": true,
        "eth-keyring-controller>obs-store": true,
        "eth-sig-util": true
      }
    },
    "eth-keyring-controller>@metamask/bip39": {
      "packages": {
        "browserify>buffer": true,
        "browserify>crypto-browserify>pbkdf2": true,
        "ethereumjs-util>create-hash": true,
        "ethereumjs-wallet>randombytes": true
      }
    },
    "eth-keyring-controller>@metamask/browser-passworder": {
      "globals": {
        "btoa": true,
        "crypto": true
      },
      "packages": {
        "browserify>buffer": true
      }
    },
    "eth-keyring-controller>@metamask/eth-hd-keyring": {
      "packages": {
        "browserify>buffer": true,
        "eth-keyring-controller>@metamask/bip39": true,
        "eth-keyring-controller>@metamask/eth-hd-keyring>ethereumjs-wallet": true,
        "eth-keyring-controller>eth-simple-keyring": true,
        "eth-trezor-keyring>@metamask/eth-sig-util": true
      }
    },
    "eth-keyring-controller>@metamask/eth-hd-keyring>ethereumjs-wallet": {
      "packages": {
        "@truffle/codec>utf8": true,
        "browserify>buffer": true,
        "browserify>crypto-browserify": true,
        "eth-keyring-controller>@metamask/eth-hd-keyring>ethereumjs-wallet>uuid": true,
        "ethereumjs-util": true,
        "ethereumjs-util>ethereum-cryptography": true,
        "ethereumjs-wallet>aes-js": true,
        "ethereumjs-wallet>bs58check": true,
        "ethereumjs-wallet>randombytes": true,
        "ethers>@ethersproject/json-wallets>scrypt-js": true
      }
    },
    "eth-keyring-controller>@metamask/eth-hd-keyring>ethereumjs-wallet>uuid": {
      "globals": {
        "crypto": true,
        "msCrypto": true
      }
    },
    "eth-keyring-controller>eth-simple-keyring": {
      "packages": {
        "browserify>buffer": true,
        "browserify>events": true,
        "eth-keyring-controller>eth-simple-keyring>ethereumjs-wallet": true,
        "eth-sig-util": true,
        "ethereumjs-util": true
      }
    },
    "eth-keyring-controller>eth-simple-keyring>ethereumjs-wallet": {
      "packages": {
        "@truffle/codec>utf8": true,
        "browserify>buffer": true,
        "browserify>crypto-browserify": true,
        "eth-keyring-controller>eth-simple-keyring>ethereumjs-wallet>uuid": true,
        "ethereumjs-util": true,
        "ethereumjs-util>ethereum-cryptography": true,
        "ethereumjs-wallet>aes-js": true,
        "ethereumjs-wallet>bs58check": true,
        "ethereumjs-wallet>randombytes": true,
        "ethers>@ethersproject/json-wallets>scrypt-js": true
      }
    },
    "eth-keyring-controller>eth-simple-keyring>ethereumjs-wallet>uuid": {
      "globals": {
        "crypto": true,
        "msCrypto": true
      }
    },
    "eth-keyring-controller>obs-store": {
      "packages": {
        "safe-event-emitter": true,
        "watchify>xtend": true
      }
    },
    "eth-lattice-keyring": {
      "globals": {
        "addEventListener": true,
        "browser": true,
        "clearInterval": true,
        "fetch": true,
        "open": true,
        "setInterval": true
      },
      "packages": {
        "browserify>buffer": true,
        "browserify>crypto-browserify": true,
        "browserify>events": true,
        "eth-lattice-keyring>@ethereumjs/tx": true,
        "eth-lattice-keyring>@ethereumjs/util": true,
        "eth-lattice-keyring>bn.js": true,
        "eth-lattice-keyring>gridplus-sdk": true,
        "eth-lattice-keyring>rlp": true
      }
    },
    "eth-lattice-keyring>@ethereumjs/tx": {
      "packages": {
        "@ethereumjs/common": true,
        "browserify>buffer": true,
        "browserify>insert-module-globals>is-buffer": true,
        "ethereumjs-util": true
      }
    },
    "eth-lattice-keyring>@ethereumjs/util": {
      "packages": {
        "browserify>buffer": true,
        "browserify>insert-module-globals>is-buffer": true,
        "eth-lattice-keyring>@ethereumjs/util>@ethereumjs/rlp": true,
        "eth-lattice-keyring>@ethereumjs/util>ethereum-cryptography": true
      }
    },
    "eth-lattice-keyring>@ethereumjs/util>@ethereumjs/rlp": {
      "globals": {
        "TextEncoder": true
      }
    },
    "eth-lattice-keyring>@ethereumjs/util>ethereum-cryptography": {
      "globals": {
        "TextDecoder": true,
        "crypto": true
      },
      "packages": {
        "eth-lattice-keyring>@ethereumjs/util>ethereum-cryptography>@noble/hashes": true,
        "eth-lattice-keyring>@ethereumjs/util>ethereum-cryptography>@noble/secp256k1": true
      }
    },
    "eth-lattice-keyring>@ethereumjs/util>ethereum-cryptography>@noble/hashes": {
      "globals": {
        "TextEncoder": true,
        "crypto": true
      }
    },
    "eth-lattice-keyring>@ethereumjs/util>ethereum-cryptography>@noble/secp256k1": {
      "globals": {
        "crypto": true
      },
      "packages": {
        "browserify>browser-resolve": true
      }
    },
    "eth-lattice-keyring>bn.js": {
      "globals": {
        "Buffer": true
      },
      "packages": {
        "browserify>browser-resolve": true
      }
    },
    "eth-lattice-keyring>gridplus-sdk": {
      "globals": {
        "AbortController": true,
        "Request": true,
        "__values": true,
        "caches": true,
        "clearTimeout": true,
        "console.error": true,
        "console.log": true,
        "console.warn": true,
        "fetch": true,
        "setTimeout": true
      },
      "packages": {
        "@ethereumjs/common>crc-32": true,
        "@metamask/assets-controllers>@ethersproject/abi": true,
        "bn.js": true,
        "browserify>buffer": true,
        "browserify>process": true,
        "eth-lattice-keyring>gridplus-sdk>@ethereumjs/common": true,
        "eth-lattice-keyring>gridplus-sdk>@ethereumjs/tx": true,
        "eth-lattice-keyring>gridplus-sdk>bech32": true,
        "eth-lattice-keyring>gridplus-sdk>bignumber.js": true,
        "eth-lattice-keyring>gridplus-sdk>bitwise": true,
        "eth-lattice-keyring>gridplus-sdk>borc": true,
        "eth-lattice-keyring>gridplus-sdk>eth-eip712-util-browser": true,
        "eth-lattice-keyring>gridplus-sdk>js-sha3": true,
        "eth-lattice-keyring>gridplus-sdk>rlp": true,
        "ethereumjs-wallet>aes-js": true,
        "ethereumjs-wallet>bs58check": true,
        "ethers>@ethersproject/sha2>hash.js": true,
        "ethers>@ethersproject/signing-key>elliptic": true,
        "ganache>secp256k1": true,
        "lodash": true
      }
    },
    "eth-lattice-keyring>gridplus-sdk>@ethereumjs/common": {
      "packages": {
        "@ethereumjs/common>crc-32": true,
        "browserify>buffer": true,
        "browserify>events": true,
        "ethereumjs-util": true
      }
    },
    "eth-lattice-keyring>gridplus-sdk>@ethereumjs/tx": {
      "packages": {
        "browserify>buffer": true,
        "browserify>insert-module-globals>is-buffer": true,
        "eth-lattice-keyring>gridplus-sdk>@ethereumjs/tx>@ethereumjs/common": true,
        "ethereumjs-util": true
      }
    },
    "eth-lattice-keyring>gridplus-sdk>@ethereumjs/tx>@ethereumjs/common": {
      "packages": {
        "@ethereumjs/common>crc-32": true,
        "browserify>buffer": true,
        "browserify>events": true,
        "ethereumjs-util": true
      }
    },
    "eth-lattice-keyring>gridplus-sdk>bignumber.js": {
      "globals": {
        "crypto": true,
        "define": true
      }
    },
    "eth-lattice-keyring>gridplus-sdk>bitwise": {
      "packages": {
        "browserify>buffer": true
      }
    },
    "eth-lattice-keyring>gridplus-sdk>borc": {
      "globals": {
        "console": true
      },
      "packages": {
        "browserify>buffer": true,
        "browserify>buffer>ieee754": true,
        "eth-lattice-keyring>gridplus-sdk>borc>bignumber.js": true,
        "eth-lattice-keyring>gridplus-sdk>borc>iso-url": true
      }
    },
    "eth-lattice-keyring>gridplus-sdk>borc>bignumber.js": {
      "globals": {
        "crypto": true,
        "define": true
      }
    },
    "eth-lattice-keyring>gridplus-sdk>borc>iso-url": {
      "globals": {
        "URL": true,
        "URLSearchParams": true,
        "location": true
      }
    },
    "eth-lattice-keyring>gridplus-sdk>eth-eip712-util-browser": {
      "globals": {
        "intToBuffer": true
      },
      "packages": {
        "eth-lattice-keyring>gridplus-sdk>eth-eip712-util-browser>bn.js": true,
        "eth-lattice-keyring>gridplus-sdk>eth-eip712-util-browser>buffer": true,
        "eth-lattice-keyring>gridplus-sdk>eth-eip712-util-browser>js-sha3": true
      }
    },
    "eth-lattice-keyring>gridplus-sdk>eth-eip712-util-browser>bn.js": {
      "globals": {
        "Buffer": true
      },
      "packages": {
        "browserify>browser-resolve": true
      }
    },
    "eth-lattice-keyring>gridplus-sdk>eth-eip712-util-browser>buffer": {
      "globals": {
        "console": true
      },
      "packages": {
        "base64-js": true,
        "browserify>buffer>ieee754": true
      }
    },
    "eth-lattice-keyring>gridplus-sdk>eth-eip712-util-browser>js-sha3": {
      "globals": {
        "define": true
      },
      "packages": {
        "browserify>process": true
      }
    },
    "eth-lattice-keyring>gridplus-sdk>js-sha3": {
      "globals": {
        "define": true
      },
      "packages": {
        "browserify>process": true
      }
    },
    "eth-lattice-keyring>gridplus-sdk>rlp": {
      "globals": {
        "TextEncoder": true
      }
    },
    "eth-lattice-keyring>rlp": {
      "globals": {
        "TextEncoder": true
      }
    },
    "eth-method-registry": {
      "packages": {
        "ethjs": true
      }
    },
    "eth-query": {
      "packages": {
        "eth-query>json-rpc-random-id": true,
        "nock>debug": true,
        "watchify>xtend": true
      }
    },
    "eth-rpc-errors": {
      "packages": {
        "eth-rpc-errors>fast-safe-stringify": true
      }
    },
    "eth-sig-util": {
      "packages": {
        "browserify>buffer": true,
        "eth-sig-util>ethereumjs-util": true,
        "eth-sig-util>tweetnacl": true,
        "eth-sig-util>tweetnacl-util": true,
        "ethereumjs-abi": true
      }
    },
    "eth-sig-util>ethereumjs-util": {
      "packages": {
        "bn.js": true,
        "browserify>assert": true,
        "browserify>buffer": true,
        "eth-sig-util>ethereumjs-util>ethjs-util": true,
        "ethereumjs-util>create-hash": true,
        "ethereumjs-util>ethereum-cryptography": true,
        "ethereumjs-util>rlp": true,
        "ethereumjs-wallet>safe-buffer": true,
        "ethers>@ethersproject/signing-key>elliptic": true
      }
    },
    "eth-sig-util>ethereumjs-util>ethjs-util": {
      "packages": {
        "browserify>buffer": true,
        "ethjs>ethjs-util>is-hex-prefixed": true,
        "ethjs>ethjs-util>strip-hex-prefix": true
      }
    },
    "eth-sig-util>tweetnacl": {
      "globals": {
        "crypto": true,
        "msCrypto": true,
        "nacl": "write"
      },
      "packages": {
        "browserify>browser-resolve": true
      }
    },
    "eth-sig-util>tweetnacl-util": {
      "globals": {
        "atob": true,
        "btoa": true
      },
      "packages": {
        "browserify>browser-resolve": true
      }
    },
    "eth-trezor-keyring": {
      "globals": {
        "setTimeout": true
      },
      "packages": {
        "@ethereumjs/tx": true,
        "browserify>buffer": true,
        "browserify>events": true,
        "eth-trezor-keyring>hdkey": true,
        "eth-trezor-keyring>trezor-connect": true,
        "ethereumjs-util": true
      }
    },
    "eth-trezor-keyring>@metamask/eth-sig-util": {
      "packages": {
        "browserify>buffer": true,
        "eth-sig-util>tweetnacl": true,
        "eth-sig-util>tweetnacl-util": true,
        "eth-trezor-keyring>@metamask/eth-sig-util>ethereumjs-util": true,
        "eth-trezor-keyring>@metamask/eth-sig-util>ethjs-util": true,
        "ethereumjs-abi": true
      }
    },
    "eth-trezor-keyring>@metamask/eth-sig-util>ethereumjs-util": {
      "packages": {
        "bn.js": true,
        "browserify>assert": true,
        "browserify>buffer": true,
        "eth-trezor-keyring>@metamask/eth-sig-util>ethjs-util": true,
        "ethereumjs-util>create-hash": true,
        "ethereumjs-util>ethereum-cryptography": true,
        "ethereumjs-util>rlp": true,
        "ethers>@ethersproject/signing-key>elliptic": true
      }
    },
    "eth-trezor-keyring>@metamask/eth-sig-util>ethjs-util": {
      "packages": {
        "browserify>buffer": true,
        "ethjs>ethjs-util>is-hex-prefixed": true,
        "ethjs>ethjs-util>strip-hex-prefix": true
      }
    },
    "eth-trezor-keyring>hdkey": {
      "packages": {
        "browserify>assert": true,
        "browserify>crypto-browserify": true,
        "eth-trezor-keyring>hdkey>coinstring": true,
        "eth-trezor-keyring>hdkey>secp256k1": true,
        "ethereumjs-wallet>safe-buffer": true
      }
    },
    "eth-trezor-keyring>hdkey>coinstring": {
      "packages": {
        "browserify>buffer": true,
        "eth-trezor-keyring>hdkey>coinstring>bs58": true,
        "ethereumjs-util>create-hash": true
      }
    },
    "eth-trezor-keyring>hdkey>secp256k1": {
      "packages": {
        "bn.js": true,
        "browserify>insert-module-globals>is-buffer": true,
        "eth-trezor-keyring>hdkey>secp256k1>bip66": true,
        "ethereumjs-util>create-hash": true,
        "ethereumjs-wallet>safe-buffer": true,
        "ethers>@ethersproject/signing-key>elliptic": true
      }
    },
    "eth-trezor-keyring>hdkey>secp256k1>bip66": {
      "packages": {
        "ethereumjs-wallet>safe-buffer": true
      }
    },
    "eth-trezor-keyring>trezor-connect": {
      "globals": {
        "__TREZOR_CONNECT_SRC": true,
        "addEventListener": true,
        "btoa": true,
        "chrome": true,
        "clearInterval": true,
        "clearTimeout": true,
        "console": true,
        "document.body": true,
        "document.createElement": true,
        "document.createTextNode": true,
        "document.getElementById": true,
        "document.querySelectorAll": true,
        "location": true,
        "navigator": true,
        "open": true,
        "removeEventListener": true,
        "setInterval": true,
        "setTimeout": true
      },
      "packages": {
        "@babel/runtime": true,
        "browserify>events": true,
        "eth-trezor-keyring>@metamask/eth-sig-util": true,
        "eth-trezor-keyring>trezor-connect>cross-fetch": true
      }
    },
    "eth-trezor-keyring>trezor-connect>cross-fetch": {
      "globals": {
        "Blob": true,
        "FileReader": true,
        "FormData": true,
        "URLSearchParams.prototype.isPrototypeOf": true,
        "XMLHttpRequest": true
      }
    },
    "ethereumjs-abi": {
      "packages": {
        "bn.js": true,
        "browserify>buffer": true,
        "ethereumjs-abi>ethereumjs-util": true
      }
    },
    "ethereumjs-abi>ethereumjs-util": {
      "packages": {
        "bn.js": true,
        "browserify>assert": true,
        "browserify>buffer": true,
        "ethereumjs-abi>ethereumjs-util>ethjs-util": true,
        "ethereumjs-util>create-hash": true,
        "ethereumjs-util>ethereum-cryptography": true,
        "ethereumjs-util>rlp": true,
        "ethers>@ethersproject/signing-key>elliptic": true
      }
    },
    "ethereumjs-abi>ethereumjs-util>ethjs-util": {
      "packages": {
        "browserify>buffer": true,
        "ethjs>ethjs-util>is-hex-prefixed": true,
        "ethjs>ethjs-util>strip-hex-prefix": true
      }
    },
    "ethereumjs-util": {
      "packages": {
        "browserify>assert": true,
        "browserify>buffer": true,
        "browserify>insert-module-globals>is-buffer": true,
        "ethereumjs-util>bn.js": true,
        "ethereumjs-util>create-hash": true,
        "ethereumjs-util>ethereum-cryptography": true,
        "ethereumjs-util>rlp": true
      }
    },
    "ethereumjs-util>bn.js": {
      "globals": {
        "Buffer": true
      },
      "packages": {
        "browserify>browser-resolve": true
      }
    },
    "ethereumjs-util>create-hash": {
      "packages": {
        "addons-linter>sha.js": true,
        "ethereumjs-util>create-hash>cipher-base": true,
        "ethereumjs-util>create-hash>md5.js": true,
        "ethereumjs-util>create-hash>ripemd160": true,
        "pumpify>inherits": true
      }
    },
    "ethereumjs-util>create-hash>cipher-base": {
      "packages": {
        "browserify>stream-browserify": true,
        "browserify>string_decoder": true,
        "ethereumjs-wallet>safe-buffer": true,
        "pumpify>inherits": true
      }
    },
    "ethereumjs-util>create-hash>md5.js": {
      "packages": {
        "ethereumjs-util>create-hash>md5.js>hash-base": true,
        "ethereumjs-wallet>safe-buffer": true,
        "pumpify>inherits": true
      }
    },
    "ethereumjs-util>create-hash>md5.js>hash-base": {
      "packages": {
        "ethereumjs-util>create-hash>md5.js>hash-base>readable-stream": true,
        "ethereumjs-wallet>safe-buffer": true,
        "pumpify>inherits": true
      }
    },
    "ethereumjs-util>create-hash>md5.js>hash-base>readable-stream": {
      "packages": {
        "@storybook/api>util-deprecate": true,
        "browserify>browser-resolve": true,
        "browserify>buffer": true,
        "browserify>events": true,
        "browserify>process": true,
        "browserify>string_decoder": true,
        "pumpify>inherits": true
      }
    },
    "ethereumjs-util>create-hash>ripemd160": {
      "packages": {
        "browserify>buffer": true,
        "ethereumjs-util>create-hash>md5.js>hash-base": true,
        "pumpify>inherits": true
      }
    },
    "ethereumjs-util>ethereum-cryptography": {
      "packages": {
        "browserify>assert": true,
        "browserify>buffer": true,
        "browserify>crypto-browserify>create-hmac": true,
        "ethereumjs-util>ethereum-cryptography>keccak": true,
        "ethereumjs-util>ethereum-cryptography>secp256k1": true,
        "ethereumjs-wallet>bs58check": true,
        "ethereumjs-wallet>randombytes": true,
        "ethereumjs-wallet>safe-buffer": true,
        "ethers>@ethersproject/sha2>hash.js": true
      }
    },
    "ethereumjs-util>ethereum-cryptography>browserify-aes": {
      "packages": {
        "browserify>buffer": true,
        "browserify>crypto-browserify>browserify-cipher>evp_bytestokey": true,
        "ethereumjs-util>create-hash>cipher-base": true,
        "ethereumjs-util>ethereum-cryptography>browserify-aes>buffer-xor": true,
        "ethereumjs-wallet>safe-buffer": true,
        "pumpify>inherits": true
      }
    },
    "ethereumjs-util>ethereum-cryptography>browserify-aes>buffer-xor": {
      "packages": {
        "browserify>buffer": true
      }
    },
    "ethereumjs-util>ethereum-cryptography>keccak": {
      "packages": {
        "browserify>buffer": true,
        "ethereumjs-util>ethereum-cryptography>keccak>readable-stream": true
      }
    },
    "ethereumjs-util>ethereum-cryptography>keccak>readable-stream": {
      "packages": {
        "@storybook/api>util-deprecate": true,
        "browserify>browser-resolve": true,
        "browserify>buffer": true,
        "browserify>events": true,
        "browserify>process": true,
        "browserify>string_decoder": true,
        "pumpify>inherits": true
      }
    },
    "ethereumjs-util>ethereum-cryptography>secp256k1": {
      "packages": {
        "ethers>@ethersproject/signing-key>elliptic": true
      }
    },
    "ethereumjs-util>rlp": {
      "packages": {
        "browserify>buffer": true,
        "ethereumjs-util>rlp>bn.js": true
      }
    },
    "ethereumjs-util>rlp>bn.js": {
      "globals": {
        "Buffer": true
      },
      "packages": {
        "browserify>browser-resolve": true
      }
    },
    "ethereumjs-wallet": {
      "packages": {
        "@truffle/codec>utf8": true,
        "browserify>crypto-browserify": true,
        "ethereumjs-wallet>aes-js": true,
        "ethereumjs-wallet>bs58check": true,
        "ethereumjs-wallet>ethereumjs-util": true,
        "ethereumjs-wallet>randombytes": true,
        "ethereumjs-wallet>safe-buffer": true,
        "ethereumjs-wallet>scryptsy": true,
        "ethereumjs-wallet>uuid": true
      }
    },
    "ethereumjs-wallet>aes-js": {
      "globals": {
        "define": true
      }
    },
    "ethereumjs-wallet>bs58check": {
      "packages": {
        "ethereumjs-util>create-hash": true,
        "ethereumjs-wallet>bs58check>bs58": true,
        "ethereumjs-wallet>safe-buffer": true
      }
    },
    "ethereumjs-wallet>bs58check>bs58": {
      "packages": {
        "ethereumjs-wallet>bs58check>bs58>base-x": true
      }
    },
    "ethereumjs-wallet>bs58check>bs58>base-x": {
      "packages": {
        "ethereumjs-wallet>safe-buffer": true
      }
    },
    "ethereumjs-wallet>ethereumjs-util": {
      "packages": {
        "bn.js": true,
        "browserify>assert": true,
        "browserify>buffer": true,
        "ethereumjs-util>create-hash": true,
        "ethereumjs-util>ethereum-cryptography": true,
        "ethereumjs-util>rlp": true,
        "ethereumjs-wallet>ethereumjs-util>ethjs-util": true,
        "ethers>@ethersproject/signing-key>elliptic": true
      }
    },
    "ethereumjs-wallet>ethereumjs-util>ethjs-util": {
      "packages": {
        "browserify>buffer": true,
        "ethjs>ethjs-util>is-hex-prefixed": true,
        "ethjs>ethjs-util>strip-hex-prefix": true
      }
    },
    "ethereumjs-wallet>randombytes": {
      "globals": {
        "crypto": true,
        "msCrypto": true
      },
      "packages": {
        "browserify>process": true,
        "ethereumjs-wallet>safe-buffer": true
      }
    },
    "ethereumjs-wallet>safe-buffer": {
      "packages": {
        "browserify>buffer": true
      }
    },
    "ethereumjs-wallet>scryptsy": {
      "packages": {
        "browserify>buffer": true,
        "browserify>crypto-browserify>pbkdf2": true
      }
    },
    "ethereumjs-wallet>uuid": {
      "globals": {
        "crypto": true,
        "msCrypto": true
      }
    },
    "ethers": {
      "packages": {
        "ethers>@ethersproject/abi": true,
        "ethers>@ethersproject/abstract-signer": true,
        "ethers>@ethersproject/address": true,
        "ethers>@ethersproject/base64": true,
        "ethers>@ethersproject/basex": true,
        "ethers>@ethersproject/bignumber": true,
        "ethers>@ethersproject/bytes": true,
        "ethers>@ethersproject/constants": true,
        "ethers>@ethersproject/contracts": true,
        "ethers>@ethersproject/hash": true,
        "ethers>@ethersproject/hdnode": true,
        "ethers>@ethersproject/json-wallets": true,
        "ethers>@ethersproject/keccak256": true,
        "ethers>@ethersproject/logger": true,
        "ethers>@ethersproject/properties": true,
        "ethers>@ethersproject/providers": true,
        "ethers>@ethersproject/random": true,
        "ethers>@ethersproject/rlp": true,
        "ethers>@ethersproject/sha2": true,
        "ethers>@ethersproject/signing-key": true,
        "ethers>@ethersproject/solidity": true,
        "ethers>@ethersproject/strings": true,
        "ethers>@ethersproject/transactions": true,
        "ethers>@ethersproject/units": true,
        "ethers>@ethersproject/wallet": true,
        "ethers>@ethersproject/web": true,
        "ethers>@ethersproject/wordlists": true
      }
    },
    "ethers>@ethersproject/abi": {
      "globals": {
        "console.log": true
      },
      "packages": {
        "ethers>@ethersproject/abi>@ethersproject/address": true,
        "ethers>@ethersproject/abi>@ethersproject/bignumber": true,
        "ethers>@ethersproject/abi>@ethersproject/bytes": true,
        "ethers>@ethersproject/abi>@ethersproject/constants": true,
        "ethers>@ethersproject/abi>@ethersproject/hash": true,
        "ethers>@ethersproject/abi>@ethersproject/keccak256": true,
        "ethers>@ethersproject/abi>@ethersproject/logger": true,
        "ethers>@ethersproject/abi>@ethersproject/properties": true,
        "ethers>@ethersproject/abi>@ethersproject/strings": true
      }
    },
    "ethers>@ethersproject/abi>@ethersproject/address": {
      "packages": {
        "ethers>@ethersproject/abi>@ethersproject/address>@ethersproject/rlp": true,
        "ethers>@ethersproject/abi>@ethersproject/bignumber": true,
        "ethers>@ethersproject/abi>@ethersproject/bytes": true,
        "ethers>@ethersproject/abi>@ethersproject/keccak256": true,
        "ethers>@ethersproject/abi>@ethersproject/logger": true
      }
    },
    "ethers>@ethersproject/abi>@ethersproject/address>@ethersproject/rlp": {
      "packages": {
        "ethers>@ethersproject/abi>@ethersproject/bytes": true,
        "ethers>@ethersproject/abi>@ethersproject/logger": true
      }
    },
    "ethers>@ethersproject/abi>@ethersproject/bignumber": {
      "packages": {
        "ethers>@ethersproject/abi>@ethersproject/bignumber>bn.js": true,
        "ethers>@ethersproject/abi>@ethersproject/bytes": true,
        "ethers>@ethersproject/abi>@ethersproject/logger": true
      }
    },
    "ethers>@ethersproject/abi>@ethersproject/bignumber>bn.js": {
      "globals": {
        "Buffer": true
      },
      "packages": {
        "browserify>browser-resolve": true
      }
    },
    "ethers>@ethersproject/abi>@ethersproject/bytes": {
      "packages": {
        "ethers>@ethersproject/abi>@ethersproject/logger": true
      }
    },
    "ethers>@ethersproject/abi>@ethersproject/constants": {
      "packages": {
        "ethers>@ethersproject/abi>@ethersproject/bignumber": true
      }
    },
    "ethers>@ethersproject/abi>@ethersproject/hash": {
      "packages": {
        "ethers>@ethersproject/abi>@ethersproject/address": true,
        "ethers>@ethersproject/abi>@ethersproject/bignumber": true,
        "ethers>@ethersproject/abi>@ethersproject/bytes": true,
        "ethers>@ethersproject/abi>@ethersproject/hash>@ethersproject/base64": true,
        "ethers>@ethersproject/abi>@ethersproject/keccak256": true,
        "ethers>@ethersproject/abi>@ethersproject/logger": true,
        "ethers>@ethersproject/abi>@ethersproject/properties": true,
        "ethers>@ethersproject/abi>@ethersproject/strings": true
      }
    },
    "ethers>@ethersproject/abi>@ethersproject/hash>@ethersproject/base64": {
      "globals": {
        "atob": true,
        "btoa": true
      },
      "packages": {
        "ethers>@ethersproject/abi>@ethersproject/bytes": true
      }
    },
    "ethers>@ethersproject/abi>@ethersproject/keccak256": {
      "packages": {
        "ethers>@ethersproject/abi>@ethersproject/bytes": true,
        "ethers>@ethersproject/keccak256>js-sha3": true
      }
    },
    "ethers>@ethersproject/abi>@ethersproject/logger": {
      "globals": {
        "console": true
      }
    },
    "ethers>@ethersproject/abi>@ethersproject/properties": {
      "packages": {
        "ethers>@ethersproject/abi>@ethersproject/logger": true
      }
    },
    "ethers>@ethersproject/abi>@ethersproject/strings": {
      "packages": {
        "ethers>@ethersproject/abi>@ethersproject/bytes": true,
        "ethers>@ethersproject/abi>@ethersproject/constants": true,
        "ethers>@ethersproject/abi>@ethersproject/logger": true
      }
    },
    "ethers>@ethersproject/abstract-signer": {
      "packages": {
        "ethers>@ethersproject/abstract-signer>@ethersproject/logger": true,
        "ethers>@ethersproject/abstract-signer>@ethersproject/properties": true
      }
    },
    "ethers>@ethersproject/abstract-signer>@ethersproject/logger": {
      "globals": {
        "console": true
      }
    },
    "ethers>@ethersproject/abstract-signer>@ethersproject/properties": {
      "packages": {
        "ethers>@ethersproject/abstract-signer>@ethersproject/logger": true
      }
    },
    "ethers>@ethersproject/address": {
      "packages": {
        "ethers>@ethersproject/address>@ethersproject/bignumber": true,
        "ethers>@ethersproject/address>@ethersproject/bytes": true,
        "ethers>@ethersproject/address>@ethersproject/keccak256": true,
        "ethers>@ethersproject/address>@ethersproject/logger": true,
        "ethers>@ethersproject/address>@ethersproject/rlp": true
      }
    },
    "ethers>@ethersproject/address>@ethersproject/bignumber": {
      "packages": {
        "ethers>@ethersproject/address>@ethersproject/bignumber>bn.js": true,
        "ethers>@ethersproject/address>@ethersproject/bytes": true,
        "ethers>@ethersproject/address>@ethersproject/logger": true
      }
    },
    "ethers>@ethersproject/address>@ethersproject/bignumber>bn.js": {
      "globals": {
        "Buffer": true
      },
      "packages": {
        "browserify>browser-resolve": true
      }
    },
    "ethers>@ethersproject/address>@ethersproject/bytes": {
      "packages": {
        "ethers>@ethersproject/address>@ethersproject/logger": true
      }
    },
    "ethers>@ethersproject/address>@ethersproject/keccak256": {
      "packages": {
        "ethers>@ethersproject/address>@ethersproject/bytes": true,
        "ethers>@ethersproject/keccak256>js-sha3": true
      }
    },
    "ethers>@ethersproject/address>@ethersproject/logger": {
      "globals": {
        "console": true
      }
    },
    "ethers>@ethersproject/address>@ethersproject/rlp": {
      "packages": {
        "ethers>@ethersproject/address>@ethersproject/bytes": true,
        "ethers>@ethersproject/address>@ethersproject/logger": true
      }
    },
    "ethers>@ethersproject/base64": {
      "globals": {
        "atob": true,
        "btoa": true
      },
      "packages": {
        "ethers>@ethersproject/base64>@ethersproject/bytes": true
      }
    },
    "ethers>@ethersproject/base64>@ethersproject/bytes": {
      "packages": {
        "ethers>@ethersproject/base64>@ethersproject/bytes>@ethersproject/logger": true
      }
    },
    "ethers>@ethersproject/base64>@ethersproject/bytes>@ethersproject/logger": {
      "globals": {
        "console": true
      }
    },
    "ethers>@ethersproject/basex": {
      "packages": {
        "ethers>@ethersproject/basex>@ethersproject/bytes": true,
        "ethers>@ethersproject/basex>@ethersproject/properties": true
      }
    },
    "ethers>@ethersproject/basex>@ethersproject/bytes": {
      "packages": {
        "ethers>@ethersproject/basex>@ethersproject/bytes>@ethersproject/logger": true
      }
    },
    "ethers>@ethersproject/basex>@ethersproject/bytes>@ethersproject/logger": {
      "globals": {
        "console": true
      }
    },
    "ethers>@ethersproject/basex>@ethersproject/properties": {
      "packages": {
        "ethers>@ethersproject/basex>@ethersproject/bytes>@ethersproject/logger": true
      }
    },
    "ethers>@ethersproject/bignumber": {
      "packages": {
        "bn.js": true,
        "ethers>@ethersproject/bignumber>@ethersproject/bytes": true,
        "ethers>@ethersproject/bignumber>@ethersproject/logger": true
      }
    },
    "ethers>@ethersproject/bignumber>@ethersproject/bytes": {
      "packages": {
        "ethers>@ethersproject/bignumber>@ethersproject/logger": true
      }
    },
    "ethers>@ethersproject/bignumber>@ethersproject/logger": {
      "globals": {
        "console": true
      }
    },
    "ethers>@ethersproject/bytes": {
      "packages": {
        "ethers>@ethersproject/bytes>@ethersproject/logger": true
      }
    },
    "ethers>@ethersproject/bytes>@ethersproject/logger": {
      "globals": {
        "console": true
      }
    },
    "ethers>@ethersproject/constants": {
      "packages": {
        "ethers>@ethersproject/constants>@ethersproject/bignumber": true
      }
    },
    "ethers>@ethersproject/constants>@ethersproject/bignumber": {
      "packages": {
        "ethers>@ethersproject/constants>@ethersproject/bignumber>@ethersproject/bytes": true,
        "ethers>@ethersproject/constants>@ethersproject/bignumber>@ethersproject/logger": true,
        "ethers>@ethersproject/constants>@ethersproject/bignumber>bn.js": true
      }
    },
    "ethers>@ethersproject/constants>@ethersproject/bignumber>@ethersproject/bytes": {
      "packages": {
        "ethers>@ethersproject/constants>@ethersproject/bignumber>@ethersproject/logger": true
      }
    },
    "ethers>@ethersproject/constants>@ethersproject/bignumber>@ethersproject/logger": {
      "globals": {
        "console": true
      }
    },
    "ethers>@ethersproject/constants>@ethersproject/bignumber>bn.js": {
      "globals": {
        "Buffer": true
      },
      "packages": {
        "browserify>browser-resolve": true
      }
    },
    "ethers>@ethersproject/contracts": {
      "globals": {
        "setTimeout": true
      },
      "packages": {
        "ethers>@ethersproject/contracts>@ethersproject/abi": true,
        "ethers>@ethersproject/contracts>@ethersproject/abstract-provider": true,
        "ethers>@ethersproject/contracts>@ethersproject/abstract-signer": true,
        "ethers>@ethersproject/contracts>@ethersproject/address": true,
        "ethers>@ethersproject/contracts>@ethersproject/bignumber": true,
        "ethers>@ethersproject/contracts>@ethersproject/bytes": true,
        "ethers>@ethersproject/contracts>@ethersproject/logger": true,
        "ethers>@ethersproject/contracts>@ethersproject/properties": true,
        "ethers>@ethersproject/contracts>@ethersproject/transactions": true
      }
    },
    "ethers>@ethersproject/contracts>@ethersproject/abi": {
      "globals": {
        "console.log": true
      },
      "packages": {
        "ethers>@ethersproject/contracts>@ethersproject/abi>@ethersproject/hash": true,
        "ethers>@ethersproject/contracts>@ethersproject/abi>@ethersproject/keccak256": true,
        "ethers>@ethersproject/contracts>@ethersproject/abi>@ethersproject/strings": true,
        "ethers>@ethersproject/contracts>@ethersproject/address": true,
        "ethers>@ethersproject/contracts>@ethersproject/bignumber": true,
        "ethers>@ethersproject/contracts>@ethersproject/bytes": true,
        "ethers>@ethersproject/contracts>@ethersproject/constants": true,
        "ethers>@ethersproject/contracts>@ethersproject/logger": true,
        "ethers>@ethersproject/contracts>@ethersproject/properties": true
      }
    },
    "ethers>@ethersproject/contracts>@ethersproject/abi>@ethersproject/hash": {
      "packages": {
        "ethers>@ethersproject/contracts>@ethersproject/abi>@ethersproject/hash>@ethersproject/base64": true,
        "ethers>@ethersproject/contracts>@ethersproject/abi>@ethersproject/keccak256": true,
        "ethers>@ethersproject/contracts>@ethersproject/abi>@ethersproject/strings": true,
        "ethers>@ethersproject/contracts>@ethersproject/address": true,
        "ethers>@ethersproject/contracts>@ethersproject/bignumber": true,
        "ethers>@ethersproject/contracts>@ethersproject/bytes": true,
        "ethers>@ethersproject/contracts>@ethersproject/logger": true,
        "ethers>@ethersproject/contracts>@ethersproject/properties": true
      }
    },
    "ethers>@ethersproject/contracts>@ethersproject/abi>@ethersproject/hash>@ethersproject/base64": {
      "globals": {
        "atob": true,
        "btoa": true
      },
      "packages": {
        "ethers>@ethersproject/contracts>@ethersproject/bytes": true
      }
    },
    "ethers>@ethersproject/contracts>@ethersproject/abi>@ethersproject/keccak256": {
      "packages": {
        "ethers>@ethersproject/contracts>@ethersproject/bytes": true,
        "ethers>@ethersproject/keccak256>js-sha3": true
      }
    },
    "ethers>@ethersproject/contracts>@ethersproject/abi>@ethersproject/strings": {
      "packages": {
        "ethers>@ethersproject/contracts>@ethersproject/bytes": true,
        "ethers>@ethersproject/contracts>@ethersproject/constants": true,
        "ethers>@ethersproject/contracts>@ethersproject/logger": true
      }
    },
    "ethers>@ethersproject/contracts>@ethersproject/abstract-provider": {
      "packages": {
        "ethers>@ethersproject/contracts>@ethersproject/bignumber": true,
        "ethers>@ethersproject/contracts>@ethersproject/bytes": true,
        "ethers>@ethersproject/contracts>@ethersproject/logger": true,
        "ethers>@ethersproject/contracts>@ethersproject/properties": true
      }
    },
    "ethers>@ethersproject/contracts>@ethersproject/abstract-signer": {
      "packages": {
        "ethers>@ethersproject/contracts>@ethersproject/logger": true,
        "ethers>@ethersproject/contracts>@ethersproject/properties": true
      }
    },
    "ethers>@ethersproject/contracts>@ethersproject/address": {
      "packages": {
        "ethers>@ethersproject/contracts>@ethersproject/abi>@ethersproject/keccak256": true,
        "ethers>@ethersproject/contracts>@ethersproject/address>@ethersproject/rlp": true,
        "ethers>@ethersproject/contracts>@ethersproject/bignumber": true,
        "ethers>@ethersproject/contracts>@ethersproject/bytes": true,
        "ethers>@ethersproject/contracts>@ethersproject/logger": true
      }
    },
    "ethers>@ethersproject/contracts>@ethersproject/address>@ethersproject/rlp": {
      "packages": {
        "ethers>@ethersproject/contracts>@ethersproject/bytes": true,
        "ethers>@ethersproject/contracts>@ethersproject/logger": true
      }
    },
    "ethers>@ethersproject/contracts>@ethersproject/bignumber": {
      "packages": {
        "ethers>@ethersproject/contracts>@ethersproject/bignumber>bn.js": true,
        "ethers>@ethersproject/contracts>@ethersproject/bytes": true,
        "ethers>@ethersproject/contracts>@ethersproject/logger": true
      }
    },
    "ethers>@ethersproject/contracts>@ethersproject/bignumber>bn.js": {
      "globals": {
        "Buffer": true
      },
      "packages": {
        "browserify>browser-resolve": true
      }
    },
    "ethers>@ethersproject/contracts>@ethersproject/bytes": {
      "packages": {
        "ethers>@ethersproject/contracts>@ethersproject/logger": true
      }
    },
    "ethers>@ethersproject/contracts>@ethersproject/constants": {
      "packages": {
        "ethers>@ethersproject/contracts>@ethersproject/bignumber": true
      }
    },
    "ethers>@ethersproject/contracts>@ethersproject/logger": {
      "globals": {
        "console": true
      }
    },
    "ethers>@ethersproject/contracts>@ethersproject/properties": {
      "packages": {
        "ethers>@ethersproject/contracts>@ethersproject/logger": true
      }
    },
    "ethers>@ethersproject/contracts>@ethersproject/transactions": {
      "packages": {
        "ethers>@ethersproject/contracts>@ethersproject/abi>@ethersproject/keccak256": true,
        "ethers>@ethersproject/contracts>@ethersproject/address": true,
        "ethers>@ethersproject/contracts>@ethersproject/address>@ethersproject/rlp": true,
        "ethers>@ethersproject/contracts>@ethersproject/bignumber": true,
        "ethers>@ethersproject/contracts>@ethersproject/bytes": true,
        "ethers>@ethersproject/contracts>@ethersproject/constants": true,
        "ethers>@ethersproject/contracts>@ethersproject/logger": true,
        "ethers>@ethersproject/contracts>@ethersproject/properties": true,
        "ethers>@ethersproject/contracts>@ethersproject/transactions>@ethersproject/signing-key": true
      }
    },
    "ethers>@ethersproject/contracts>@ethersproject/transactions>@ethersproject/signing-key": {
      "packages": {
        "ethers>@ethersproject/contracts>@ethersproject/bytes": true,
        "ethers>@ethersproject/contracts>@ethersproject/logger": true,
        "ethers>@ethersproject/contracts>@ethersproject/properties": true,
        "ethers>@ethersproject/signing-key>elliptic": true
      }
    },
    "ethers>@ethersproject/hash": {
      "packages": {
        "ethers>@ethersproject/hash>@ethersproject/address": true,
        "ethers>@ethersproject/hash>@ethersproject/bignumber": true,
        "ethers>@ethersproject/hash>@ethersproject/bytes": true,
        "ethers>@ethersproject/hash>@ethersproject/keccak256": true,
        "ethers>@ethersproject/hash>@ethersproject/logger": true,
        "ethers>@ethersproject/hash>@ethersproject/properties": true,
        "ethers>@ethersproject/hash>@ethersproject/strings": true
      }
    },
    "ethers>@ethersproject/hash>@ethersproject/address": {
      "packages": {
        "ethers>@ethersproject/hash>@ethersproject/address>@ethersproject/rlp": true,
        "ethers>@ethersproject/hash>@ethersproject/bignumber": true,
        "ethers>@ethersproject/hash>@ethersproject/bytes": true,
        "ethers>@ethersproject/hash>@ethersproject/keccak256": true,
        "ethers>@ethersproject/hash>@ethersproject/logger": true
      }
    },
    "ethers>@ethersproject/hash>@ethersproject/address>@ethersproject/rlp": {
      "packages": {
        "ethers>@ethersproject/hash>@ethersproject/bytes": true,
        "ethers>@ethersproject/hash>@ethersproject/logger": true
      }
    },
    "ethers>@ethersproject/hash>@ethersproject/bignumber": {
      "packages": {
        "ethers>@ethersproject/hash>@ethersproject/bignumber>bn.js": true,
        "ethers>@ethersproject/hash>@ethersproject/bytes": true,
        "ethers>@ethersproject/hash>@ethersproject/logger": true
      }
    },
    "ethers>@ethersproject/hash>@ethersproject/bignumber>bn.js": {
      "globals": {
        "Buffer": true
      },
      "packages": {
        "browserify>browser-resolve": true
      }
    },
    "ethers>@ethersproject/hash>@ethersproject/bytes": {
      "packages": {
        "ethers>@ethersproject/hash>@ethersproject/logger": true
      }
    },
    "ethers>@ethersproject/hash>@ethersproject/keccak256": {
      "packages": {
        "ethers>@ethersproject/hash>@ethersproject/bytes": true,
        "ethers>@ethersproject/keccak256>js-sha3": true
      }
    },
    "ethers>@ethersproject/hash>@ethersproject/logger": {
      "globals": {
        "console": true
      }
    },
    "ethers>@ethersproject/hash>@ethersproject/properties": {
      "packages": {
        "ethers>@ethersproject/hash>@ethersproject/logger": true
      }
    },
    "ethers>@ethersproject/hash>@ethersproject/strings": {
      "packages": {
        "ethers>@ethersproject/hash>@ethersproject/bytes": true,
        "ethers>@ethersproject/hash>@ethersproject/logger": true,
        "ethers>@ethersproject/hash>@ethersproject/strings>@ethersproject/constants": true
      }
    },
    "ethers>@ethersproject/hash>@ethersproject/strings>@ethersproject/constants": {
      "packages": {
        "ethers>@ethersproject/hash>@ethersproject/bignumber": true
      }
    },
    "ethers>@ethersproject/hdnode": {
      "packages": {
        "@ethersproject/bignumber": true,
        "@ethersproject/bignumber>@ethersproject/bytes": true,
        "@ethersproject/bignumber>@ethersproject/logger": true,
        "ethers>@ethersproject/hdnode>@ethersproject/basex": true,
        "ethers>@ethersproject/hdnode>@ethersproject/strings": true,
        "ethers>@ethersproject/pbkdf2": true,
        "ethers>@ethersproject/pbkdf2>@ethersproject/sha2": true,
        "ethers>@ethersproject/wallet>@ethersproject/properties": true,
        "ethers>@ethersproject/wallet>@ethersproject/signing-key": true,
        "ethers>@ethersproject/wallet>@ethersproject/transactions": true,
        "ethers>@ethersproject/wordlists": true
      }
    },
    "ethers>@ethersproject/hdnode>@ethersproject/basex": {
      "packages": {
        "@ethersproject/bignumber>@ethersproject/bytes": true,
        "ethers>@ethersproject/wallet>@ethersproject/properties": true
      }
    },
    "ethers>@ethersproject/hdnode>@ethersproject/strings": {
      "packages": {
        "@ethersproject/bignumber>@ethersproject/bytes": true,
        "@ethersproject/bignumber>@ethersproject/logger": true,
        "ethers>@ethersproject/units>@ethersproject/constants": true
      }
    },
    "ethers>@ethersproject/json-wallets": {
      "packages": {
        "@ethersproject/bignumber>@ethersproject/bytes": true,
        "@ethersproject/bignumber>@ethersproject/logger": true,
        "ethers>@ethersproject/hdnode": true,
        "ethers>@ethersproject/hdnode>@ethersproject/strings": true,
        "ethers>@ethersproject/json-wallets>aes-js": true,
        "ethers>@ethersproject/json-wallets>scrypt-js": true,
        "ethers>@ethersproject/pbkdf2": true,
        "ethers>@ethersproject/wallet>@ethersproject/address": true,
        "ethers>@ethersproject/wallet>@ethersproject/keccak256": true,
        "ethers>@ethersproject/wallet>@ethersproject/properties": true,
        "ethers>@ethersproject/wallet>@ethersproject/random": true,
        "ethers>@ethersproject/wallet>@ethersproject/transactions": true
      }
    },
    "ethers>@ethersproject/json-wallets>aes-js": {
      "globals": {
        "define": true
      }
    },
    "ethers>@ethersproject/json-wallets>scrypt-js": {
      "globals": {
        "define": true,
        "setTimeout": true
      },
      "packages": {
        "browserify>timers-browserify": true
      }
    },
    "ethers>@ethersproject/keccak256": {
      "packages": {
        "ethers>@ethersproject/keccak256>@ethersproject/bytes": true,
        "ethers>@ethersproject/keccak256>js-sha3": true
      }
    },
    "ethers>@ethersproject/keccak256>@ethersproject/bytes": {
      "packages": {
        "ethers>@ethersproject/keccak256>@ethersproject/bytes>@ethersproject/logger": true
      }
    },
    "ethers>@ethersproject/keccak256>@ethersproject/bytes>@ethersproject/logger": {
      "globals": {
        "console": true
      }
    },
    "ethers>@ethersproject/keccak256>js-sha3": {
      "globals": {
        "define": true
      },
      "packages": {
        "browserify>process": true
      }
    },
    "ethers>@ethersproject/logger": {
      "globals": {
        "console": true
      }
    },
    "ethers>@ethersproject/pbkdf2": {
      "packages": {
        "@ethersproject/bignumber>@ethersproject/bytes": true,
        "ethers>@ethersproject/pbkdf2>@ethersproject/sha2": true
      }
    },
    "ethers>@ethersproject/pbkdf2>@ethersproject/sha2": {
      "packages": {
        "@ethersproject/bignumber>@ethersproject/bytes": true,
        "@ethersproject/bignumber>@ethersproject/logger": true,
        "ethers>@ethersproject/sha2>hash.js": true
      }
    },
    "ethers>@ethersproject/properties": {
      "packages": {
        "ethers>@ethersproject/properties>@ethersproject/logger": true
      }
    },
    "ethers>@ethersproject/properties>@ethersproject/logger": {
      "globals": {
        "console": true
      }
    },
    "ethers>@ethersproject/providers": {
      "globals": {
        "WebSocket": true,
        "clearInterval": true,
        "clearTimeout": true,
        "console.log": true,
        "console.warn": true,
        "name": true,
        "setInterval": true,
        "setTimeout": true
      },
      "packages": {
        "ethers>@ethersproject/providers>@ethersproject/abstract-provider": true,
        "ethers>@ethersproject/providers>@ethersproject/abstract-signer": true,
        "ethers>@ethersproject/providers>@ethersproject/address": true,
        "ethers>@ethersproject/providers>@ethersproject/basex": true,
        "ethers>@ethersproject/providers>@ethersproject/bignumber": true,
        "ethers>@ethersproject/providers>@ethersproject/bytes": true,
        "ethers>@ethersproject/providers>@ethersproject/constants": true,
        "ethers>@ethersproject/providers>@ethersproject/hash": true,
        "ethers>@ethersproject/providers>@ethersproject/logger": true,
        "ethers>@ethersproject/providers>@ethersproject/networks": true,
        "ethers>@ethersproject/providers>@ethersproject/properties": true,
        "ethers>@ethersproject/providers>@ethersproject/random": true,
        "ethers>@ethersproject/providers>@ethersproject/sha2": true,
        "ethers>@ethersproject/providers>@ethersproject/strings": true,
        "ethers>@ethersproject/providers>@ethersproject/transactions": true,
        "ethers>@ethersproject/providers>@ethersproject/web": true,
        "ethers>@ethersproject/providers>bech32": true
      }
    },
    "ethers>@ethersproject/providers>@ethersproject/abstract-provider": {
      "packages": {
        "ethers>@ethersproject/providers>@ethersproject/bignumber": true,
        "ethers>@ethersproject/providers>@ethersproject/bytes": true,
        "ethers>@ethersproject/providers>@ethersproject/logger": true,
        "ethers>@ethersproject/providers>@ethersproject/properties": true
      }
    },
    "ethers>@ethersproject/providers>@ethersproject/abstract-signer": {
      "packages": {
        "ethers>@ethersproject/providers>@ethersproject/logger": true,
        "ethers>@ethersproject/providers>@ethersproject/properties": true
      }
    },
    "ethers>@ethersproject/providers>@ethersproject/address": {
      "packages": {
        "ethers>@ethersproject/providers>@ethersproject/bignumber": true,
        "ethers>@ethersproject/providers>@ethersproject/bytes": true,
        "ethers>@ethersproject/providers>@ethersproject/hash>@ethersproject/keccak256": true,
        "ethers>@ethersproject/providers>@ethersproject/logger": true,
        "ethers>@ethersproject/providers>@ethersproject/rlp": true
      }
    },
    "ethers>@ethersproject/providers>@ethersproject/basex": {
      "packages": {
        "ethers>@ethersproject/providers>@ethersproject/bytes": true,
        "ethers>@ethersproject/providers>@ethersproject/properties": true
      }
    },
    "ethers>@ethersproject/providers>@ethersproject/bignumber": {
      "packages": {
        "ethers>@ethersproject/providers>@ethersproject/bignumber>bn.js": true,
        "ethers>@ethersproject/providers>@ethersproject/bytes": true,
        "ethers>@ethersproject/providers>@ethersproject/logger": true
      }
    },
    "ethers>@ethersproject/providers>@ethersproject/bignumber>bn.js": {
      "globals": {
        "Buffer": true
      },
      "packages": {
        "browserify>browser-resolve": true
      }
    },
    "ethers>@ethersproject/providers>@ethersproject/bytes": {
      "packages": {
        "ethers>@ethersproject/providers>@ethersproject/logger": true
      }
    },
    "ethers>@ethersproject/providers>@ethersproject/constants": {
      "packages": {
        "ethers>@ethersproject/providers>@ethersproject/bignumber": true
      }
    },
    "ethers>@ethersproject/providers>@ethersproject/hash": {
      "packages": {
        "ethers>@ethersproject/providers>@ethersproject/address": true,
        "ethers>@ethersproject/providers>@ethersproject/bignumber": true,
        "ethers>@ethersproject/providers>@ethersproject/bytes": true,
        "ethers>@ethersproject/providers>@ethersproject/hash>@ethersproject/keccak256": true,
        "ethers>@ethersproject/providers>@ethersproject/logger": true,
        "ethers>@ethersproject/providers>@ethersproject/properties": true,
        "ethers>@ethersproject/providers>@ethersproject/strings": true,
        "ethers>@ethersproject/providers>@ethersproject/web>@ethersproject/base64": true
      }
    },
    "ethers>@ethersproject/providers>@ethersproject/hash>@ethersproject/keccak256": {
      "packages": {
        "ethers>@ethersproject/keccak256>js-sha3": true,
        "ethers>@ethersproject/providers>@ethersproject/bytes": true
      }
    },
    "ethers>@ethersproject/providers>@ethersproject/logger": {
      "globals": {
        "console": true
      }
    },
    "ethers>@ethersproject/providers>@ethersproject/networks": {
      "packages": {
        "ethers>@ethersproject/providers>@ethersproject/logger": true
      }
    },
    "ethers>@ethersproject/providers>@ethersproject/properties": {
      "packages": {
        "ethers>@ethersproject/providers>@ethersproject/logger": true
      }
    },
    "ethers>@ethersproject/providers>@ethersproject/random": {
      "packages": {
        "ethers>@ethersproject/providers>@ethersproject/bytes": true,
        "ethers>@ethersproject/providers>@ethersproject/logger": true
      }
    },
    "ethers>@ethersproject/providers>@ethersproject/rlp": {
      "packages": {
        "ethers>@ethersproject/providers>@ethersproject/bytes": true,
        "ethers>@ethersproject/providers>@ethersproject/logger": true
      }
    },
    "ethers>@ethersproject/providers>@ethersproject/sha2": {
      "packages": {
        "ethers>@ethersproject/providers>@ethersproject/bytes": true,
        "ethers>@ethersproject/providers>@ethersproject/logger": true,
        "ethers>@ethersproject/sha2>hash.js": true
      }
    },
    "ethers>@ethersproject/providers>@ethersproject/strings": {
      "packages": {
        "ethers>@ethersproject/providers>@ethersproject/bytes": true,
        "ethers>@ethersproject/providers>@ethersproject/constants": true,
        "ethers>@ethersproject/providers>@ethersproject/logger": true
      }
    },
    "ethers>@ethersproject/providers>@ethersproject/transactions": {
      "packages": {
        "ethers>@ethersproject/providers>@ethersproject/address": true,
        "ethers>@ethersproject/providers>@ethersproject/bignumber": true,
        "ethers>@ethersproject/providers>@ethersproject/bytes": true,
        "ethers>@ethersproject/providers>@ethersproject/constants": true,
        "ethers>@ethersproject/providers>@ethersproject/hash>@ethersproject/keccak256": true,
        "ethers>@ethersproject/providers>@ethersproject/logger": true,
        "ethers>@ethersproject/providers>@ethersproject/properties": true,
        "ethers>@ethersproject/providers>@ethersproject/rlp": true,
        "ethers>@ethersproject/providers>@ethersproject/transactions>@ethersproject/signing-key": true
      }
    },
    "ethers>@ethersproject/providers>@ethersproject/transactions>@ethersproject/signing-key": {
      "packages": {
        "ethers>@ethersproject/providers>@ethersproject/bytes": true,
        "ethers>@ethersproject/providers>@ethersproject/logger": true,
        "ethers>@ethersproject/providers>@ethersproject/properties": true,
        "ethers>@ethersproject/signing-key>elliptic": true
      }
    },
    "ethers>@ethersproject/providers>@ethersproject/web": {
      "globals": {
        "clearTimeout": true,
        "fetch": true,
        "setTimeout": true
      },
      "packages": {
        "ethers>@ethersproject/providers>@ethersproject/bytes": true,
        "ethers>@ethersproject/providers>@ethersproject/logger": true,
        "ethers>@ethersproject/providers>@ethersproject/properties": true,
        "ethers>@ethersproject/providers>@ethersproject/strings": true,
        "ethers>@ethersproject/providers>@ethersproject/web>@ethersproject/base64": true
      }
    },
    "ethers>@ethersproject/providers>@ethersproject/web>@ethersproject/base64": {
      "globals": {
        "atob": true,
        "btoa": true
      },
      "packages": {
        "ethers>@ethersproject/providers>@ethersproject/bytes": true
      }
    },
    "ethers>@ethersproject/random": {
      "globals": {
        "crypto.getRandomValues": true
      },
      "packages": {
        "ethers>@ethersproject/random>@ethersproject/bytes": true,
        "ethers>@ethersproject/random>@ethersproject/logger": true
      }
    },
    "ethers>@ethersproject/random>@ethersproject/bytes": {
      "packages": {
        "ethers>@ethersproject/random>@ethersproject/logger": true
      }
    },
    "ethers>@ethersproject/random>@ethersproject/logger": {
      "globals": {
        "console": true
      }
    },
    "ethers>@ethersproject/rlp": {
      "packages": {
        "ethers>@ethersproject/rlp>@ethersproject/bytes": true,
        "ethers>@ethersproject/rlp>@ethersproject/logger": true
      }
    },
    "ethers>@ethersproject/rlp>@ethersproject/bytes": {
      "packages": {
        "ethers>@ethersproject/rlp>@ethersproject/logger": true
      }
    },
    "ethers>@ethersproject/rlp>@ethersproject/logger": {
      "globals": {
        "console": true
      }
    },
    "ethers>@ethersproject/sha2": {
      "packages": {
        "ethers>@ethersproject/sha2>@ethersproject/bytes": true,
        "ethers>@ethersproject/sha2>@ethersproject/logger": true,
        "ethers>@ethersproject/sha2>hash.js": true
      }
    },
    "ethers>@ethersproject/sha2>@ethersproject/bytes": {
      "packages": {
        "ethers>@ethersproject/sha2>@ethersproject/logger": true
      }
    },
    "ethers>@ethersproject/sha2>@ethersproject/logger": {
      "globals": {
        "console": true
      }
    },
    "ethers>@ethersproject/sha2>hash.js": {
      "packages": {
        "ethers>@ethersproject/sha2>hash.js>minimalistic-assert": true,
        "pumpify>inherits": true
      }
    },
    "ethers>@ethersproject/signing-key": {
      "packages": {
        "ethers>@ethersproject/signing-key>@ethersproject/bytes": true,
        "ethers>@ethersproject/signing-key>@ethersproject/logger": true,
        "ethers>@ethersproject/signing-key>@ethersproject/properties": true,
        "ethers>@ethersproject/signing-key>elliptic": true
      }
    },
    "ethers>@ethersproject/signing-key>@ethersproject/bytes": {
      "packages": {
        "ethers>@ethersproject/signing-key>@ethersproject/logger": true
      }
    },
    "ethers>@ethersproject/signing-key>@ethersproject/logger": {
      "globals": {
        "console": true
      }
    },
    "ethers>@ethersproject/signing-key>@ethersproject/properties": {
      "packages": {
        "ethers>@ethersproject/signing-key>@ethersproject/logger": true
      }
    },
    "ethers>@ethersproject/signing-key>elliptic": {
      "packages": {
        "bn.js": true,
        "ethers>@ethersproject/sha2>hash.js": true,
        "ethers>@ethersproject/sha2>hash.js>minimalistic-assert": true,
        "ethers>@ethersproject/signing-key>elliptic>brorand": true,
        "ethers>@ethersproject/signing-key>elliptic>hmac-drbg": true,
        "ethers>@ethersproject/signing-key>elliptic>minimalistic-crypto-utils": true,
        "pumpify>inherits": true
      }
    },
    "ethers>@ethersproject/signing-key>elliptic>brorand": {
      "globals": {
        "crypto": true,
        "msCrypto": true
      },
      "packages": {
        "browserify>browser-resolve": true
      }
    },
    "ethers>@ethersproject/signing-key>elliptic>hmac-drbg": {
      "packages": {
        "ethers>@ethersproject/sha2>hash.js": true,
        "ethers>@ethersproject/sha2>hash.js>minimalistic-assert": true,
        "ethers>@ethersproject/signing-key>elliptic>minimalistic-crypto-utils": true
      }
    },
    "ethers>@ethersproject/solidity": {
      "packages": {
        "@ethersproject/bignumber": true,
        "@ethersproject/bignumber>@ethersproject/bytes": true,
        "@ethersproject/bignumber>@ethersproject/logger": true,
        "ethers>@ethersproject/hdnode>@ethersproject/strings": true,
        "ethers>@ethersproject/pbkdf2>@ethersproject/sha2": true,
        "ethers>@ethersproject/wallet>@ethersproject/keccak256": true
      }
    },
    "ethers>@ethersproject/strings": {
      "packages": {
        "ethers>@ethersproject/strings>@ethersproject/bytes": true,
        "ethers>@ethersproject/strings>@ethersproject/constants": true,
        "ethers>@ethersproject/strings>@ethersproject/logger": true
      }
    },
    "ethers>@ethersproject/strings>@ethersproject/bytes": {
      "packages": {
        "ethers>@ethersproject/strings>@ethersproject/logger": true
      }
    },
    "ethers>@ethersproject/strings>@ethersproject/constants": {
      "packages": {
        "ethers>@ethersproject/strings>@ethersproject/constants>@ethersproject/bignumber": true
      }
    },
    "ethers>@ethersproject/strings>@ethersproject/constants>@ethersproject/bignumber": {
      "packages": {
        "ethers>@ethersproject/strings>@ethersproject/bytes": true,
        "ethers>@ethersproject/strings>@ethersproject/constants>@ethersproject/bignumber>bn.js": true,
        "ethers>@ethersproject/strings>@ethersproject/logger": true
      }
    },
    "ethers>@ethersproject/strings>@ethersproject/constants>@ethersproject/bignumber>bn.js": {
      "globals": {
        "Buffer": true
      },
      "packages": {
        "browserify>browser-resolve": true
      }
    },
    "ethers>@ethersproject/strings>@ethersproject/logger": {
      "globals": {
        "console": true
      }
    },
    "ethers>@ethersproject/transactions": {
      "globals": {
        "console.log": true
      },
      "packages": {
        "ethers>@ethersproject/transactions>@ethersproject/address": true,
        "ethers>@ethersproject/transactions>@ethersproject/bignumber": true,
        "ethers>@ethersproject/transactions>@ethersproject/bytes": true,
        "ethers>@ethersproject/transactions>@ethersproject/constants": true,
        "ethers>@ethersproject/transactions>@ethersproject/keccak256": true,
        "ethers>@ethersproject/transactions>@ethersproject/logger": true,
        "ethers>@ethersproject/transactions>@ethersproject/properties": true,
        "ethers>@ethersproject/transactions>@ethersproject/rlp": true,
        "ethers>@ethersproject/transactions>@ethersproject/signing-key": true
      }
    },
    "ethers>@ethersproject/transactions>@ethersproject/address": {
      "packages": {
        "ethers>@ethersproject/transactions>@ethersproject/bignumber": true,
        "ethers>@ethersproject/transactions>@ethersproject/bytes": true,
        "ethers>@ethersproject/transactions>@ethersproject/keccak256": true,
        "ethers>@ethersproject/transactions>@ethersproject/logger": true,
        "ethers>@ethersproject/transactions>@ethersproject/rlp": true
      }
    },
    "ethers>@ethersproject/transactions>@ethersproject/bignumber": {
      "packages": {
        "ethers>@ethersproject/transactions>@ethersproject/bignumber>bn.js": true,
        "ethers>@ethersproject/transactions>@ethersproject/bytes": true,
        "ethers>@ethersproject/transactions>@ethersproject/logger": true
      }
    },
    "ethers>@ethersproject/transactions>@ethersproject/bignumber>bn.js": {
      "globals": {
        "Buffer": true
      },
      "packages": {
        "browserify>browser-resolve": true
      }
    },
    "ethers>@ethersproject/transactions>@ethersproject/bytes": {
      "packages": {
        "ethers>@ethersproject/transactions>@ethersproject/logger": true
      }
    },
    "ethers>@ethersproject/transactions>@ethersproject/constants": {
      "packages": {
        "ethers>@ethersproject/transactions>@ethersproject/bignumber": true
      }
    },
    "ethers>@ethersproject/transactions>@ethersproject/keccak256": {
      "packages": {
        "ethers>@ethersproject/keccak256>js-sha3": true,
        "ethers>@ethersproject/transactions>@ethersproject/bytes": true
      }
    },
    "ethers>@ethersproject/transactions>@ethersproject/logger": {
      "globals": {
        "console": true
      }
    },
    "ethers>@ethersproject/transactions>@ethersproject/properties": {
      "packages": {
        "ethers>@ethersproject/transactions>@ethersproject/logger": true
      }
    },
    "ethers>@ethersproject/transactions>@ethersproject/rlp": {
      "packages": {
        "ethers>@ethersproject/transactions>@ethersproject/bytes": true,
        "ethers>@ethersproject/transactions>@ethersproject/logger": true
      }
    },
    "ethers>@ethersproject/transactions>@ethersproject/signing-key": {
      "packages": {
        "ethers>@ethersproject/signing-key>elliptic": true,
        "ethers>@ethersproject/transactions>@ethersproject/bytes": true,
        "ethers>@ethersproject/transactions>@ethersproject/logger": true,
        "ethers>@ethersproject/transactions>@ethersproject/properties": true
      }
    },
    "ethers>@ethersproject/units": {
      "packages": {
        "@ethersproject/bignumber": true,
        "@ethersproject/bignumber>@ethersproject/logger": true
      }
    },
    "ethers>@ethersproject/units>@ethersproject/constants": {
      "packages": {
        "@ethersproject/bignumber": true
      }
    },
    "ethers>@ethersproject/wallet": {
      "packages": {
        "@eth-optimism/contracts>@ethersproject/abstract-provider": true,
        "@eth-optimism/contracts>@ethersproject/abstract-signer": true,
        "@ethersproject/bignumber>@ethersproject/bytes": true,
        "@ethersproject/bignumber>@ethersproject/logger": true,
        "ethers>@ethersproject/hdnode": true,
        "ethers>@ethersproject/json-wallets": true,
        "ethers>@ethersproject/wallet>@ethersproject/address": true,
        "ethers>@ethersproject/wallet>@ethersproject/hash": true,
        "ethers>@ethersproject/wallet>@ethersproject/keccak256": true,
        "ethers>@ethersproject/wallet>@ethersproject/properties": true,
        "ethers>@ethersproject/wallet>@ethersproject/random": true,
        "ethers>@ethersproject/wallet>@ethersproject/signing-key": true,
        "ethers>@ethersproject/wallet>@ethersproject/transactions": true
      }
    },
    "ethers>@ethersproject/wallet>@ethersproject/address": {
      "packages": {
        "@ethersproject/bignumber": true,
        "@ethersproject/bignumber>@ethersproject/bytes": true,
        "@ethersproject/bignumber>@ethersproject/logger": true,
        "@metamask/assets-controllers>@ethersproject/providers>@ethersproject/rlp": true,
        "ethers>@ethersproject/wallet>@ethersproject/keccak256": true
      }
    },
    "ethers>@ethersproject/wallet>@ethersproject/hash": {
      "packages": {
        "@ethersproject/bignumber": true,
        "@ethersproject/bignumber>@ethersproject/bytes": true,
        "@ethersproject/bignumber>@ethersproject/logger": true,
        "@metamask/assets-controllers>@ethersproject/providers>@ethersproject/base64": true,
        "ethers>@ethersproject/hdnode>@ethersproject/strings": true,
        "ethers>@ethersproject/wallet>@ethersproject/address": true,
        "ethers>@ethersproject/wallet>@ethersproject/keccak256": true,
        "ethers>@ethersproject/wallet>@ethersproject/properties": true
      }
    },
    "ethers>@ethersproject/wallet>@ethersproject/keccak256": {
      "packages": {
        "@ethersproject/bignumber>@ethersproject/bytes": true,
        "ethers>@ethersproject/wallet>@ethersproject/keccak256>js-sha3": true
      }
    },
    "ethers>@ethersproject/wallet>@ethersproject/keccak256>js-sha3": {
      "globals": {
        "define": true
      },
      "packages": {
        "browserify>process": true
      }
    },
    "ethers>@ethersproject/wallet>@ethersproject/properties": {
      "packages": {
        "@ethersproject/bignumber>@ethersproject/logger": true
      }
    },
    "ethers>@ethersproject/wallet>@ethersproject/random": {
      "packages": {
        "@ethersproject/bignumber>@ethersproject/bytes": true,
        "@ethersproject/bignumber>@ethersproject/logger": true
      }
    },
    "ethers>@ethersproject/wallet>@ethersproject/signing-key": {
      "packages": {
        "@ethersproject/bignumber>@ethersproject/bytes": true,
        "@ethersproject/bignumber>@ethersproject/logger": true,
        "ethers>@ethersproject/signing-key>elliptic": true,
        "ethers>@ethersproject/wallet>@ethersproject/properties": true
      }
    },
    "ethers>@ethersproject/wallet>@ethersproject/transactions": {
      "packages": {
        "@ethersproject/bignumber": true,
        "@ethersproject/bignumber>@ethersproject/bytes": true,
        "@ethersproject/bignumber>@ethersproject/logger": true,
        "@metamask/assets-controllers>@ethersproject/providers>@ethersproject/rlp": true,
        "ethers>@ethersproject/units>@ethersproject/constants": true,
        "ethers>@ethersproject/wallet>@ethersproject/address": true,
        "ethers>@ethersproject/wallet>@ethersproject/keccak256": true,
        "ethers>@ethersproject/wallet>@ethersproject/properties": true,
        "ethers>@ethersproject/wallet>@ethersproject/signing-key": true
      }
    },
    "ethers>@ethersproject/web": {
      "globals": {
        "clearTimeout": true,
        "fetch": true,
        "setTimeout": true
      },
      "packages": {
        "ethers>@ethersproject/web>@ethersproject/base64": true,
        "ethers>@ethersproject/web>@ethersproject/bytes": true,
        "ethers>@ethersproject/web>@ethersproject/logger": true,
        "ethers>@ethersproject/web>@ethersproject/properties": true,
        "ethers>@ethersproject/web>@ethersproject/strings": true
      }
    },
    "ethers>@ethersproject/web>@ethersproject/base64": {
      "globals": {
        "atob": true,
        "btoa": true
      },
      "packages": {
        "ethers>@ethersproject/web>@ethersproject/bytes": true
      }
    },
    "ethers>@ethersproject/web>@ethersproject/bytes": {
      "packages": {
        "ethers>@ethersproject/web>@ethersproject/logger": true
      }
    },
    "ethers>@ethersproject/web>@ethersproject/logger": {
      "globals": {
        "console": true
      }
    },
    "ethers>@ethersproject/web>@ethersproject/properties": {
      "packages": {
        "ethers>@ethersproject/web>@ethersproject/logger": true
      }
    },
    "ethers>@ethersproject/web>@ethersproject/strings": {
      "packages": {
        "ethers>@ethersproject/web>@ethersproject/bytes": true,
        "ethers>@ethersproject/web>@ethersproject/logger": true,
        "ethers>@ethersproject/web>@ethersproject/strings>@ethersproject/constants": true
      }
    },
    "ethers>@ethersproject/web>@ethersproject/strings>@ethersproject/constants": {
      "packages": {
        "ethers>@ethersproject/web>@ethersproject/strings>@ethersproject/constants>@ethersproject/bignumber": true
      }
    },
    "ethers>@ethersproject/web>@ethersproject/strings>@ethersproject/constants>@ethersproject/bignumber": {
      "packages": {
        "ethers>@ethersproject/web>@ethersproject/bytes": true,
        "ethers>@ethersproject/web>@ethersproject/logger": true,
        "ethers>@ethersproject/web>@ethersproject/strings>@ethersproject/constants>@ethersproject/bignumber>bn.js": true
      }
    },
    "ethers>@ethersproject/web>@ethersproject/strings>@ethersproject/constants>@ethersproject/bignumber>bn.js": {
      "globals": {
        "Buffer": true
      },
      "packages": {
        "browserify>browser-resolve": true
      }
    },
    "ethers>@ethersproject/wordlists": {
      "packages": {
        "@ethersproject/bignumber>@ethersproject/bytes": true,
        "@ethersproject/bignumber>@ethersproject/logger": true,
        "ethers>@ethersproject/hdnode>@ethersproject/strings": true,
        "ethers>@ethersproject/wallet>@ethersproject/hash": true,
        "ethers>@ethersproject/wallet>@ethersproject/properties": true
      }
    },
    "ethjs": {
      "globals": {
        "clearInterval": true,
        "setInterval": true
      },
      "packages": {
        "browserify>buffer": true,
        "ethjs-contract": true,
        "ethjs-query": true,
        "ethjs>bn.js": true,
        "ethjs>ethjs-abi": true,
        "ethjs>ethjs-filter": true,
        "ethjs>ethjs-provider-http": true,
        "ethjs>ethjs-unit": true,
        "ethjs>ethjs-util": true,
        "ethjs>js-sha3": true,
        "ethjs>number-to-bn": true
      }
    },
    "ethjs-contract": {
      "packages": {
        "ethjs-contract>ethjs-abi": true,
        "ethjs-query>babel-runtime": true,
        "ethjs>ethjs-filter": true,
        "ethjs>ethjs-util": true,
        "ethjs>js-sha3": true,
        "promise-to-callback": true
      }
    },
    "ethjs-contract>ethjs-abi": {
      "packages": {
        "browserify>buffer": true,
        "ethjs-contract>ethjs-abi>bn.js": true,
        "ethjs>js-sha3": true,
        "ethjs>number-to-bn": true
      }
    },
    "ethjs-query": {
      "globals": {
        "console": true
      },
      "packages": {
        "ethjs-query>ethjs-format": true,
        "ethjs-query>ethjs-rpc": true,
        "promise-to-callback": true
      }
    },
    "ethjs-query>babel-runtime": {
      "packages": {
        "@babel/runtime": true,
        "@storybook/api>regenerator-runtime": true,
        "ethjs-query>babel-runtime>core-js": true
      }
    },
    "ethjs-query>babel-runtime>core-js": {
      "globals": {
        "PromiseRejectionEvent": true,
        "__e": "write",
        "__g": "write",
        "document.createTextNode": true,
        "postMessage": true,
        "setTimeout": true
      }
    },
    "ethjs-query>ethjs-format": {
      "packages": {
        "ethjs-query>ethjs-format>ethjs-schema": true,
        "ethjs>ethjs-util": true,
        "ethjs>ethjs-util>strip-hex-prefix": true,
        "ethjs>number-to-bn": true
      }
    },
    "ethjs-query>ethjs-rpc": {
      "packages": {
        "promise-to-callback": true
      }
    },
    "ethjs>ethjs-abi": {
      "packages": {
        "browserify>buffer": true,
        "ethjs>bn.js": true,
        "ethjs>js-sha3": true,
        "ethjs>number-to-bn": true
      }
    },
    "ethjs>ethjs-filter": {
      "globals": {
        "clearInterval": true,
        "setInterval": true
      }
    },
    "ethjs>ethjs-provider-http": {
      "packages": {
        "ethjs>ethjs-provider-http>xhr2": true
      }
    },
    "ethjs>ethjs-provider-http>xhr2": {
      "globals": {
        "XMLHttpRequest": true
      }
    },
    "ethjs>ethjs-unit": {
      "packages": {
        "ethjs>ethjs-unit>bn.js": true,
        "ethjs>number-to-bn": true
      }
    },
    "ethjs>ethjs-util": {
      "packages": {
        "browserify>buffer": true,
        "ethjs>ethjs-util>is-hex-prefixed": true,
        "ethjs>ethjs-util>strip-hex-prefix": true
      }
    },
    "ethjs>ethjs-util>strip-hex-prefix": {
      "packages": {
        "ethjs>ethjs-util>is-hex-prefixed": true
      }
    },
    "ethjs>js-sha3": {
      "packages": {
        "browserify>process": true
      }
    },
    "ethjs>number-to-bn": {
      "packages": {
        "ethjs>ethjs-util>strip-hex-prefix": true,
        "ethjs>number-to-bn>bn.js": true
      }
    },
    "extension-port-stream": {
      "packages": {
        "browserify>buffer": true,
        "browserify>stream-browserify": true
      }
    },
    "fast-json-patch": {
      "globals": {
        "addEventListener": true,
        "clearTimeout": true,
        "removeEventListener": true,
        "setTimeout": true
      },
      "packages": {
        "fast-json-patch>fast-deep-equal": true
      }
    },
    "fuse.js": {
      "globals": {
        "console": true,
        "define": true
      }
    },
    "ganache>secp256k1": {
      "packages": {
        "ethers>@ethersproject/signing-key>elliptic": true
      }
    },
    "gh-pages>async": {
      "globals": {
        "setTimeout": true
      },
      "packages": {
        "browserify>process": true,
        "browserify>timers-browserify": true,
        "lodash": true
      }
    },
    "globalthis>define-properties": {
      "packages": {
        "globalthis>define-properties>has-property-descriptors": true,
        "mocha>object.assign>object-keys": true
      }
    },
    "globalthis>define-properties>has-property-descriptors": {
      "packages": {
        "string.prototype.matchall>get-intrinsic": true
      }
    },
    "json-rpc-engine": {
      "packages": {
        "eth-rpc-errors": true,
        "json-rpc-engine>@metamask/safe-event-emitter": true
      }
    },
    "json-rpc-engine>@metamask/safe-event-emitter": {
      "globals": {
        "setTimeout": true
      },
      "packages": {
        "browserify>events": true
      }
    },
    "json-rpc-middleware-stream": {
      "packages": {
        "readable-stream": true
      }
    },
    "jsonschema": {
      "packages": {
        "browserify>url": true
      }
    },
    "koa>is-generator-function>has-tostringtag": {
      "packages": {
        "string.prototype.matchall>has-symbols": true
      }
    },
    "lavamoat>@babel/highlight": {
      "packages": {
        "lavamoat>@babel/highlight>@babel/helper-validator-identifier": true,
        "lavamoat>@babel/highlight>chalk": true,
        "loose-envify>js-tokens": true
      }
    },
    "lavamoat>@babel/highlight>chalk": {
      "packages": {
        "browserify>process": true,
        "lavamoat>@babel/highlight>chalk>ansi-styles": true,
        "lavamoat>@babel/highlight>chalk>supports-color": true,
        "mocha>escape-string-regexp": true
      }
    },
    "lavamoat>@babel/highlight>chalk>ansi-styles": {
      "packages": {
        "@metamask/jazzicon>color>color-convert": true
      }
    },
    "lavamoat>json-stable-stringify": {
      "packages": {
        "lavamoat>json-stable-stringify>jsonify": true
      }
    },
    "localforage": {
      "globals": {
        "Blob": true,
        "BlobBuilder": true,
        "FileReader": true,
        "IDBKeyRange": true,
        "MSBlobBuilder": true,
        "MozBlobBuilder": true,
        "OIndexedDB": true,
        "WebKitBlobBuilder": true,
        "atob": true,
        "btoa": true,
        "console.error": true,
        "console.info": true,
        "console.warn": true,
        "define": true,
        "fetch": true,
        "indexedDB": true,
        "localStorage": true,
        "mozIndexedDB": true,
        "msIndexedDB": true,
        "navigator.platform": true,
        "navigator.userAgent": true,
        "openDatabase": true,
        "setTimeout": true,
        "webkitIndexedDB": true
      }
    },
    "lodash": {
      "globals": {
        "clearTimeout": true,
        "define": true,
        "setTimeout": true
      }
    },
    "loglevel": {
      "globals": {
        "console": true,
        "define": true,
        "document.cookie": true,
        "localStorage": true,
        "log": "write"
      }
    },
    "luxon": {
      "globals": {
        "Intl": true
      }
    },
    "madge>ora>bl": {
      "packages": {
        "browserify>buffer": true,
        "madge>ora>bl>readable-stream": true,
        "pumpify>inherits": true
      }
    },
    "madge>ora>bl>readable-stream": {
      "packages": {
        "@storybook/api>util-deprecate": true,
        "browserify>browser-resolve": true,
        "browserify>buffer": true,
        "browserify>events": true,
        "browserify>process": true,
        "browserify>string_decoder": true,
        "pumpify>inherits": true
      }
    },
    "nanoid": {
      "globals": {
        "crypto": true,
        "msCrypto": true,
        "navigator": true
      }
    },
    "nock>debug": {
      "globals": {
        "console": true,
        "document": true,
        "localStorage": true,
        "navigator": true,
        "process": true
      },
      "packages": {
        "browserify>process": true,
        "nock>debug>ms": true
      }
    },
    "node-fetch": {
      "globals": {
        "Headers": true,
        "Request": true,
        "Response": true,
        "fetch": true
      }
    },
    "nonce-tracker": {
      "packages": {
        "await-semaphore": true,
        "browserify>assert": true,
        "ethjs-query": true
      }
    },
    "nyc>convert-source-map": {
      "packages": {
        "browserify>browser-resolve": true,
        "browserify>path-browserify": true,
        "nyc>convert-source-map>safe-buffer": true
      }
    },
    "nyc>convert-source-map>safe-buffer": {
      "packages": {
        "browserify>buffer": true
      }
    },
    "obj-multiplex": {
      "globals": {
        "console.warn": true
      },
      "packages": {
        "end-of-stream": true,
        "pump>once": true,
        "readable-stream": true
      }
    },
    "promise-to-callback": {
      "packages": {
        "promise-to-callback>is-fn": true,
        "promise-to-callback>set-immediate-shim": true
      }
    },
    "promise-to-callback>set-immediate-shim": {
      "globals": {
        "setTimeout.apply": true
      },
      "packages": {
        "browserify>timers-browserify": true
      }
    },
    "prop-types": {
      "globals": {
        "console": true
      },
      "packages": {
        "prop-types>react-is": true,
        "react>object-assign": true
      }
    },
    "prop-types>react-is": {
      "globals": {
        "console": true
      }
    },
    "pubnub": {
      "globals": {
        "ActiveXObject": true,
        "XMLHttpRequest": true,
        "addEventListener": true,
        "btoa": true,
        "clearInterval": true,
        "clearTimeout": true,
        "console": true,
        "define": true,
        "localStorage.getItem": true,
        "localStorage.setItem": true,
        "location": true,
        "navigator": true,
        "setInterval": true,
        "setTimeout": true
      }
    },
    "pubnub>cbor-sync": {
      "globals": {
        "define": true
      },
      "packages": {
        "browserify>buffer": true
      }
    },
    "pubnub>superagent>cookiejar": {
      "globals": {
        "console.warn": true
      }
    },
    "pump": {
      "packages": {
        "browserify>browser-resolve": true,
        "browserify>process": true,
        "end-of-stream": true,
        "pump>once": true
      }
    },
    "pump>once": {
      "packages": {
        "pump>once>wrappy": true
      }
    },
    "qrcode-generator": {
      "globals": {
        "define": true
      }
    },
    "qrcode.react": {
      "globals": {
        "Path2D": true,
        "devicePixelRatio": true
      },
      "packages": {
        "prop-types": true,
        "qrcode.react>qr.js": true,
        "react": true
      }
    },
    "react": {
      "globals": {
        "console": true
      },
      "packages": {
        "prop-types": true,
        "react>object-assign": true
      }
    },
    "react-devtools": {
      "packages": {
        "react-devtools>react-devtools-core": true
      }
    },
    "react-devtools>react-devtools-core": {
      "globals": {
        "WebSocket": true,
        "setTimeout": true
      }
    },
    "react-dnd": {
      "globals": {
        "console.error": true
      },
      "packages": {
        "lodash": true,
        "prop-types": true,
        "react": true,
        "react-dnd>disposables": true,
        "react-dnd>dnd-core": true,
        "react-dnd>hoist-non-react-statics": true,
        "react-dnd>invariant": true,
        "react-dnd>shallowequal": true
      }
    },
    "react-dnd-html5-backend": {
      "globals": {
        "Image": true,
        "addEventListener": true,
        "clearTimeout": true,
        "console.warn": true,
        "devicePixelRatio": true,
        "document": true,
        "navigator.userAgent": true,
        "removeEventListener": true,
        "safari": true,
        "setTimeout": true
      }
    },
    "react-dnd>dnd-core": {
      "packages": {
        "lodash": true,
        "react-dnd>dnd-core>asap": true,
        "react-dnd>invariant": true,
        "redux": true
      }
    },
    "react-dnd>dnd-core>asap": {
      "globals": {
        "clearInterval": true,
        "clearTimeout": true,
        "document.createTextNode": true,
        "setInterval": true,
        "setTimeout": true
      }
    },
    "react-dom": {
      "globals": {
        "HTMLIFrameElement": true,
        "MSApp": true,
        "__REACT_DEVTOOLS_GLOBAL_HOOK__": true,
        "addEventListener": true,
        "clearTimeout": true,
        "clipboardData": true,
        "console": true,
        "dispatchEvent": true,
        "document": true,
        "event": "write",
        "jest": true,
        "location.protocol": true,
        "navigator.userAgent.indexOf": true,
        "performance": true,
        "removeEventListener": true,
        "self": true,
        "setTimeout": true,
        "top": true,
        "trustedTypes": true
      },
      "packages": {
        "prop-types": true,
        "react": true,
        "react-dom>scheduler": true,
        "react>object-assign": true
      }
    },
    "react-dom>scheduler": {
      "globals": {
        "MessageChannel": true,
        "cancelAnimationFrame": true,
        "clearTimeout": true,
        "console": true,
        "navigator": true,
        "performance": true,
        "requestAnimationFrame": true,
        "setTimeout": true
      }
    },
    "react-idle-timer": {
      "globals": {
        "clearTimeout": true,
        "document": true,
        "setTimeout": true
      },
      "packages": {
        "prop-types": true,
        "react": true
      }
    },
    "react-inspector": {
      "globals": {
        "Node.CDATA_SECTION_NODE": true,
        "Node.COMMENT_NODE": true,
        "Node.DOCUMENT_FRAGMENT_NODE": true,
        "Node.DOCUMENT_NODE": true,
        "Node.DOCUMENT_TYPE_NODE": true,
        "Node.ELEMENT_NODE": true,
        "Node.PROCESSING_INSTRUCTION_NODE": true,
        "Node.TEXT_NODE": true
      },
      "packages": {
        "ethjs-query>babel-runtime": true,
        "prop-types": true,
        "react": true,
        "react-inspector>is-dom": true
      }
    },
    "react-inspector>is-dom": {
      "globals": {
        "Node": true
      },
      "packages": {
        "@lavamoat/snow>is-cross-origin>is-window": true,
        "proxyquire>fill-keys>is-object": true
      }
    },
    "react-popper": {
      "globals": {
        "document": true
      },
      "packages": {
        "@popperjs/core": true,
        "react": true,
        "react-popper>react-fast-compare": true,
        "react-popper>warning": true
      }
    },
    "react-popper>react-fast-compare": {
      "globals": {
        "Element": true,
        "console.warn": true
      }
    },
    "react-popper>warning": {
      "globals": {
        "console": true
      }
    },
    "react-redux": {
      "globals": {
        "console": true,
        "document": true
      },
      "packages": {
        "@babel/runtime": true,
        "prop-types": true,
        "prop-types>react-is": true,
        "react": true,
        "react-dom": true,
        "react-redux>hoist-non-react-statics": true,
        "redux": true
      }
    },
    "react-redux>hoist-non-react-statics": {
      "packages": {
        "prop-types>react-is": true
      }
    },
    "react-responsive-carousel": {
      "globals": {
        "HTMLElement": true,
        "clearTimeout": true,
        "console.warn": true,
        "document": true,
        "getComputedStyle": true,
        "setTimeout": true
      },
      "packages": {
        "classnames": true,
        "react": true,
        "react-dom": true,
        "react-responsive-carousel>react-easy-swipe": true
      }
    },
    "react-responsive-carousel>react-easy-swipe": {
      "globals": {
        "addEventListener": true,
        "define": true,
        "document.addEventListener": true,
        "document.removeEventListener": true
      },
      "packages": {
        "prop-types": true,
        "react": true
      }
    },
    "react-router-dom": {
      "packages": {
        "prop-types": true,
        "react": true,
        "react-router-dom>history": true,
        "react-router-dom>react-router": true,
        "react-router-dom>tiny-invariant": true,
        "react-router-dom>tiny-warning": true
      }
    },
    "react-router-dom>history": {
      "globals": {
        "addEventListener": true,
        "confirm": true,
        "document": true,
        "history": true,
        "location": true,
        "navigator.userAgent": true,
        "removeEventListener": true
      },
      "packages": {
        "react-router-dom>history>resolve-pathname": true,
        "react-router-dom>history>value-equal": true,
        "react-router-dom>tiny-invariant": true,
        "react-router-dom>tiny-warning": true
      }
    },
    "react-router-dom>react-router": {
      "packages": {
        "prop-types": true,
        "prop-types>react-is": true,
        "react": true,
        "react-redux>hoist-non-react-statics": true,
        "react-router-dom>react-router>history": true,
        "react-router-dom>react-router>mini-create-react-context": true,
        "react-router-dom>tiny-invariant": true,
        "react-router-dom>tiny-warning": true,
        "sinon>nise>path-to-regexp": true
      }
    },
    "react-router-dom>react-router>history": {
      "globals": {
        "addEventListener": true,
        "confirm": true,
        "document": true,
        "history": true,
        "location": true,
        "navigator.userAgent": true,
        "removeEventListener": true
      },
      "packages": {
        "react-router-dom>history>resolve-pathname": true,
        "react-router-dom>history>value-equal": true,
        "react-router-dom>tiny-invariant": true,
        "react-router-dom>tiny-warning": true
      }
    },
    "react-router-dom>react-router>mini-create-react-context": {
      "packages": {
        "@babel/runtime": true,
        "prop-types": true,
        "react": true,
        "react-router-dom>react-router>mini-create-react-context>gud": true,
        "react-router-dom>tiny-warning": true
      }
    },
    "react-router-dom>tiny-warning": {
      "globals": {
        "console": true
      }
    },
    "react-simple-file-input": {
      "globals": {
        "File": true,
        "FileReader": true,
        "console.warn": true
      },
      "packages": {
        "prop-types": true,
        "react": true
      }
    },
    "react-tippy": {
      "globals": {
        "Element": true,
        "MSStream": true,
        "MutationObserver": true,
        "addEventListener": true,
        "clearTimeout": true,
        "console.error": true,
        "console.warn": true,
        "define": true,
        "document": true,
        "getComputedStyle": true,
        "innerHeight": true,
        "innerWidth": true,
        "navigator.maxTouchPoints": true,
        "navigator.msMaxTouchPoints": true,
        "navigator.userAgent": true,
        "performance": true,
        "requestAnimationFrame": true,
        "setTimeout": true
      },
      "packages": {
        "react": true,
        "react-dom": true,
        "react-tippy>popper.js": true
      }
    },
    "react-tippy>popper.js": {
      "globals": {
        "MSInputMethodContext": true,
        "Node.DOCUMENT_POSITION_FOLLOWING": true,
        "cancelAnimationFrame": true,
        "console.warn": true,
        "define": true,
        "devicePixelRatio": true,
        "document": true,
        "getComputedStyle": true,
        "innerHeight": true,
        "innerWidth": true,
        "navigator.userAgent": true,
        "requestAnimationFrame": true,
        "setTimeout": true
      }
    },
    "react-toggle-button": {
      "globals": {
        "clearTimeout": true,
        "console.warn": true,
        "define": true,
        "performance": true,
        "setTimeout": true
      },
      "packages": {
        "react": true
      }
    },
    "react-transition-group": {
      "globals": {
        "clearTimeout": true,
        "setTimeout": true
      },
      "packages": {
        "prop-types": true,
        "react": true,
        "react-dom": true,
        "react-transition-group>chain-function": true,
        "react-transition-group>dom-helpers": true,
        "react-transition-group>warning": true
      }
    },
    "react-transition-group>dom-helpers": {
      "globals": {
        "document": true,
        "setTimeout": true
      },
      "packages": {
        "@babel/runtime": true
      }
    },
    "react-transition-group>warning": {
      "globals": {
        "console": true
      }
    },
    "readable-stream": {
      "packages": {
        "@storybook/api>util-deprecate": true,
        "browserify>browser-resolve": true,
        "browserify>events": true,
        "browserify>process": true,
        "browserify>timers-browserify": true,
        "pumpify>inherits": true,
        "readable-stream>core-util-is": true,
        "readable-stream>isarray": true,
        "readable-stream>process-nextick-args": true,
        "readable-stream>safe-buffer": true,
        "readable-stream>string_decoder": true
      }
    },
    "readable-stream>core-util-is": {
      "packages": {
        "browserify>insert-module-globals>is-buffer": true
      }
    },
    "readable-stream>process-nextick-args": {
      "packages": {
        "browserify>process": true
      }
    },
    "readable-stream>safe-buffer": {
      "packages": {
        "browserify>buffer": true
      }
    },
    "readable-stream>string_decoder": {
      "packages": {
        "readable-stream>safe-buffer": true
      }
    },
    "redux": {
      "globals": {
        "console": true
      },
      "packages": {
        "@babel/runtime": true
      }
    },
    "safe-event-emitter": {
      "globals": {
        "setTimeout": true
      },
      "packages": {
        "browserify>util": true,
        "webpack>events": true
      }
    },
    "semver": {
      "globals": {
        "console.error": true
      },
      "packages": {
        "browserify>process": true,
        "semver>lru-cache": true
      }
    },
    "semver>lru-cache": {
      "packages": {
        "semver>lru-cache>yallist": true
      }
    },
    "sinon>nise>path-to-regexp": {
      "packages": {
        "sinon>nise>path-to-regexp>isarray": true
      }
    },
    "source-map-explorer>btoa": {
      "packages": {
        "browserify>buffer": true
      }
    },
    "string.prototype.matchall>call-bind": {
      "packages": {
        "mocha>object.assign>function-bind": true,
        "string.prototype.matchall>get-intrinsic": true
      }
    },
    "string.prototype.matchall>get-intrinsic": {
      "globals": {
        "AggregateError": true,
        "FinalizationRegistry": true,
        "WeakRef": true
      },
      "packages": {
        "enzyme>has": true,
        "mocha>object.assign>function-bind": true,
        "string.prototype.matchall>has-symbols": true
      }
    },
    "string.prototype.matchall>regexp.prototype.flags": {
      "packages": {
        "enzyme>function.prototype.name>functions-have-names": true,
        "globalthis>define-properties": true,
        "string.prototype.matchall>call-bind": true
      }
    },
    "terser>@jridgewell/source-map>@jridgewell/gen-mapping": {
      "globals": {
        "define": true
      },
      "packages": {
        "terser>@jridgewell/source-map>@jridgewell/gen-mapping>@jridgewell/set-array": true,
        "terser>@jridgewell/source-map>@jridgewell/gen-mapping>@jridgewell/sourcemap-codec": true,
        "terser>@jridgewell/source-map>@jridgewell/trace-mapping": true
      }
    },
    "terser>@jridgewell/source-map>@jridgewell/gen-mapping>@jridgewell/set-array": {
      "globals": {
        "define": true
      }
    },
    "terser>@jridgewell/source-map>@jridgewell/gen-mapping>@jridgewell/sourcemap-codec": {
      "globals": {
        "TextDecoder": true,
        "define": true
      },
      "packages": {
        "browserify>buffer": true
      }
    },
    "terser>@jridgewell/source-map>@jridgewell/trace-mapping": {
      "globals": {
        "define": true
      },
      "packages": {
        "terser>@jridgewell/source-map>@jridgewell/gen-mapping>@jridgewell/sourcemap-codec": true,
        "terser>@jridgewell/source-map>@jridgewell/trace-mapping>@jridgewell/resolve-uri": true
      }
    },
    "terser>@jridgewell/source-map>@jridgewell/trace-mapping>@jridgewell/resolve-uri": {
      "globals": {
        "define": true
      }
    },
    "terser>source-map-support>buffer-from": {
      "packages": {
        "browserify>buffer": true
      }
    },
    "textarea-caret": {
      "globals": {
        "document.body.appendChild": true,
        "document.body.removeChild": true,
        "document.createElement": true,
        "document.querySelector": true,
        "getCaretCoordinates": "write",
        "getComputedStyle": true,
        "mozInnerScreenX": true
      }
    },
    "uuid": {
      "globals": {
        "crypto": true,
        "msCrypto": true
      }
    },
    "vinyl>clone": {
      "packages": {
        "browserify>buffer": true
      }
    },
    "vinyl>cloneable-readable>process-nextick-args": {
      "packages": {
        "browserify>process": true
      }
    },
    "web3": {
      "globals": {
        "XMLHttpRequest": true
      }
    },
    "web3-stream-provider": {
      "globals": {
        "setTimeout": true
      },
      "packages": {
        "browserify>util": true,
        "readable-stream": true,
        "web3-stream-provider>uuid": true
      }
    },
    "web3-stream-provider>uuid": {
      "globals": {
        "crypto": true,
        "msCrypto": true
      }
    },
    "webextension-polyfill": {
      "globals": {
        "browser": true,
        "chrome": true,
        "console.error": true,
        "console.warn": true,
        "define": true
      }
    },
    "webpack>browserslist": {
      "packages": {
        "browserify>browser-resolve": true,
        "browserify>process": true,
        "webpack>browserslist>caniuse-lite": true,
        "webpack>browserslist>electron-to-chromium": true,
        "webpack>browserslist>node-releases": true
      }
    },
    "webpack>events": {
      "globals": {
        "console": true
      }
    }
  }
}<|MERGE_RESOLUTION|>--- conflicted
+++ resolved
@@ -1276,7 +1276,39 @@
         "watchify>xtend": true
       }
     },
-<<<<<<< HEAD
+    "@metamask/permission-controller": {
+      "packages": {
+        "@metamask/base-controller": true,
+        "@metamask/controller-utils": true,
+        "@metamask/permission-controller>nanoid": true,
+        "deep-freeze-strict": true,
+        "eth-rpc-errors": true,
+        "immer": true,
+        "json-rpc-engine": true
+      }
+    },
+    "@metamask/permission-controller>nanoid": {
+      "globals": {
+        "crypto.getRandomValues": true
+      }
+    },
+    "@metamask/phishing-controller": {
+      "globals": {
+        "fetch": true
+      },
+      "packages": {
+        "@metamask/base-controller": true,
+        "@metamask/controller-utils": true,
+        "@metamask/controller-utils>isomorphic-fetch": true,
+        "@metamask/phishing-controller>eth-phishing-detect": true,
+        "punycode": true
+      }
+    },
+    "@metamask/phishing-controller>eth-phishing-detect": {
+      "packages": {
+        "eslint>optionator>fast-levenshtein": true
+      }
+    },
     "@metamask/post-message-stream": {
       "globals": {
         "WorkerGlobalScope": true,
@@ -1321,85 +1353,6 @@
         "@metamask/post-message-stream>readable-stream>safe-buffer": true
       }
     },
-=======
-    "@metamask/permission-controller": {
-      "packages": {
-        "@metamask/base-controller": true,
-        "@metamask/controller-utils": true,
-        "@metamask/permission-controller>nanoid": true,
-        "deep-freeze-strict": true,
-        "eth-rpc-errors": true,
-        "immer": true,
-        "json-rpc-engine": true
-      }
-    },
-    "@metamask/permission-controller>nanoid": {
-      "globals": {
-        "crypto.getRandomValues": true
-      }
-    },
-    "@metamask/phishing-controller": {
-      "globals": {
-        "fetch": true
-      },
-      "packages": {
-        "@metamask/base-controller": true,
-        "@metamask/controller-utils": true,
-        "@metamask/controller-utils>isomorphic-fetch": true,
-        "@metamask/phishing-controller>eth-phishing-detect": true,
-        "punycode": true
-      }
-    },
-    "@metamask/phishing-controller>eth-phishing-detect": {
-      "packages": {
-        "eslint>optionator>fast-levenshtein": true
-      }
-    },
-    "@metamask/post-message-stream": {
-      "globals": {
-        "WorkerGlobalScope": true,
-        "addEventListener": true,
-        "location.origin": true,
-        "onmessage": "write",
-        "postMessage": true,
-        "removeEventListener": true
-      },
-      "packages": {
-        "@metamask/post-message-stream>@metamask/utils": true,
-        "@metamask/post-message-stream>readable-stream": true
-      }
-    },
-    "@metamask/post-message-stream>@metamask/utils": {
-      "packages": {
-        "eslint>fast-deep-equal": true
-      }
-    },
-    "@metamask/post-message-stream>readable-stream": {
-      "packages": {
-        "@metamask/post-message-stream>readable-stream>safe-buffer": true,
-        "@metamask/post-message-stream>readable-stream>string_decoder": true,
-        "@storybook/api>util-deprecate": true,
-        "browserify>browser-resolve": true,
-        "browserify>events": true,
-        "browserify>process": true,
-        "browserify>timers-browserify": true,
-        "pumpify>inherits": true,
-        "readable-stream>core-util-is": true,
-        "readable-stream>isarray": true,
-        "vinyl>cloneable-readable>process-nextick-args": true
-      }
-    },
-    "@metamask/post-message-stream>readable-stream>safe-buffer": {
-      "packages": {
-        "browserify>buffer": true
-      }
-    },
-    "@metamask/post-message-stream>readable-stream>string_decoder": {
-      "packages": {
-        "@metamask/post-message-stream>readable-stream>safe-buffer": true
-      }
-    },
->>>>>>> 8885c54f
     "@metamask/providers>@metamask/object-multiplex": {
       "globals": {
         "console.warn": true
@@ -1408,8 +1361,6 @@
         "end-of-stream": true,
         "pump>once": true,
         "readable-stream": true
-<<<<<<< HEAD
-=======
       }
     },
     "@metamask/rate-limit-controller": {
@@ -1419,7 +1370,6 @@
       "packages": {
         "@metamask/base-controller": true,
         "eth-rpc-errors": true
->>>>>>> 8885c54f
       }
     },
     "@metamask/rpc-methods": {
@@ -1427,20 +1377,12 @@
         "console.warn": true
       },
       "packages": {
-<<<<<<< HEAD
-        "@metamask/controllers": true,
-        "@metamask/rpc-methods>@metamask/key-tree": true,
-        "@metamask/rpc-methods>nanoid": true,
-        "@metamask/snap-utils": true,
-        "@metamask/snap-utils>superstruct": true,
-=======
         "@metamask/permission-controller": true,
         "@metamask/rpc-methods>@metamask/key-tree": true,
         "@metamask/rpc-methods>nanoid": true,
         "@metamask/snaps-utils": true,
         "@metamask/snaps-utils>@noble/hashes": true,
         "@metamask/snaps-utils>superstruct": true,
->>>>>>> 8885c54f
         "eth-block-tracker>@metamask/utils": true,
         "eth-rpc-errors": true
       }
@@ -1450,13 +1392,8 @@
         "@metamask/rpc-methods>@metamask/key-tree>@noble/ed25519": true,
         "@metamask/rpc-methods>@metamask/key-tree>@noble/secp256k1": true,
         "@metamask/rpc-methods>@metamask/key-tree>@scure/bip39": true,
-<<<<<<< HEAD
-        "@metamask/snap-utils>@noble/hashes": true,
-        "@metamask/snap-utils>@scure/base": true,
-=======
         "@metamask/snaps-utils>@noble/hashes": true,
         "@metamask/snaps-utils>@scure/base": true,
->>>>>>> 8885c54f
         "eth-block-tracker>@metamask/utils": true
       }
     },
@@ -1507,8 +1444,6 @@
         "lodash": true
       }
     },
-<<<<<<< HEAD
-=======
     "@metamask/smart-transactions-controller>@metamask/controllers": {
       "globals": {
         "Headers": true,
@@ -1671,14 +1606,11 @@
         "msCrypto": true
       }
     },
->>>>>>> 8885c54f
     "@metamask/smart-transactions-controller>@metamask/controllers>nanoid": {
       "globals": {
         "crypto.getRandomValues": true
       }
     },
-<<<<<<< HEAD
-=======
     "@metamask/smart-transactions-controller>@metamask/controllers>web3": {
       "globals": {
         "Web3": "write",
@@ -1727,7 +1659,6 @@
         "pubnub>superagent>cookiejar": true
       }
     },
->>>>>>> 8885c54f
     "@metamask/smart-transactions-controller>bignumber.js": {
       "globals": {
         "crypto": true,
@@ -1742,11 +1673,7 @@
         "setTimeout": true
       }
     },
-<<<<<<< HEAD
-    "@metamask/snap-controllers": {
-=======
     "@metamask/snaps-controllers": {
->>>>>>> 8885c54f
       "globals": {
         "URL": true,
         "clearTimeout": true,
@@ -1761,22 +1688,6 @@
         "setTimeout": true
       },
       "packages": {
-<<<<<<< HEAD
-        "@metamask/controllers": true,
-        "@metamask/post-message-stream": true,
-        "@metamask/providers>@metamask/object-multiplex": true,
-        "@metamask/rpc-methods": true,
-        "@metamask/snap-controllers>@metamask/browser-passworder": true,
-        "@metamask/snap-controllers>@xstate/fsm": true,
-        "@metamask/snap-controllers>concat-stream": true,
-        "@metamask/snap-controllers>gunzip-maybe": true,
-        "@metamask/snap-controllers>json-rpc-middleware-stream": true,
-        "@metamask/snap-controllers>nanoid": true,
-        "@metamask/snap-controllers>readable-web-to-node-stream": true,
-        "@metamask/snap-controllers>tar-stream": true,
-        "@metamask/snap-utils": true,
-        "eth-block-tracker>@metamask/utils": true,
-=======
         "@metamask/base-controller": true,
         "@metamask/permission-controller": true,
         "@metamask/post-message-stream": true,
@@ -1793,30 +1704,12 @@
         "@metamask/subject-metadata-controller": true,
         "eth-block-tracker>@metamask/utils": true,
         "eth-keyring-controller>@metamask/browser-passworder": true,
->>>>>>> 8885c54f
         "eth-rpc-errors": true,
         "json-rpc-engine": true,
         "pump": true
       }
     },
-<<<<<<< HEAD
-    "@metamask/snap-controllers>@metamask/browser-passworder": {
-      "globals": {
-        "btoa": true,
-        "crypto.getRandomValues": true,
-        "crypto.subtle.decrypt": true,
-        "crypto.subtle.deriveKey": true,
-        "crypto.subtle.encrypt": true,
-        "crypto.subtle.importKey": true
-      },
-      "packages": {
-        "browserify>buffer": true
-      }
-    },
-    "@metamask/snap-controllers>concat-stream": {
-=======
     "@metamask/snaps-controllers>concat-stream": {
->>>>>>> 8885c54f
       "packages": {
         "@metamask/snaps-controllers>concat-stream>readable-stream": true,
         "browserify>buffer": true,
@@ -1979,19 +1872,11 @@
       "packages": {
         "@babel/core": true,
         "@babel/core>@babel/types": true,
-<<<<<<< HEAD
-        "@metamask/snap-utils>@noble/hashes": true,
-        "@metamask/snap-utils>@scure/base": true,
-        "@metamask/snap-utils>cron-parser": true,
-        "@metamask/snap-utils>rfdc": true,
-        "@metamask/snap-utils>superstruct": true,
-=======
         "@metamask/snaps-utils>@noble/hashes": true,
         "@metamask/snaps-utils>@scure/base": true,
         "@metamask/snaps-utils>cron-parser": true,
         "@metamask/snaps-utils>rfdc": true,
         "@metamask/snaps-utils>superstruct": true,
->>>>>>> 8885c54f
         "browserify": true,
         "browserify>buffer": true,
         "browserify>crypto-browserify": true,
@@ -2014,21 +1899,13 @@
         "TextEncoder": true
       }
     },
-<<<<<<< HEAD
-    "@metamask/snap-utils>cron-parser": {
-=======
     "@metamask/snaps-utils>cron-parser": {
->>>>>>> 8885c54f
       "packages": {
         "browserify>browser-resolve": true,
         "luxon": true
       }
     },
-<<<<<<< HEAD
-    "@metamask/snap-utils>rfdc": {
-=======
     "@metamask/snaps-utils>rfdc": {
->>>>>>> 8885c54f
       "packages": {
         "browserify>buffer": true
       }
