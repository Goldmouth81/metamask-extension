--- conflicted
+++ resolved
@@ -982,51 +982,13 @@
       "packages": {
         "@ethereumjs/tx>@ethereumjs/util": true,
         "@ethereumjs/tx>ethereum-cryptography": true,
-<<<<<<< HEAD
         "@metamask/assets-controllers>@metamask/abi-utils": true,
-=======
-        "@metamask/eth-json-rpc-middleware>@metamask/eth-sig-util>@metamask/abi-utils": true,
-        "@metamask/eth-json-rpc-middleware>@metamask/eth-sig-util>ethjs-util": true,
->>>>>>> 1503deea
         "@metamask/utils": true,
         "browserify>buffer": true,
         "eth-sig-util>tweetnacl": true,
         "eth-sig-util>tweetnacl-util": true
       }
     },
-<<<<<<< HEAD
-=======
-    "@metamask/eth-json-rpc-middleware>@metamask/eth-sig-util>@metamask/abi-utils": {
-      "packages": {
-        "@metamask/eth-json-rpc-middleware>@metamask/eth-sig-util>@metamask/abi-utils>@metamask/utils": true,
-        "superstruct": true
-      }
-    },
-    "@metamask/eth-json-rpc-middleware>@metamask/eth-sig-util>@metamask/abi-utils>@metamask/utils": {
-      "globals": {
-        "TextDecoder": true,
-        "TextEncoder": true
-      },
-      "packages": {
-        "browserify>buffer": true,
-        "nock>debug": true,
-        "semver": true,
-        "superstruct": true
-      }
-    },
-    "@metamask/eth-json-rpc-middleware>@metamask/eth-sig-util>ethjs-util": {
-      "packages": {
-        "browserify>buffer": true,
-        "ethjs>ethjs-util>is-hex-prefixed": true,
-        "ethjs>ethjs-util>strip-hex-prefix": true
-      }
-    },
-    "@metamask/eth-json-rpc-middleware>clone": {
-      "packages": {
-        "browserify>buffer": true
-      }
-    },
->>>>>>> 1503deea
     "@metamask/eth-keyring-controller": {
       "globals": {
         "console.error": true
@@ -1407,20 +1369,6 @@
       }
     },
     "@metamask/eth-trezor-keyring>@metamask/eth-sig-util>ethjs-util": {
-<<<<<<< HEAD
-=======
-      "packages": {
-        "browserify>buffer": true,
-        "ethjs>ethjs-util>is-hex-prefixed": true,
-        "ethjs>ethjs-util>strip-hex-prefix": true
-      }
-    },
-    "@metamask/eth-trezor-keyring>@metamask/utils": {
-      "globals": {
-        "TextDecoder": true,
-        "TextEncoder": true
-      },
->>>>>>> 1503deea
       "packages": {
         "browserify>buffer": true,
         "ethjs>ethjs-util>is-hex-prefixed": true,
@@ -4199,6 +4147,9 @@
       }
     },
     "pump": {
+      "globals": {
+        "console.log": true
+      },
       "packages": {
         "browserify>browser-resolve": true,
         "browserify>process": true,
