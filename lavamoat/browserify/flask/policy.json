{
  "resources": {
    "@babel/runtime": {
      "globals": {
        "regeneratorRuntime": "write"
      }
    },
    "@babel/runtime>regenerator-runtime": {
      "globals": {
        "regeneratorRuntime": "write"
      }
    },
    "@download/blockies": {
      "globals": {
        "document.createElement": true
      }
    },
    "@ensdomains/content-hash": {
      "globals": {
        "console.warn": true
      },
      "packages": {
        "@ensdomains/content-hash>cids": true,
        "@ensdomains/content-hash>js-base64": true,
        "@ensdomains/content-hash>multicodec": true,
        "@ensdomains/content-hash>multihashes": true,
        "browserify>buffer": true
      }
    },
    "@ensdomains/content-hash>cids": {
      "packages": {
        "@ensdomains/content-hash>cids>multibase": true,
        "@ensdomains/content-hash>cids>multicodec": true,
        "@ensdomains/content-hash>cids>multihashes": true,
        "@ensdomains/content-hash>cids>uint8arrays": true
      }
    },
    "@ensdomains/content-hash>cids>multibase": {
      "globals": {
        "TextDecoder": true,
        "TextEncoder": true
      },
      "packages": {
        "@ensdomains/content-hash>cids>multibase>@multiformats/base-x": true
      }
    },
    "@ensdomains/content-hash>cids>multicodec": {
      "packages": {
        "@ensdomains/content-hash>cids>multicodec>varint": true,
        "@ensdomains/content-hash>cids>uint8arrays": true
      }
    },
    "@ensdomains/content-hash>cids>multihashes": {
      "packages": {
        "@ensdomains/content-hash>cids>multibase": true,
        "@ensdomains/content-hash>cids>uint8arrays": true,
        "@ensdomains/content-hash>multihashes>varint": true
      }
    },
    "@ensdomains/content-hash>cids>uint8arrays": {
      "globals": {
        "TextDecoder": true,
        "TextEncoder": true
      },
      "packages": {
        "@ensdomains/content-hash>cids>multibase": true
      }
    },
    "@ensdomains/content-hash>js-base64": {
      "globals": {
        "Base64": "write",
        "TextDecoder": true,
        "TextEncoder": true,
        "atob": true,
        "btoa": true,
        "define": true
      },
      "packages": {
        "browserify>buffer": true
      }
    },
    "@ensdomains/content-hash>multicodec": {
      "packages": {
        "@ensdomains/content-hash>multicodec>uint8arrays": true,
        "@ensdomains/content-hash>multicodec>varint": true
      }
    },
    "@ensdomains/content-hash>multicodec>uint8arrays": {
      "packages": {
        "@ensdomains/content-hash>multicodec>uint8arrays>multibase": true,
        "@ensdomains/content-hash>multihashes>web-encoding": true
      }
    },
    "@ensdomains/content-hash>multicodec>uint8arrays>multibase": {
      "packages": {
        "@ensdomains/content-hash>cids>multibase>@multiformats/base-x": true,
        "@ensdomains/content-hash>multihashes>web-encoding": true
      }
    },
    "@ensdomains/content-hash>multihashes": {
      "packages": {
        "@ensdomains/content-hash>multihashes>multibase": true,
        "@ensdomains/content-hash>multihashes>varint": true,
        "@ensdomains/content-hash>multihashes>web-encoding": true,
        "browserify>buffer": true
      }
    },
    "@ensdomains/content-hash>multihashes>multibase": {
      "packages": {
        "@ensdomains/content-hash>multihashes>multibase>base-x": true,
        "@ensdomains/content-hash>multihashes>web-encoding": true,
        "browserify>buffer": true
      }
    },
    "@ensdomains/content-hash>multihashes>multibase>base-x": {
      "packages": {
        "koa>content-disposition>safe-buffer": true
      }
    },
    "@ensdomains/content-hash>multihashes>web-encoding": {
      "globals": {
        "TextDecoder": true,
        "TextEncoder": true
      },
      "packages": {
        "browserify>util": true
      }
    },
    "@ethereumjs/common": {
      "packages": {
        "@ethereumjs/common>crc-32": true,
        "@ethereumjs/tx>@ethereumjs/util": true,
        "browserify>buffer": true,
        "webpack>events": true
      }
    },
    "@ethereumjs/common>crc-32": {
      "globals": {
        "DO_NOT_EXPORT_CRC": true,
        "define": true
      }
    },
    "@ethereumjs/tx": {
      "packages": {
        "@ethereumjs/common": true,
        "@ethereumjs/tx>@ethereumjs/rlp": true,
        "@ethereumjs/tx>@ethereumjs/util": true,
        "@ethereumjs/tx>ethereum-cryptography": true,
        "browserify>buffer": true,
        "browserify>insert-module-globals>is-buffer": true
      }
    },
    "@ethereumjs/tx>@ethereumjs/rlp": {
      "globals": {
        "TextEncoder": true
      }
    },
    "@ethereumjs/tx>@ethereumjs/util": {
      "globals": {
        "console.warn": true
      },
      "packages": {
        "@ethereumjs/tx>@ethereumjs/rlp": true,
        "@ethereumjs/tx>@ethereumjs/util>micro-ftch": true,
        "@ethereumjs/tx>ethereum-cryptography": true,
        "browserify>buffer": true,
        "browserify>insert-module-globals>is-buffer": true,
        "webpack>events": true
      }
    },
    "@ethereumjs/tx>@ethereumjs/util>micro-ftch": {
      "globals": {
        "Headers": true,
        "TextDecoder": true,
        "URL": true,
        "btoa": true,
        "fetch": true
      },
      "packages": {
        "browserify>browserify-zlib": true,
        "browserify>buffer": true,
        "browserify>https-browserify": true,
        "browserify>process": true,
        "browserify>stream-http": true,
        "browserify>url": true,
        "browserify>util": true
      }
    },
    "@ethereumjs/tx>ethereum-cryptography": {
      "globals": {
        "TextDecoder": true,
        "crypto": true
      },
      "packages": {
        "@ethereumjs/tx>ethereum-cryptography>@noble/curves": true,
        "@ethereumjs/tx>ethereum-cryptography>@noble/hashes": true
      }
    },
    "@ethereumjs/tx>ethereum-cryptography>@noble/curves": {
      "globals": {
        "TextEncoder": true
      },
      "packages": {
        "@ethereumjs/tx>ethereum-cryptography>@noble/curves>@noble/hashes": true
      }
    },
    "@ethereumjs/tx>ethereum-cryptography>@noble/curves>@noble/hashes": {
      "globals": {
        "TextEncoder": true,
        "crypto": true
      }
    },
    "@ethereumjs/tx>ethereum-cryptography>@noble/hashes": {
      "globals": {
        "TextEncoder": true,
        "crypto": true
      }
    },
    "@ethersproject/abi": {
      "globals": {
        "console.log": true
      },
      "packages": {
        "@ethersproject/abi>@ethersproject/address": true,
        "@ethersproject/abi>@ethersproject/bytes": true,
        "@ethersproject/abi>@ethersproject/constants": true,
        "@ethersproject/abi>@ethersproject/hash": true,
        "@ethersproject/abi>@ethersproject/keccak256": true,
        "@ethersproject/abi>@ethersproject/logger": true,
        "@ethersproject/abi>@ethersproject/properties": true,
        "@ethersproject/abi>@ethersproject/strings": true,
        "@ethersproject/bignumber": true
      }
    },
    "@ethersproject/abi>@ethersproject/address": {
      "packages": {
        "@ethersproject/abi>@ethersproject/bytes": true,
        "@ethersproject/abi>@ethersproject/keccak256": true,
        "@ethersproject/abi>@ethersproject/logger": true,
        "@ethersproject/bignumber": true,
        "@ethersproject/providers>@ethersproject/rlp": true
      }
    },
    "@ethersproject/abi>@ethersproject/bytes": {
      "packages": {
        "@ethersproject/abi>@ethersproject/logger": true
      }
    },
    "@ethersproject/abi>@ethersproject/constants": {
      "packages": {
        "@ethersproject/bignumber": true
      }
    },
    "@ethersproject/abi>@ethersproject/hash": {
      "packages": {
        "@ethersproject/abi>@ethersproject/address": true,
        "@ethersproject/abi>@ethersproject/bytes": true,
        "@ethersproject/abi>@ethersproject/keccak256": true,
        "@ethersproject/abi>@ethersproject/logger": true,
        "@ethersproject/abi>@ethersproject/properties": true,
        "@ethersproject/abi>@ethersproject/strings": true,
        "@ethersproject/bignumber": true,
        "@ethersproject/providers>@ethersproject/base64": true
      }
    },
    "@ethersproject/abi>@ethersproject/keccak256": {
      "packages": {
        "@ethersproject/abi>@ethersproject/bytes": true,
        "@ethersproject/abi>@ethersproject/keccak256>js-sha3": true
      }
    },
    "@ethersproject/abi>@ethersproject/keccak256>js-sha3": {
      "globals": {
        "define": true
      },
      "packages": {
        "browserify>process": true
      }
    },
    "@ethersproject/abi>@ethersproject/logger": {
      "globals": {
        "console": true
      }
    },
    "@ethersproject/abi>@ethersproject/properties": {
      "packages": {
        "@ethersproject/abi>@ethersproject/logger": true
      }
    },
    "@ethersproject/abi>@ethersproject/strings": {
      "packages": {
        "@ethersproject/abi>@ethersproject/bytes": true,
        "@ethersproject/abi>@ethersproject/constants": true,
        "@ethersproject/abi>@ethersproject/logger": true
      }
    },
    "@ethersproject/bignumber": {
      "packages": {
        "@ethersproject/abi>@ethersproject/bytes": true,
        "@ethersproject/abi>@ethersproject/logger": true,
        "bn.js": true
      }
    },
    "@ethersproject/contracts": {
      "globals": {
        "setTimeout": true
      },
      "packages": {
        "@ethersproject/abi": true,
        "@ethersproject/abi>@ethersproject/address": true,
        "@ethersproject/abi>@ethersproject/bytes": true,
        "@ethersproject/abi>@ethersproject/logger": true,
        "@ethersproject/abi>@ethersproject/properties": true,
        "@ethersproject/bignumber": true,
        "@ethersproject/contracts>@ethersproject/abstract-provider": true,
        "@ethersproject/hdnode>@ethersproject/abstract-signer": true,
        "@ethersproject/hdnode>@ethersproject/transactions": true
      }
    },
    "@ethersproject/contracts>@ethersproject/abstract-provider": {
      "packages": {
        "@ethersproject/abi>@ethersproject/bytes": true,
        "@ethersproject/abi>@ethersproject/logger": true,
        "@ethersproject/abi>@ethersproject/properties": true,
        "@ethersproject/bignumber": true
      }
    },
    "@ethersproject/hdnode": {
      "packages": {
        "@ethersproject/abi>@ethersproject/bytes": true,
        "@ethersproject/abi>@ethersproject/logger": true,
        "@ethersproject/abi>@ethersproject/properties": true,
        "@ethersproject/abi>@ethersproject/strings": true,
        "@ethersproject/bignumber": true,
        "@ethersproject/hdnode>@ethersproject/basex": true,
        "@ethersproject/hdnode>@ethersproject/pbkdf2": true,
        "@ethersproject/hdnode>@ethersproject/sha2": true,
        "@ethersproject/hdnode>@ethersproject/signing-key": true,
        "@ethersproject/hdnode>@ethersproject/transactions": true,
        "@ethersproject/hdnode>@ethersproject/wordlists": true
      }
    },
    "@ethersproject/hdnode>@ethersproject/abstract-signer": {
      "packages": {
        "@ethersproject/abi>@ethersproject/logger": true,
        "@ethersproject/abi>@ethersproject/properties": true
      }
    },
    "@ethersproject/hdnode>@ethersproject/basex": {
      "packages": {
        "@ethersproject/abi>@ethersproject/bytes": true,
        "@ethersproject/abi>@ethersproject/properties": true
      }
    },
    "@ethersproject/hdnode>@ethersproject/pbkdf2": {
      "packages": {
        "@ethersproject/abi>@ethersproject/bytes": true,
        "@ethersproject/hdnode>@ethersproject/sha2": true
      }
    },
    "@ethersproject/hdnode>@ethersproject/sha2": {
      "packages": {
        "@ethersproject/abi>@ethersproject/bytes": true,
        "@ethersproject/abi>@ethersproject/logger": true,
        "ethereumjs-util>ethereum-cryptography>hash.js": true
      }
    },
    "@ethersproject/hdnode>@ethersproject/signing-key": {
      "packages": {
        "@ethersproject/abi>@ethersproject/bytes": true,
        "@ethersproject/abi>@ethersproject/logger": true,
        "@ethersproject/abi>@ethersproject/properties": true,
        "@metamask/ppom-validator>elliptic": true
      }
    },
    "@ethersproject/hdnode>@ethersproject/transactions": {
      "packages": {
        "@ethersproject/abi>@ethersproject/address": true,
        "@ethersproject/abi>@ethersproject/bytes": true,
        "@ethersproject/abi>@ethersproject/constants": true,
        "@ethersproject/abi>@ethersproject/keccak256": true,
        "@ethersproject/abi>@ethersproject/logger": true,
        "@ethersproject/abi>@ethersproject/properties": true,
        "@ethersproject/bignumber": true,
        "@ethersproject/hdnode>@ethersproject/signing-key": true,
        "@ethersproject/providers>@ethersproject/rlp": true
      }
    },
    "@ethersproject/hdnode>@ethersproject/wordlists": {
      "packages": {
        "@ethersproject/abi>@ethersproject/bytes": true,
        "@ethersproject/abi>@ethersproject/hash": true,
        "@ethersproject/abi>@ethersproject/logger": true,
        "@ethersproject/abi>@ethersproject/properties": true,
        "@ethersproject/abi>@ethersproject/strings": true
      }
    },
    "@ethersproject/providers": {
      "globals": {
        "WebSocket": true,
        "clearInterval": true,
        "clearTimeout": true,
        "console.log": true,
        "console.warn": true,
        "setInterval": true,
        "setTimeout": true
      },
      "packages": {
        "@ethersproject/abi>@ethersproject/address": true,
        "@ethersproject/abi>@ethersproject/bytes": true,
        "@ethersproject/abi>@ethersproject/constants": true,
        "@ethersproject/abi>@ethersproject/hash": true,
        "@ethersproject/abi>@ethersproject/logger": true,
        "@ethersproject/abi>@ethersproject/properties": true,
        "@ethersproject/abi>@ethersproject/strings": true,
        "@ethersproject/bignumber": true,
        "@ethersproject/contracts>@ethersproject/abstract-provider": true,
        "@ethersproject/hdnode>@ethersproject/abstract-signer": true,
        "@ethersproject/hdnode>@ethersproject/basex": true,
        "@ethersproject/hdnode>@ethersproject/sha2": true,
        "@ethersproject/hdnode>@ethersproject/transactions": true,
        "@ethersproject/providers>@ethersproject/base64": true,
        "@ethersproject/providers>@ethersproject/networks": true,
        "@ethersproject/providers>@ethersproject/random": true,
        "@ethersproject/providers>@ethersproject/web": true,
        "@ethersproject/providers>bech32": true
      }
    },
    "@ethersproject/providers>@ethersproject/base64": {
      "globals": {
        "atob": true,
        "btoa": true
      },
      "packages": {
        "@ethersproject/abi>@ethersproject/bytes": true
      }
    },
    "@ethersproject/providers>@ethersproject/networks": {
      "packages": {
        "@ethersproject/abi>@ethersproject/logger": true
      }
    },
    "@ethersproject/providers>@ethersproject/random": {
      "packages": {
        "@ethersproject/abi>@ethersproject/bytes": true,
        "@ethersproject/abi>@ethersproject/logger": true
      }
    },
    "@ethersproject/providers>@ethersproject/rlp": {
      "packages": {
        "@ethersproject/abi>@ethersproject/bytes": true,
        "@ethersproject/abi>@ethersproject/logger": true
      }
    },
    "@ethersproject/providers>@ethersproject/web": {
      "globals": {
        "clearTimeout": true,
        "fetch": true,
        "setTimeout": true
      },
      "packages": {
        "@ethersproject/abi>@ethersproject/bytes": true,
        "@ethersproject/abi>@ethersproject/logger": true,
        "@ethersproject/abi>@ethersproject/properties": true,
        "@ethersproject/abi>@ethersproject/strings": true,
        "@ethersproject/providers>@ethersproject/base64": true
      }
    },
    "@keystonehq/bc-ur-registry-eth": {
      "packages": {
        "@ethereumjs/tx>@ethereumjs/util": true,
        "@keystonehq/bc-ur-registry-eth>@keystonehq/bc-ur-registry": true,
        "@keystonehq/bc-ur-registry-eth>hdkey": true,
        "browserify>buffer": true,
        "uuid": true
      }
    },
    "@keystonehq/bc-ur-registry-eth>@keystonehq/bc-ur-registry": {
      "globals": {
        "define": true
      },
      "packages": {
        "@ngraveio/bc-ur": true,
        "browserify>buffer": true,
        "ethereumjs-util>ethereum-cryptography>bs58check": true,
        "mockttp>graphql-tag>tslib": true
      }
    },
    "@keystonehq/bc-ur-registry-eth>hdkey": {
      "packages": {
        "browserify>assert": true,
        "browserify>crypto-browserify": true,
        "ethereumjs-util>ethereum-cryptography>bs58check": true,
        "ethereumjs-util>ethereum-cryptography>secp256k1": true,
        "koa>content-disposition>safe-buffer": true
      }
    },
    "@keystonehq/metamask-airgapped-keyring": {
      "packages": {
        "@ethereumjs/tx": true,
        "@keystonehq/bc-ur-registry-eth": true,
        "@keystonehq/metamask-airgapped-keyring>@keystonehq/base-eth-keyring": true,
        "@keystonehq/metamask-airgapped-keyring>@metamask/obs-store": true,
        "browserify>buffer": true,
        "ethereumjs-util>rlp": true,
        "uuid": true,
        "webpack>events": true
      }
    },
    "@keystonehq/metamask-airgapped-keyring>@keystonehq/base-eth-keyring": {
      "packages": {
        "@ethereumjs/tx": true,
        "@ethereumjs/tx>@ethereumjs/util": true,
        "@keystonehq/bc-ur-registry-eth": true,
        "@keystonehq/bc-ur-registry-eth>hdkey": true,
        "@keystonehq/metamask-airgapped-keyring>@keystonehq/base-eth-keyring>rlp": true,
        "browserify>buffer": true,
        "uuid": true
      }
    },
    "@keystonehq/metamask-airgapped-keyring>@keystonehq/base-eth-keyring>rlp": {
      "globals": {
        "TextEncoder": true
      }
    },
    "@keystonehq/metamask-airgapped-keyring>@metamask/obs-store": {
      "packages": {
        "@keystonehq/metamask-airgapped-keyring>@metamask/obs-store>through2": true,
        "@metamask/safe-event-emitter": true,
        "stream-browserify": true
      }
    },
    "@keystonehq/metamask-airgapped-keyring>@metamask/obs-store>through2": {
      "packages": {
        "browserify>process": true,
        "browserify>util": true,
        "readable-stream": true,
        "watchify>xtend": true
      }
    },
    "@material-ui/core": {
      "globals": {
        "Image": true,
        "_formatMuiErrorMessage": true,
        "addEventListener": true,
        "clearInterval": true,
        "clearTimeout": true,
        "console.error": true,
        "console.warn": true,
        "document": true,
        "getComputedStyle": true,
        "getSelection": true,
        "innerHeight": true,
        "innerWidth": true,
        "matchMedia": true,
        "navigator": true,
        "performance.now": true,
        "removeEventListener": true,
        "requestAnimationFrame": true,
        "setInterval": true,
        "setTimeout": true
      },
      "packages": {
        "@babel/runtime": true,
        "@material-ui/core>@material-ui/styles": true,
        "@material-ui/core>@material-ui/system": true,
        "@material-ui/core>@material-ui/utils": true,
        "@material-ui/core>clsx": true,
        "@material-ui/core>popper.js": true,
        "@material-ui/core>react-transition-group": true,
        "prop-types": true,
        "prop-types>react-is": true,
        "react": true,
        "react-dom": true,
        "react-redux>hoist-non-react-statics": true
      }
    },
    "@material-ui/core>@material-ui/styles": {
      "globals": {
        "console.error": true,
        "console.warn": true,
        "document.createComment": true,
        "document.head": true
      },
      "packages": {
        "@babel/runtime": true,
        "@material-ui/core>@material-ui/styles>jss": true,
        "@material-ui/core>@material-ui/styles>jss-plugin-camel-case": true,
        "@material-ui/core>@material-ui/styles>jss-plugin-default-unit": true,
        "@material-ui/core>@material-ui/styles>jss-plugin-global": true,
        "@material-ui/core>@material-ui/styles>jss-plugin-nested": true,
        "@material-ui/core>@material-ui/styles>jss-plugin-props-sort": true,
        "@material-ui/core>@material-ui/styles>jss-plugin-rule-value-function": true,
        "@material-ui/core>@material-ui/styles>jss-plugin-vendor-prefixer": true,
        "@material-ui/core>@material-ui/utils": true,
        "@material-ui/core>clsx": true,
        "prop-types": true,
        "react": true,
        "react-redux>hoist-non-react-statics": true
      }
    },
    "@material-ui/core>@material-ui/styles>jss": {
      "globals": {
        "CSS": true,
        "document.createElement": true,
        "document.querySelector": true
      },
      "packages": {
        "@babel/runtime": true,
        "@material-ui/core>@material-ui/styles>jss>is-in-browser": true,
        "react-router-dom>tiny-warning": true
      }
    },
    "@material-ui/core>@material-ui/styles>jss-plugin-camel-case": {
      "packages": {
        "@material-ui/core>@material-ui/styles>jss-plugin-camel-case>hyphenate-style-name": true
      }
    },
    "@material-ui/core>@material-ui/styles>jss-plugin-default-unit": {
      "globals": {
        "CSS": true
      },
      "packages": {
        "@material-ui/core>@material-ui/styles>jss": true
      }
    },
    "@material-ui/core>@material-ui/styles>jss-plugin-global": {
      "packages": {
        "@babel/runtime": true,
        "@material-ui/core>@material-ui/styles>jss": true
      }
    },
    "@material-ui/core>@material-ui/styles>jss-plugin-nested": {
      "packages": {
        "@babel/runtime": true,
        "react-router-dom>tiny-warning": true
      }
    },
    "@material-ui/core>@material-ui/styles>jss-plugin-rule-value-function": {
      "packages": {
        "@material-ui/core>@material-ui/styles>jss": true,
        "react-router-dom>tiny-warning": true
      }
    },
    "@material-ui/core>@material-ui/styles>jss-plugin-vendor-prefixer": {
      "packages": {
        "@material-ui/core>@material-ui/styles>jss": true,
        "@material-ui/core>@material-ui/styles>jss-plugin-vendor-prefixer>css-vendor": true
      }
    },
    "@material-ui/core>@material-ui/styles>jss-plugin-vendor-prefixer>css-vendor": {
      "globals": {
        "document.createElement": true,
        "document.documentElement": true,
        "getComputedStyle": true
      },
      "packages": {
        "@babel/runtime": true,
        "@material-ui/core>@material-ui/styles>jss>is-in-browser": true
      }
    },
    "@material-ui/core>@material-ui/styles>jss>is-in-browser": {
      "globals": {
        "document": true
      }
    },
    "@material-ui/core>@material-ui/system": {
      "globals": {
        "console.error": true
      },
      "packages": {
        "@babel/runtime": true,
        "@material-ui/core>@material-ui/utils": true,
        "prop-types": true
      }
    },
    "@material-ui/core>@material-ui/utils": {
      "packages": {
        "@babel/runtime": true,
        "prop-types": true,
        "prop-types>react-is": true
      }
    },
    "@material-ui/core>popper.js": {
      "globals": {
        "MSInputMethodContext": true,
        "Node.DOCUMENT_POSITION_FOLLOWING": true,
        "cancelAnimationFrame": true,
        "console.warn": true,
        "define": true,
        "devicePixelRatio": true,
        "document": true,
        "getComputedStyle": true,
        "innerHeight": true,
        "innerWidth": true,
        "navigator": true,
        "requestAnimationFrame": true,
        "setTimeout": true
      }
    },
    "@material-ui/core>react-transition-group": {
      "globals": {
        "Element": true,
        "setTimeout": true
      },
      "packages": {
        "@material-ui/core>react-transition-group>dom-helpers": true,
        "prop-types": true,
        "react": true,
        "react-dom": true
      }
    },
    "@material-ui/core>react-transition-group>dom-helpers": {
      "packages": {
        "@babel/runtime": true
      }
    },
    "@metamask/accounts-controller": {
      "packages": {
        "@metamask/base-controller": true,
        "@metamask/eth-snap-keyring": true,
        "@metamask/keyring-api": true,
        "ethereumjs-util": true,
        "uuid": true
      }
    },
    "@metamask/address-book-controller": {
      "packages": {
        "@metamask/base-controller": true,
        "@metamask/controller-utils": true
      }
    },
    "@metamask/announcement-controller": {
      "packages": {
        "@metamask/base-controller": true
      }
    },
    "@metamask/approval-controller": {
      "globals": {
        "console.info": true
      },
      "packages": {
        "@metamask/approval-controller>nanoid": true,
        "@metamask/base-controller": true,
        "eth-rpc-errors": true
      }
    },
    "@metamask/approval-controller>nanoid": {
      "globals": {
        "crypto.getRandomValues": true
      }
    },
    "@metamask/assets-controllers": {
      "globals": {
        "Headers": true,
        "URL": true,
        "clearInterval": true,
        "clearTimeout": true,
        "console.info": true,
        "console.log": true,
        "setInterval": true,
        "setTimeout": true
      },
      "packages": {
        "@ethersproject/abi>@ethersproject/address": true,
        "@ethersproject/contracts": true,
        "@ethersproject/providers": true,
        "@metamask/assets-controllers>@metamask/abi-utils": true,
        "@metamask/assets-controllers>@metamask/rpc-errors": true,
        "@metamask/assets-controllers>abort-controller": true,
        "@metamask/assets-controllers>multiformats": true,
        "@metamask/base-controller": true,
        "@metamask/contract-metadata": true,
        "@metamask/controller-utils": true,
        "@metamask/metamask-eth-abis": true,
        "@metamask/utils": true,
        "eth-json-rpc-filters>async-mutex": true,
        "eth-query": true,
        "ethereumjs-util": true,
        "single-call-balance-checker-abi": true,
        "uuid": true,
        "webpack>events": true
      }
    },
    "@metamask/assets-controllers>@metamask/abi-utils": {
      "packages": {
        "@metamask/assets-controllers>@metamask/abi-utils>@metamask/utils": true,
        "superstruct": true
      }
    },
    "@metamask/assets-controllers>@metamask/abi-utils>@metamask/utils": {
      "globals": {
        "TextDecoder": true,
        "TextEncoder": true
      },
      "packages": {
        "browserify>buffer": true,
        "nock>debug": true,
        "semver": true,
        "superstruct": true
      }
    },
    "@metamask/assets-controllers>@metamask/rpc-errors": {
      "packages": {
        "@metamask/utils": true,
        "eth-rpc-errors>fast-safe-stringify": true
      }
    },
    "@metamask/assets-controllers>abort-controller": {
      "globals": {
        "AbortController": true
      }
    },
    "@metamask/assets-controllers>multiformats": {
      "globals": {
        "TextDecoder": true,
        "TextEncoder": true,
        "console.warn": true
      }
    },
    "@metamask/base-controller": {
      "globals": {
        "setTimeout": true
      },
      "packages": {
        "immer": true
      }
    },
    "@metamask/browser-passworder": {
      "globals": {
        "btoa": true,
        "crypto.getRandomValues": true,
        "crypto.subtle.decrypt": true,
        "crypto.subtle.deriveKey": true,
        "crypto.subtle.encrypt": true,
        "crypto.subtle.exportKey": true,
        "crypto.subtle.importKey": true
      },
      "packages": {
        "browserify>buffer": true
      }
    },
    "@metamask/controller-utils": {
      "globals": {
        "URL": true,
        "console.error": true,
        "fetch": true,
        "setTimeout": true
      },
      "packages": {
        "@metamask/controller-utils>@metamask/utils": true,
        "@metamask/controller-utils>@spruceid/siwe-parser": true,
        "browserify>buffer": true,
        "eslint>fast-deep-equal": true,
        "eth-ens-namehash": true,
        "ethereumjs-util": true,
        "ethjs>ethjs-unit": true
      }
    },
    "@metamask/controller-utils>@metamask/eth-query": {
      "packages": {
        "eth-query>json-rpc-random-id": true,
        "watchify>xtend": true
      }
    },
    "@metamask/controller-utils>@metamask/utils": {
      "globals": {
        "TextDecoder": true,
        "TextEncoder": true
      },
      "packages": {
        "@metamask/key-tree>@noble/hashes": true,
        "browserify>buffer": true,
        "nock>debug": true,
        "semver": true,
        "superstruct": true
      }
    },
    "@metamask/controller-utils>@spruceid/siwe-parser": {
      "globals": {
        "console.error": true,
        "console.log": true
      },
      "packages": {
        "@metamask/controller-utils>@spruceid/siwe-parser>apg-js": true
      }
    },
    "@metamask/controller-utils>@spruceid/siwe-parser>apg-js": {
      "globals": {
        "mode": true
      },
      "packages": {
        "browserify>buffer": true,
        "browserify>insert-module-globals>is-buffer": true
      }
    },
    "@metamask/controllers>web3": {
      "globals": {
        "XMLHttpRequest": true
      }
    },
    "@metamask/controllers>web3-provider-engine>cross-fetch>node-fetch": {
      "globals": {
        "fetch": true
      }
    },
    "@metamask/controllers>web3-provider-engine>eth-json-rpc-middleware>node-fetch": {
      "globals": {
        "fetch": true
      }
    },
    "@metamask/desktop": {
      "globals": {
        "TextDecoder": true,
        "TextEncoder": true,
        "WebSocket": true,
        "clearInterval": true,
        "clearTimeout": true,
        "crypto.getRandomValues": true,
        "crypto.subtle.decrypt": true,
        "crypto.subtle.digest": true,
        "crypto.subtle.encrypt": true,
        "crypto.subtle.exportKey": true,
        "crypto.subtle.generateKey": true,
        "crypto.subtle.importKey": true,
        "isDesktopApp": true,
        "setInterval": true,
        "setTimeout": true
      },
      "packages": {
        "@metamask/desktop>@metamask/obs-store": true,
        "@metamask/desktop>eciesjs": true,
        "@metamask/desktop>otpauth": true,
        "browserify>buffer": true,
        "end-of-stream": true,
        "extension-port-stream": true,
        "loglevel": true,
        "obj-multiplex": true,
        "stream-browserify": true,
        "uuid": true,
        "webextension-polyfill": true,
        "webpack>events": true
      }
    },
    "@metamask/desktop>@metamask/obs-store": {
      "globals": {
        "localStorage": true
      },
      "packages": {
        "@metamask/desktop>@metamask/obs-store>through2": true,
        "@metamask/safe-event-emitter": true,
        "stream-browserify": true
      }
    },
    "@metamask/desktop>@metamask/obs-store>through2": {
      "packages": {
        "browserify>process": true,
        "browserify>util": true,
        "readable-stream": true,
        "watchify>xtend": true
      }
    },
    "@metamask/desktop>eciesjs": {
      "packages": {
        "@metamask/desktop>eciesjs>futoin-hkdf": true,
        "browserify>buffer": true,
        "browserify>crypto-browserify": true,
        "ethereumjs-util>ethereum-cryptography>secp256k1": true
      }
    },
    "@metamask/desktop>eciesjs>futoin-hkdf": {
      "packages": {
        "browserify>buffer": true,
        "browserify>crypto-browserify": true
      }
    },
    "@metamask/desktop>otpauth": {
      "globals": {
        "__GLOBALTHIS__": true,
        "define": true
      }
    },
    "@metamask/eth-json-rpc-middleware": {
      "globals": {
        "URL": true,
        "console.error": true,
        "setTimeout": true
      },
      "packages": {
        "@metamask/eth-json-rpc-middleware>@metamask/eth-sig-util": true,
        "@metamask/eth-json-rpc-middleware>clone": true,
        "@metamask/eth-json-rpc-middleware>pify": true,
        "@metamask/eth-json-rpc-middleware>safe-stable-stringify": true,
        "@metamask/utils": true,
        "eth-rpc-errors": true,
        "json-rpc-engine": true
      }
    },
    "@metamask/eth-json-rpc-middleware>@metamask/eth-sig-util": {
      "packages": {
        "@ethereumjs/tx>@ethereumjs/util": true,
        "@ethereumjs/tx>ethereum-cryptography": true,
        "@metamask/message-manager>@metamask/eth-sig-util>tweetnacl": true,
        "@metamask/message-manager>@metamask/eth-sig-util>tweetnacl-util": true,
        "bn.js": true,
        "browserify>buffer": true,
        "ethereumjs-abi>ethereumjs-util>ethjs-util": true
      }
    },
    "@metamask/eth-json-rpc-middleware>clone": {
      "packages": {
        "browserify>buffer": true
      }
    },
    "@metamask/eth-keyring-controller": {
      "packages": {
        "@metamask/browser-passworder": true,
        "@metamask/eth-keyring-controller>@metamask/eth-hd-keyring": true,
        "@metamask/eth-keyring-controller>@metamask/eth-sig-util": true,
        "@metamask/eth-keyring-controller>@metamask/eth-simple-keyring": true,
        "@metamask/eth-keyring-controller>obs-store": true,
        "webpack>events": true
      }
    },
    "@metamask/eth-keyring-controller>@metamask/eth-hd-keyring": {
      "globals": {
        "TextEncoder": true
      },
      "packages": {
        "@ethereumjs/tx>@ethereumjs/util": true,
        "@metamask/eth-keyring-controller>@metamask/eth-hd-keyring>ethereum-cryptography": true,
        "@metamask/eth-trezor-keyring>@metamask/eth-sig-util": true,
        "@metamask/scure-bip39": true,
        "browserify>buffer": true
      }
    },
    "@metamask/eth-keyring-controller>@metamask/eth-hd-keyring>ethereum-cryptography": {
      "globals": {
        "TextDecoder": true,
        "crypto": true
      },
      "packages": {
        "@metamask/eth-keyring-controller>@metamask/eth-hd-keyring>ethereum-cryptography>@noble/hashes": true,
        "@metamask/eth-keyring-controller>@metamask/eth-hd-keyring>ethereum-cryptography>@scure/bip32": true
      }
    },
    "@metamask/eth-keyring-controller>@metamask/eth-hd-keyring>ethereum-cryptography>@noble/hashes": {
      "globals": {
        "TextEncoder": true,
        "crypto": true
      }
    },
    "@metamask/eth-keyring-controller>@metamask/eth-hd-keyring>ethereum-cryptography>@noble/secp256k1": {
      "globals": {
        "crypto": true
      },
      "packages": {
        "browserify>browser-resolve": true
      }
    },
    "@metamask/eth-keyring-controller>@metamask/eth-hd-keyring>ethereum-cryptography>@scure/bip32": {
      "packages": {
        "@metamask/eth-keyring-controller>@metamask/eth-hd-keyring>ethereum-cryptography>@noble/secp256k1": true,
        "@metamask/eth-keyring-controller>@metamask/eth-hd-keyring>ethereum-cryptography>@scure/bip32>@noble/hashes": true,
        "@metamask/key-tree>@scure/base": true
      }
    },
    "@metamask/eth-keyring-controller>@metamask/eth-hd-keyring>ethereum-cryptography>@scure/bip32>@noble/hashes": {
      "globals": {
        "TextEncoder": true,
        "crypto": true
      }
    },
    "@metamask/eth-keyring-controller>@metamask/eth-sig-util": {
      "packages": {
        "@ethereumjs/tx>@ethereumjs/util": true,
        "@metamask/eth-keyring-controller>@metamask/eth-sig-util>ethereum-cryptography": true,
        "@metamask/message-manager>@metamask/eth-sig-util>tweetnacl": true,
        "@metamask/message-manager>@metamask/eth-sig-util>tweetnacl-util": true,
        "bn.js": true,
        "browserify>buffer": true,
        "ethereumjs-abi>ethereumjs-util>ethjs-util": true
      }
    },
    "@metamask/eth-keyring-controller>@metamask/eth-sig-util>ethereum-cryptography": {
      "globals": {
        "TextDecoder": true,
        "crypto": true
      },
      "packages": {
        "@metamask/eth-keyring-controller>@metamask/eth-sig-util>ethereum-cryptography>@noble/hashes": true
      }
    },
    "@metamask/eth-keyring-controller>@metamask/eth-sig-util>ethereum-cryptography>@noble/hashes": {
      "globals": {
        "TextEncoder": true,
        "crypto": true
      }
    },
    "@metamask/eth-keyring-controller>@metamask/eth-simple-keyring": {
      "packages": {
        "@ethereumjs/tx>@ethereumjs/util": true,
        "@metamask/eth-keyring-controller>@metamask/eth-simple-keyring>ethereum-cryptography": true,
        "@metamask/eth-trezor-keyring>@metamask/eth-sig-util": true,
        "browserify>buffer": true,
        "mocha>serialize-javascript>randombytes": true,
        "webpack>events": true
      }
    },
    "@metamask/eth-keyring-controller>@metamask/eth-simple-keyring>ethereum-cryptography": {
      "globals": {
        "TextDecoder": true,
        "crypto": true
      },
      "packages": {
        "@metamask/eth-keyring-controller>@metamask/eth-simple-keyring>ethereum-cryptography>@noble/hashes": true
      }
    },
    "@metamask/eth-keyring-controller>@metamask/eth-simple-keyring>ethereum-cryptography>@noble/hashes": {
      "globals": {
        "TextEncoder": true,
        "crypto": true
      }
    },
    "@metamask/eth-keyring-controller>obs-store": {
      "packages": {
        "@metamask/eth-token-tracker>safe-event-emitter": true,
        "watchify>xtend": true
      }
    },
    "@metamask/eth-ledger-bridge-keyring": {
      "globals": {
        "addEventListener": true,
        "console.log": true,
        "document.createElement": true,
        "document.head.appendChild": true,
        "fetch": true,
        "removeEventListener": true
      },
      "packages": {
        "@ethereumjs/tx": true,
        "@metamask/eth-ledger-bridge-keyring>eth-sig-util": true,
        "@metamask/eth-ledger-bridge-keyring>hdkey": true,
        "browserify>buffer": true,
        "ethereumjs-util": true,
        "webpack>events": true
      }
    },
    "@metamask/eth-ledger-bridge-keyring>eth-sig-util": {
      "packages": {
        "@metamask/eth-ledger-bridge-keyring>eth-sig-util>ethereumjs-util": true,
        "@metamask/message-manager>@metamask/eth-sig-util>tweetnacl": true,
        "@metamask/message-manager>@metamask/eth-sig-util>tweetnacl-util": true,
        "browserify>buffer": true,
        "ethereumjs-abi": true
      }
    },
    "@metamask/eth-ledger-bridge-keyring>eth-sig-util>ethereumjs-util": {
      "packages": {
        "@metamask/eth-ledger-bridge-keyring>eth-sig-util>ethereumjs-util>ethereum-cryptography": true,
        "@metamask/ppom-validator>elliptic": true,
        "bn.js": true,
        "browserify>assert": true,
        "browserify>buffer": true,
        "ethereumjs-abi>ethereumjs-util>ethjs-util": true,
        "ethereumjs-util>create-hash": true,
        "ethereumjs-util>rlp": true,
        "koa>content-disposition>safe-buffer": true
      }
    },
    "@metamask/eth-ledger-bridge-keyring>eth-sig-util>ethereumjs-util>ethereum-cryptography": {
      "packages": {
        "browserify>buffer": true,
        "ethereumjs-util>ethereum-cryptography>keccak": true,
        "ethereumjs-util>ethereum-cryptography>secp256k1": true,
        "mocha>serialize-javascript>randombytes": true
      }
    },
    "@metamask/eth-ledger-bridge-keyring>hdkey": {
      "packages": {
        "@metamask/eth-ledger-bridge-keyring>hdkey>secp256k1": true,
        "@metamask/eth-trezor-keyring>hdkey>coinstring": true,
        "browserify>assert": true,
        "browserify>crypto-browserify": true,
        "koa>content-disposition>safe-buffer": true
      }
    },
    "@metamask/eth-ledger-bridge-keyring>hdkey>secp256k1": {
      "packages": {
        "@metamask/eth-trezor-keyring>hdkey>secp256k1>bip66": true,
        "@metamask/ppom-validator>elliptic": true,
        "bn.js": true,
        "browserify>insert-module-globals>is-buffer": true,
        "ethereumjs-util>create-hash": true,
        "koa>content-disposition>safe-buffer": true
      }
    },
    "@metamask/eth-snap-keyring": {
      "globals": {
        "console.error": true,
        "console.log": true
      },
      "packages": {
        "@ethereumjs/tx": true,
        "@metamask/eth-snap-keyring>@metamask/eth-sig-util": true,
        "@metamask/eth-snap-keyring>@metamask/utils": true,
        "@metamask/eth-snap-keyring>uuid": true,
        "@metamask/keyring-api": true,
        "superstruct": true,
        "webpack>events": true
      }
    },
    "@metamask/eth-snap-keyring>@metamask/eth-sig-util": {
      "packages": {
        "@ethereumjs/tx>@ethereumjs/util": true,
        "@ethereumjs/tx>ethereum-cryptography": true,
        "@metamask/eth-snap-keyring>@metamask/utils": true,
        "@metamask/message-manager>@metamask/eth-sig-util>@metamask/abi-utils": true,
<<<<<<< HEAD
        "@metamask/message-manager>@metamask/eth-sig-util>tweetnacl": true,
        "@metamask/message-manager>@metamask/eth-sig-util>tweetnacl-util": true,
        "browserify>buffer": true,
        "ethereumjs-abi>ethereumjs-util>ethjs-util": true
=======
        "browserify>buffer": true,
        "eth-sig-util>ethereumjs-util>ethjs-util": true,
        "eth-sig-util>tweetnacl": true,
        "eth-sig-util>tweetnacl-util": true
      }
    },
    "@metamask/eth-snap-keyring>@metamask/keyring-api": {
      "packages": {
        "@metamask/eth-snap-keyring>@metamask/keyring-api>@metamask/utils": true,
        "@metamask/eth-snap-keyring>@metamask/keyring-api>uuid": true,
        "superstruct": true
      }
    },
    "@metamask/eth-snap-keyring>@metamask/keyring-api>@metamask/utils": {
      "globals": {
        "TextDecoder": true,
        "TextEncoder": true
      },
      "packages": {
        "@metamask/key-tree>@noble/hashes": true,
        "browserify>buffer": true,
        "nock>debug": true,
        "semver": true,
        "superstruct": true
      }
    },
    "@metamask/eth-snap-keyring>@metamask/keyring-api>uuid": {
      "globals": {
        "crypto": true
>>>>>>> 941b7349
      }
    },
    "@metamask/eth-snap-keyring>@metamask/utils": {
      "globals": {
        "TextDecoder": true,
        "TextEncoder": true
      },
      "packages": {
        "@metamask/key-tree>@noble/hashes": true,
        "browserify>buffer": true,
        "nock>debug": true,
        "semver": true,
        "superstruct": true
      }
    },
    "@metamask/eth-snap-keyring>uuid": {
      "globals": {
        "crypto": true
      }
    },
    "@metamask/eth-token-tracker": {
      "globals": {
        "console.warn": true
      },
      "packages": {
        "@babel/runtime": true,
        "@metamask/eth-token-tracker>deep-equal": true,
        "@metamask/eth-token-tracker>eth-block-tracker": true,
        "@metamask/eth-token-tracker>ethjs": true,
        "@metamask/eth-token-tracker>human-standard-token-abi": true,
        "@metamask/eth-token-tracker>safe-event-emitter": true,
        "ethjs-contract": true,
        "ethjs>ethjs-query": true
      }
    },
    "@metamask/eth-token-tracker>deep-equal": {
      "packages": {
        "@metamask/eth-token-tracker>deep-equal>is-date-object": true,
        "@ngraveio/bc-ur>assert>object-is": true,
        "browserify>util>is-arguments": true,
        "globalthis>define-properties>object-keys": true,
        "string.prototype.matchall>es-abstract>is-regex": true,
        "string.prototype.matchall>regexp.prototype.flags": true
      }
    },
    "@metamask/eth-token-tracker>deep-equal>is-date-object": {
      "packages": {
        "koa>is-generator-function>has-tostringtag": true
      }
    },
    "@metamask/eth-token-tracker>eth-block-tracker": {
      "globals": {
        "clearTimeout": true,
        "console.error": true,
        "setTimeout": true
      },
      "packages": {
        "@metamask/eth-token-tracker>eth-block-tracker>pify": true,
        "@metamask/eth-token-tracker>safe-event-emitter": true,
        "eth-query": true
      }
    },
    "@metamask/eth-token-tracker>ethjs": {
      "globals": {
        "clearInterval": true,
        "setInterval": true
      },
      "packages": {
        "@metamask/eth-token-tracker>ethjs>ethjs-abi": true,
        "@metamask/eth-token-tracker>ethjs>ethjs-contract": true,
        "@metamask/eth-token-tracker>ethjs>ethjs-query": true,
        "@metamask/eth-token-tracker>ethjs>ethjs-util": true,
        "bn.js": true,
        "browserify>buffer": true,
        "ethjs>ethjs-filter": true,
        "ethjs>ethjs-provider-http": true,
        "ethjs>ethjs-unit": true,
        "ethjs>js-sha3": true,
        "ethjs>number-to-bn": true
      }
    },
    "@metamask/eth-token-tracker>ethjs>ethjs-abi": {
      "packages": {
        "bn.js": true,
        "browserify>buffer": true,
        "ethjs>js-sha3": true,
        "ethjs>number-to-bn": true
      }
    },
    "@metamask/eth-token-tracker>ethjs>ethjs-contract": {
      "packages": {
        "@metamask/eth-token-tracker>ethjs>ethjs-contract>ethjs-abi": true,
        "@metamask/eth-token-tracker>ethjs>ethjs-util": true,
        "ethjs-contract>babel-runtime": true,
        "ethjs>ethjs-filter": true,
        "ethjs>js-sha3": true,
        "promise-to-callback": true
      }
    },
    "@metamask/eth-token-tracker>ethjs>ethjs-contract>ethjs-abi": {
      "packages": {
        "bn.js": true,
        "browserify>buffer": true,
        "ethjs>js-sha3": true,
        "ethjs>number-to-bn": true
      }
    },
    "@metamask/eth-token-tracker>ethjs>ethjs-query": {
      "globals": {
        "console": true
      },
      "packages": {
        "@metamask/ethjs-query>ethjs-format": true,
        "@metamask/ethjs-query>ethjs-rpc": true,
        "ethjs-contract>babel-runtime": true,
        "promise-to-callback": true
      }
    },
    "@metamask/eth-token-tracker>ethjs>ethjs-util": {
      "packages": {
        "browserify>buffer": true,
        "ethjs>ethjs-util>is-hex-prefixed": true,
        "ethjs>ethjs-util>strip-hex-prefix": true
      }
    },
    "@metamask/eth-token-tracker>safe-event-emitter": {
      "globals": {
        "setTimeout": true
      },
      "packages": {
        "browserify>util": true,
        "webpack>events": true
      }
    },
    "@metamask/eth-trezor-keyring": {
      "globals": {
        "setTimeout": true
      },
      "packages": {
        "@ethereumjs/tx": true,
        "@ethereumjs/tx>@ethereumjs/util": true,
        "@metamask/eth-trezor-keyring>@metamask/utils": true,
        "@metamask/eth-trezor-keyring>@trezor/connect-plugin-ethereum": true,
        "@metamask/eth-trezor-keyring>@trezor/connect-web": true,
        "@metamask/eth-trezor-keyring>hdkey": true,
        "browserify>buffer": true,
        "webpack>events": true
      }
    },
    "@metamask/eth-trezor-keyring>@metamask/eth-sig-util": {
      "packages": {
        "@ethereumjs/tx>@ethereumjs/util": true,
        "@ethereumjs/tx>ethereum-cryptography": true,
        "@metamask/message-manager>@metamask/eth-sig-util>tweetnacl": true,
        "@metamask/message-manager>@metamask/eth-sig-util>tweetnacl-util": true,
        "bn.js": true,
        "browserify>buffer": true,
        "ethereumjs-abi>ethereumjs-util>ethjs-util": true
      }
    },
    "@metamask/eth-trezor-keyring>@metamask/utils": {
      "globals": {
        "TextDecoder": true,
        "TextEncoder": true
      },
      "packages": {
        "browserify>buffer": true,
        "nock>debug": true,
        "semver": true,
        "superstruct": true
      }
    },
    "@metamask/eth-trezor-keyring>@trezor/connect-plugin-ethereum": {
      "packages": {
        "@metamask/eth-trezor-keyring>@metamask/eth-sig-util": true
      }
    },
    "@metamask/eth-trezor-keyring>@trezor/connect-web": {
      "globals": {
        "addEventListener": true,
        "btoa": true,
        "chrome": true,
        "clearInterval": true,
        "clearTimeout": true,
        "console.warn": true,
        "document.body": true,
        "document.createElement": true,
        "document.createTextNode": true,
        "document.getElementById": true,
        "document.querySelectorAll": true,
        "navigator.usb.requestDevice": true,
        "open": true,
        "removeEventListener": true,
        "setInterval": true,
        "setTimeout": true
      },
      "packages": {
        "@metamask/eth-trezor-keyring>@trezor/connect-web>@trezor/connect": true,
        "@metamask/eth-trezor-keyring>@trezor/connect-web>@trezor/utils": true,
        "mockttp>graphql-tag>tslib": true,
        "webpack>events": true
      }
    },
    "@metamask/eth-trezor-keyring>@trezor/connect-web>@trezor/connect": {
      "globals": {
        "__TREZOR_CONNECT_SRC": true,
        "chrome": true,
        "console.error": true,
        "console.log": true,
        "console.warn": true,
        "location": true,
        "navigator": true
      },
      "packages": {
        "@metamask/eth-trezor-keyring>@trezor/connect-web>@trezor/connect>@trezor/transport": true,
        "mockttp>graphql-tag>tslib": true
      }
    },
    "@metamask/eth-trezor-keyring>@trezor/connect-web>@trezor/connect>@trezor/transport": {
      "globals": {
        "fetch": true,
        "navigator.usb": true,
        "onconnect": "write",
        "setTimeout": true
      },
      "packages": {
        "@metamask/eth-trezor-keyring>@trezor/connect-web>@trezor/connect>@trezor/transport>bytebuffer": true,
        "@metamask/eth-trezor-keyring>@trezor/connect-web>@trezor/connect>@trezor/transport>long": true,
        "@metamask/eth-trezor-keyring>@trezor/connect-web>@trezor/connect>@trezor/transport>protobufjs": true,
        "@metamask/eth-trezor-keyring>@trezor/connect-web>@trezor/utils": true,
        "browserify>buffer": true,
        "lavamoat>json-stable-stringify": true,
        "webpack>events": true
      }
    },
    "@metamask/eth-trezor-keyring>@trezor/connect-web>@trezor/connect>@trezor/transport>bytebuffer": {
      "globals": {
        "console": true,
        "define": true
      },
      "packages": {
        "@metamask/eth-trezor-keyring>@trezor/connect-web>@trezor/connect>@trezor/transport>bytebuffer>long": true
      }
    },
    "@metamask/eth-trezor-keyring>@trezor/connect-web>@trezor/connect>@trezor/transport>bytebuffer>long": {
      "globals": {
        "define": true
      }
    },
    "@metamask/eth-trezor-keyring>@trezor/connect-web>@trezor/connect>@trezor/transport>long": {
      "globals": {
        "WebAssembly.Instance": true,
        "WebAssembly.Module": true
      }
    },
    "@metamask/eth-trezor-keyring>@trezor/connect-web>@trezor/connect>@trezor/transport>protobufjs": {
      "globals": {
        "process": true,
        "setTimeout": true
      },
      "packages": {
        "@metamask/eth-trezor-keyring>@trezor/connect-web>@trezor/connect>@trezor/transport>protobufjs>@protobufjs/aspromise": true,
        "@metamask/eth-trezor-keyring>@trezor/connect-web>@trezor/connect>@trezor/transport>protobufjs>@protobufjs/base64": true,
        "@metamask/eth-trezor-keyring>@trezor/connect-web>@trezor/connect>@trezor/transport>protobufjs>@protobufjs/codegen": true,
        "@metamask/eth-trezor-keyring>@trezor/connect-web>@trezor/connect>@trezor/transport>protobufjs>@protobufjs/eventemitter": true,
        "@metamask/eth-trezor-keyring>@trezor/connect-web>@trezor/connect>@trezor/transport>protobufjs>@protobufjs/fetch": true,
        "@metamask/eth-trezor-keyring>@trezor/connect-web>@trezor/connect>@trezor/transport>protobufjs>@protobufjs/float": true,
        "@metamask/eth-trezor-keyring>@trezor/connect-web>@trezor/connect>@trezor/transport>protobufjs>@protobufjs/inquire": true,
        "@metamask/eth-trezor-keyring>@trezor/connect-web>@trezor/connect>@trezor/transport>protobufjs>@protobufjs/path": true,
        "@metamask/eth-trezor-keyring>@trezor/connect-web>@trezor/connect>@trezor/transport>protobufjs>@protobufjs/pool": true,
        "@metamask/eth-trezor-keyring>@trezor/connect-web>@trezor/connect>@trezor/transport>protobufjs>@protobufjs/utf8": true
      }
    },
    "@metamask/eth-trezor-keyring>@trezor/connect-web>@trezor/connect>@trezor/transport>protobufjs>@protobufjs/codegen": {
      "globals": {
        "console.log": true
      }
    },
    "@metamask/eth-trezor-keyring>@trezor/connect-web>@trezor/connect>@trezor/transport>protobufjs>@protobufjs/fetch": {
      "globals": {
        "XMLHttpRequest": true
      },
      "packages": {
        "@metamask/eth-trezor-keyring>@trezor/connect-web>@trezor/connect>@trezor/transport>protobufjs>@protobufjs/aspromise": true,
        "@metamask/eth-trezor-keyring>@trezor/connect-web>@trezor/connect>@trezor/transport>protobufjs>@protobufjs/inquire": true
      }
    },
    "@metamask/eth-trezor-keyring>@trezor/connect-web>@trezor/utils": {
      "globals": {
        "AbortController": true,
        "clearTimeout": true,
        "setTimeout": true
      },
      "packages": {
        "browserify>buffer": true
      }
    },
    "@metamask/eth-trezor-keyring>hdkey": {
      "packages": {
        "@metamask/eth-trezor-keyring>hdkey>coinstring": true,
        "@metamask/eth-trezor-keyring>hdkey>secp256k1": true,
        "browserify>assert": true,
        "browserify>crypto-browserify": true,
        "koa>content-disposition>safe-buffer": true
      }
    },
    "@metamask/eth-trezor-keyring>hdkey>coinstring": {
      "packages": {
        "@metamask/eth-trezor-keyring>hdkey>coinstring>bs58": true,
        "browserify>buffer": true,
        "ethereumjs-util>create-hash": true
      }
    },
    "@metamask/eth-trezor-keyring>hdkey>secp256k1": {
      "packages": {
        "@metamask/eth-trezor-keyring>hdkey>secp256k1>bip66": true,
        "@metamask/ppom-validator>elliptic": true,
        "bn.js": true,
        "browserify>insert-module-globals>is-buffer": true,
        "ethereumjs-util>create-hash": true,
        "koa>content-disposition>safe-buffer": true
      }
    },
    "@metamask/eth-trezor-keyring>hdkey>secp256k1>bip66": {
      "packages": {
        "koa>content-disposition>safe-buffer": true
      }
    },
    "@metamask/etherscan-link": {
      "globals": {
        "URL": true
      }
    },
    "@metamask/ethjs-query": {
      "globals": {
        "console": true
      },
      "packages": {
        "@metamask/ethjs-query>ethjs-format": true,
        "@metamask/ethjs-query>ethjs-rpc": true,
        "promise-to-callback": true
      }
    },
    "@metamask/ethjs-query>ethjs-format": {
      "packages": {
        "@metamask/ethjs-query>ethjs-format>ethjs-schema": true,
        "@metamask/ethjs-query>ethjs-format>ethjs-util": true,
        "ethjs>ethjs-util>strip-hex-prefix": true,
        "ethjs>number-to-bn": true
      }
    },
    "@metamask/ethjs-query>ethjs-format>ethjs-util": {
      "packages": {
        "browserify>buffer": true,
        "ethjs>ethjs-util>is-hex-prefixed": true,
        "ethjs>ethjs-util>strip-hex-prefix": true
      }
    },
    "@metamask/ethjs-query>ethjs-rpc": {
      "packages": {
        "promise-to-callback": true
      }
    },
    "@metamask/gas-fee-controller": {
      "globals": {
        "clearInterval": true,
        "console.error": true,
        "setInterval": true
      },
      "packages": {
        "@metamask/base-controller": true,
        "@metamask/controller-utils": true,
        "eth-query": true,
        "ethereumjs-util": true,
        "ethjs>ethjs-unit": true,
        "uuid": true
      }
    },
    "@metamask/jazzicon": {
      "globals": {
        "document.createElement": true,
        "document.createElementNS": true
      },
      "packages": {
        "@metamask/jazzicon>color": true,
        "@metamask/jazzicon>mersenne-twister": true
      }
    },
    "@metamask/jazzicon>color": {
      "packages": {
        "@metamask/jazzicon>color>clone": true,
        "@metamask/jazzicon>color>color-convert": true,
        "@metamask/jazzicon>color>color-string": true
      }
    },
    "@metamask/jazzicon>color>clone": {
      "packages": {
        "browserify>buffer": true
      }
    },
    "@metamask/jazzicon>color>color-convert": {
      "packages": {
        "@metamask/jazzicon>color>color-convert>color-name": true
      }
    },
    "@metamask/jazzicon>color>color-string": {
      "packages": {
        "jest-canvas-mock>moo-color>color-name": true
      }
    },
    "@metamask/key-tree": {
      "packages": {
        "@metamask/key-tree>@metamask/utils": true,
        "@metamask/key-tree>@noble/ed25519": true,
        "@metamask/key-tree>@noble/hashes": true,
        "@metamask/key-tree>@noble/secp256k1": true,
        "@metamask/key-tree>@scure/base": true,
        "@metamask/scure-bip39": true
      }
    },
    "@metamask/key-tree>@metamask/utils": {
      "globals": {
        "TextDecoder": true,
        "TextEncoder": true
      },
      "packages": {
        "@metamask/key-tree>@noble/hashes": true,
        "browserify>buffer": true,
        "nock>debug": true,
        "semver": true,
        "superstruct": true
      }
    },
    "@metamask/key-tree>@noble/ed25519": {
      "globals": {
        "crypto": true
      },
      "packages": {
        "browserify>browser-resolve": true
      }
    },
    "@metamask/key-tree>@noble/hashes": {
      "globals": {
        "TextEncoder": true,
        "crypto": true
      }
    },
    "@metamask/key-tree>@noble/secp256k1": {
      "globals": {
        "crypto": true
      },
      "packages": {
        "browserify>browser-resolve": true
      }
    },
    "@metamask/key-tree>@scure/base": {
      "globals": {
        "TextDecoder": true,
        "TextEncoder": true
      }
    },
    "@metamask/keyring-api": {
      "packages": {
        "@metamask/keyring-api>@metamask/utils": true,
        "@metamask/keyring-api>uuid": true,
        "superstruct": true
      }
    },
    "@metamask/keyring-api>@metamask/utils": {
      "globals": {
        "TextDecoder": true,
        "TextEncoder": true
      },
      "packages": {
        "@metamask/key-tree>@noble/hashes": true,
        "browserify>buffer": true,
        "nock>debug": true,
        "semver": true,
        "superstruct": true
      }
    },
    "@metamask/keyring-api>uuid": {
      "globals": {
        "crypto": true
      }
    },
    "@metamask/keyring-controller": {
      "packages": {
        "@metamask/base-controller": true,
        "@metamask/keyring-controller>@metamask/eth-keyring-controller": true,
        "@metamask/keyring-controller>@metamask/utils": true,
        "@metamask/keyring-controller>ethereumjs-wallet": true,
        "eth-json-rpc-filters>async-mutex": true,
        "ethereumjs-util": true
      }
    },
    "@metamask/keyring-controller>@metamask/eth-keyring-controller": {
      "globals": {
        "console.error": true
      },
      "packages": {
        "@metamask/browser-passworder": true,
        "@metamask/eth-keyring-controller>@metamask/eth-hd-keyring": true,
        "@metamask/eth-keyring-controller>@metamask/eth-simple-keyring": true,
        "@metamask/keyring-controller>@metamask/eth-keyring-controller>@metamask/eth-sig-util": true,
        "@metamask/keyring-controller>@metamask/eth-keyring-controller>@metamask/utils": true,
        "@metamask/obs-store": true,
        "webpack>events": true
      }
    },
    "@metamask/keyring-controller>@metamask/eth-keyring-controller>@metamask/eth-sig-util": {
      "packages": {
        "@ethereumjs/tx>@ethereumjs/util": true,
        "@ethereumjs/tx>ethereum-cryptography": true,
        "@metamask/message-manager>@metamask/eth-sig-util>tweetnacl": true,
        "@metamask/message-manager>@metamask/eth-sig-util>tweetnacl-util": true,
        "bn.js": true,
        "browserify>buffer": true,
        "ethereumjs-abi>ethereumjs-util>ethjs-util": true
      }
    },
    "@metamask/keyring-controller>@metamask/eth-keyring-controller>@metamask/utils": {
      "globals": {
        "TextDecoder": true,
        "TextEncoder": true
      },
      "packages": {
        "@metamask/key-tree>@noble/hashes": true,
        "browserify>buffer": true,
        "nock>debug": true,
        "semver": true,
        "superstruct": true
      }
    },
    "@metamask/keyring-controller>@metamask/eth-keyring-controller>@metamask/utils": {
      "globals": {
        "TextDecoder": true,
        "TextEncoder": true
      },
      "packages": {
        "@metamask/key-tree>@noble/hashes": true,
        "browserify>buffer": true,
        "nock>debug": true,
        "semver": true,
        "superstruct": true
      }
    },
    "@metamask/keyring-controller>@metamask/utils": {
      "globals": {
        "TextDecoder": true,
        "TextEncoder": true
      },
      "packages": {
        "@metamask/key-tree>@noble/hashes": true,
        "browserify>buffer": true,
        "nock>debug": true,
        "semver": true,
        "superstruct": true
      }
    },
    "@metamask/keyring-controller>ethereumjs-wallet": {
      "packages": {
        "@metamask/keyring-controller>ethereumjs-wallet>ethereum-cryptography": true,
        "@metamask/keyring-controller>ethereumjs-wallet>ethereumjs-util": true,
        "@truffle/codec>utf8": true,
        "browserify>buffer": true,
        "browserify>crypto-browserify": true,
        "eth-lattice-keyring>gridplus-sdk>aes-js": true,
        "ethereumjs-util>ethereum-cryptography>bs58check": true,
        "ethereumjs-util>ethereum-cryptography>scrypt-js": true,
        "mocha>serialize-javascript>randombytes": true,
        "uuid": true
      }
    },
    "@metamask/keyring-controller>ethereumjs-wallet>ethereum-cryptography": {
      "packages": {
        "browserify>assert": true,
        "browserify>buffer": true,
        "browserify>crypto-browserify>create-hmac": true,
        "ethereumjs-util>ethereum-cryptography>bs58check": true,
        "ethereumjs-util>ethereum-cryptography>hash.js": true,
        "ethereumjs-util>ethereum-cryptography>keccak": true,
        "ethereumjs-util>ethereum-cryptography>secp256k1": true,
        "koa>content-disposition>safe-buffer": true,
        "mocha>serialize-javascript>randombytes": true
      }
    },
    "@metamask/keyring-controller>ethereumjs-wallet>ethereumjs-util": {
      "packages": {
        "@metamask/keyring-controller>ethereumjs-wallet>ethereum-cryptography": true,
        "bn.js": true,
        "browserify>assert": true,
        "browserify>buffer": true,
        "browserify>insert-module-globals>is-buffer": true,
        "ethereumjs-util>create-hash": true,
        "ethereumjs-util>rlp": true
      }
    },
    "@metamask/logging-controller": {
      "packages": {
        "@metamask/base-controller": true,
        "uuid": true
      }
    },
    "@metamask/logo": {
      "globals": {
        "addEventListener": true,
        "document.body.appendChild": true,
        "document.createElementNS": true,
        "innerHeight": true,
        "innerWidth": true,
        "requestAnimationFrame": true
      },
      "packages": {
        "@metamask/logo>gl-mat4": true,
        "@metamask/logo>gl-vec3": true
      }
    },
    "@metamask/message-manager": {
      "packages": {
        "@metamask/base-controller": true,
        "@metamask/message-manager>@metamask/controller-utils": true,
        "@metamask/message-manager>@metamask/eth-sig-util": true,
        "@metamask/message-manager>jsonschema": true,
        "browserify>buffer": true,
        "ethereumjs-util": true,
        "uuid": true,
        "webpack>events": true
      }
    },
    "@metamask/message-manager>@metamask/controller-utils": {
      "globals": {
        "URL": true,
        "console.error": true,
        "fetch": true,
        "setTimeout": true
      },
      "packages": {
        "@metamask/controller-utils>@spruceid/siwe-parser": true,
        "@metamask/message-manager>@metamask/utils": true,
        "browserify>buffer": true,
        "eslint>fast-deep-equal": true,
        "eth-ens-namehash": true,
        "ethereumjs-util": true,
        "ethjs>ethjs-unit": true
      }
    },
    "@metamask/message-manager>@metamask/eth-sig-util": {
      "packages": {
        "@ethereumjs/tx>@ethereumjs/util": true,
        "@ethereumjs/tx>ethereum-cryptography": true,
        "@metamask/message-manager>@metamask/eth-sig-util>@metamask/abi-utils": true,
        "@metamask/message-manager>@metamask/eth-sig-util>@metamask/utils": true,
<<<<<<< HEAD
        "@metamask/message-manager>@metamask/eth-sig-util>tweetnacl": true,
        "@metamask/message-manager>@metamask/eth-sig-util>tweetnacl-util": true,
        "browserify>buffer": true,
        "ethereumjs-abi>ethereumjs-util>ethjs-util": true
      }
    },
    "@metamask/message-manager>@metamask/eth-sig-util>@metamask/abi-utils": {
      "packages": {
        "@metamask/message-manager>@metamask/eth-sig-util>@metamask/abi-utils>@metamask/utils": true,
        "superstruct": true
      }
    },
    "@metamask/message-manager>@metamask/eth-sig-util>@metamask/abi-utils>@metamask/utils": {
      "globals": {
        "TextDecoder": true,
        "TextEncoder": true
      },
      "packages": {
        "@metamask/key-tree>@noble/hashes": true,
        "browserify>buffer": true,
        "nock>debug": true,
        "semver": true,
        "superstruct": true
      }
    },
    "@metamask/message-manager>@metamask/eth-sig-util>@metamask/utils": {
      "globals": {
        "TextDecoder": true,
        "TextEncoder": true
      },
      "packages": {
        "@metamask/key-tree>@noble/hashes": true,
=======
>>>>>>> 941b7349
        "browserify>buffer": true,
        "nock>debug": true,
        "semver": true,
        "superstruct": true
      }
    },
    "@metamask/message-manager>@metamask/eth-sig-util>tweetnacl": {
      "globals": {
        "crypto": true,
        "msCrypto": true,
        "nacl": "write"
      },
      "packages": {
        "browserify>browser-resolve": true
      }
    },
    "@metamask/message-manager>@metamask/eth-sig-util>tweetnacl-util": {
      "globals": {
        "atob": true,
        "btoa": true
      },
      "packages": {
        "browserify>browser-resolve": true
      }
    },
    "@metamask/message-manager>@metamask/eth-sig-util>@metamask/abi-utils": {
      "packages": {
        "@metamask/message-manager>@metamask/eth-sig-util>@metamask/abi-utils>@metamask/utils": true,
        "superstruct": true
      }
    },
    "@metamask/message-manager>@metamask/eth-sig-util>@metamask/abi-utils>@metamask/utils": {
      "globals": {
        "TextDecoder": true,
        "TextEncoder": true
      },
      "packages": {
        "@metamask/key-tree>@noble/hashes": true,
        "browserify>buffer": true,
        "nock>debug": true,
        "semver": true,
        "superstruct": true
      }
    },
    "@metamask/message-manager>@metamask/eth-sig-util>@metamask/utils": {
      "globals": {
        "TextDecoder": true,
        "TextEncoder": true
      },
      "packages": {
        "@metamask/key-tree>@noble/hashes": true,
        "browserify>buffer": true,
        "nock>debug": true,
        "semver": true,
        "superstruct": true
      }
    },
    "@metamask/message-manager>@metamask/utils": {
      "globals": {
        "TextDecoder": true,
        "TextEncoder": true
      },
      "packages": {
        "@metamask/key-tree>@noble/hashes": true,
        "browserify>buffer": true,
        "nock>debug": true,
        "semver": true,
        "superstruct": true
      }
    },
    "@metamask/message-manager>jsonschema": {
      "packages": {
        "browserify>url": true
      }
    },
    "@metamask/name-controller": {
      "globals": {
        "fetch": true
      },
      "packages": {
        "@metamask/base-controller": true
      }
    },
    "@metamask/network-controller": {
      "globals": {
        "URL": true,
        "btoa": true,
        "fetch": true,
        "setTimeout": true
      },
      "packages": {
        "@metamask/base-controller": true,
        "@metamask/controller-utils": true,
        "@metamask/controller-utils>@metamask/eth-query": true,
        "@metamask/eth-json-rpc-middleware": true,
        "@metamask/network-controller>@metamask/eth-json-rpc-infura": true,
        "@metamask/network-controller>@metamask/eth-json-rpc-provider": true,
        "@metamask/network-controller>@metamask/swappable-obj-proxy": true,
        "@metamask/network-controller>@metamask/utils": true,
        "@metamask/network-controller>eth-block-tracker": true,
        "browserify>assert": true,
        "eth-rpc-errors": true,
        "json-rpc-engine": true,
        "uuid": true
      }
    },
    "@metamask/network-controller>@metamask/eth-json-rpc-infura": {
      "globals": {
        "setTimeout": true
      },
      "packages": {
        "@metamask/network-controller>@metamask/eth-json-rpc-infura>@metamask/utils": true,
        "@metamask/network-controller>@metamask/eth-json-rpc-provider": true,
        "eth-rpc-errors": true,
        "json-rpc-engine": true,
        "node-fetch": true
      }
    },
    "@metamask/network-controller>@metamask/eth-json-rpc-infura>@metamask/utils": {
      "globals": {
        "TextDecoder": true,
        "TextEncoder": true
      },
      "packages": {
        "browserify>buffer": true,
        "nock>debug": true,
        "semver": true,
        "superstruct": true
      }
    },
    "@metamask/network-controller>@metamask/eth-json-rpc-provider": {
      "packages": {
        "@metamask/safe-event-emitter": true,
        "json-rpc-engine": true
      }
    },
    "@metamask/network-controller>@metamask/utils": {
      "globals": {
        "TextDecoder": true,
        "TextEncoder": true
      },
      "packages": {
        "@metamask/key-tree>@noble/hashes": true,
        "browserify>buffer": true,
        "nock>debug": true,
        "semver": true,
        "superstruct": true
      }
    },
    "@metamask/network-controller>eth-block-tracker": {
      "globals": {
        "clearTimeout": true,
        "console.error": true,
        "setTimeout": true
      },
      "packages": {
        "@metamask/network-controller>eth-block-tracker>@metamask/safe-event-emitter": true,
        "@metamask/network-controller>eth-block-tracker>pify": true,
        "@metamask/utils": true,
        "eth-query>json-rpc-random-id": true
      }
    },
    "@metamask/network-controller>eth-block-tracker>@metamask/safe-event-emitter": {
      "globals": {
        "setTimeout": true
      },
      "packages": {
        "webpack>events": true
      }
    },
    "@metamask/notification-controller": {
      "packages": {
        "@metamask/base-controller": true,
        "@metamask/notification-controller>nanoid": true,
        "@metamask/utils": true
      }
    },
    "@metamask/notification-controller>nanoid": {
      "globals": {
        "crypto.getRandomValues": true
      }
    },
    "@metamask/obs-store": {
      "packages": {
        "@metamask/obs-store>through2": true,
        "@metamask/safe-event-emitter": true,
        "stream-browserify": true
      }
    },
    "@metamask/obs-store>through2": {
      "packages": {
        "browserify>process": true,
        "browserify>util": true,
        "readable-stream": true,
        "watchify>xtend": true
      }
    },
    "@metamask/permission-controller": {
      "globals": {
        "console.error": true
      },
      "packages": {
        "@metamask/base-controller": true,
        "@metamask/controller-utils": true,
        "@metamask/permission-controller>@metamask/utils": true,
        "@metamask/permission-controller>nanoid": true,
        "deep-freeze-strict": true,
        "eth-rpc-errors": true,
        "immer": true,
        "json-rpc-engine": true
      }
    },
    "@metamask/permission-controller>@metamask/utils": {
      "globals": {
        "TextDecoder": true,
        "TextEncoder": true
      },
      "packages": {
        "@metamask/key-tree>@noble/hashes": true,
        "browserify>buffer": true,
        "nock>debug": true,
        "semver": true,
        "superstruct": true
      }
    },
    "@metamask/permission-controller>nanoid": {
      "globals": {
        "crypto.getRandomValues": true
      }
    },
    "@metamask/phishing-controller": {
      "globals": {
        "fetch": true
      },
      "packages": {
        "@metamask/base-controller": true,
        "@metamask/controller-utils": true,
        "@metamask/phishing-warning>eth-phishing-detect": true,
        "punycode": true
      }
    },
    "@metamask/phishing-warning>eth-phishing-detect": {
      "packages": {
        "eslint>optionator>fast-levenshtein": true
      }
    },
    "@metamask/ppom-validator": {
      "globals": {
        "URL": true,
        "clearInterval": true,
        "console.error": true,
        "setInterval": true
      },
      "packages": {
        "@metamask/base-controller": true,
        "@metamask/controller-utils": true,
        "@metamask/ppom-validator>elliptic": true,
        "await-semaphore": true,
        "browserify>buffer": true,
        "eth-query>json-rpc-random-id": true
      }
    },
    "@metamask/ppom-validator>elliptic": {
      "packages": {
        "@metamask/ppom-validator>elliptic>brorand": true,
        "@metamask/ppom-validator>elliptic>hmac-drbg": true,
        "@metamask/ppom-validator>elliptic>minimalistic-assert": true,
        "@metamask/ppom-validator>elliptic>minimalistic-crypto-utils": true,
        "bn.js": true,
        "ethereumjs-util>ethereum-cryptography>hash.js": true,
        "pumpify>inherits": true
      }
    },
    "@metamask/ppom-validator>elliptic>brorand": {
      "globals": {
        "crypto": true,
        "msCrypto": true
      },
      "packages": {
        "browserify>browser-resolve": true
      }
    },
    "@metamask/ppom-validator>elliptic>hmac-drbg": {
      "packages": {
        "@metamask/ppom-validator>elliptic>minimalistic-assert": true,
        "@metamask/ppom-validator>elliptic>minimalistic-crypto-utils": true,
        "ethereumjs-util>ethereum-cryptography>hash.js": true
      }
    },
    "@metamask/providers>@metamask/object-multiplex": {
      "globals": {
        "console.warn": true
      },
      "packages": {
        "end-of-stream": true,
        "pump>once": true,
        "readable-stream": true
      }
    },
    "@metamask/rate-limit-controller": {
      "globals": {
        "setTimeout": true
      },
      "packages": {
        "@metamask/base-controller": true,
        "eth-rpc-errors": true
      }
    },
    "@metamask/rpc-methods": {
      "packages": {
        "@metamask/key-tree": true,
        "@metamask/key-tree>@noble/hashes": true,
        "@metamask/permission-controller": true,
        "@metamask/rpc-methods>@metamask/utils": true,
        "@metamask/snaps-ui": true,
        "@metamask/snaps-utils": true,
        "eth-rpc-errors": true,
        "superstruct": true
      }
    },
    "@metamask/rpc-methods-flask>nanoid": {
      "globals": {
        "crypto.getRandomValues": true
      }
    },
    "@metamask/rpc-methods>@metamask/utils": {
      "globals": {
        "TextDecoder": true,
        "TextEncoder": true
      },
      "packages": {
        "@metamask/key-tree>@noble/hashes": true,
        "browserify>buffer": true,
        "nock>debug": true,
        "semver": true,
        "superstruct": true
      }
    },
    "@metamask/rpc-methods>nanoid": {
      "globals": {
        "crypto.getRandomValues": true
      }
    },
    "@metamask/safe-event-emitter": {
      "globals": {
        "setTimeout": true
      },
      "packages": {
        "webpack>events": true
      }
    },
    "@metamask/scure-bip39": {
      "globals": {
        "TextEncoder": true
      },
      "packages": {
        "@metamask/key-tree>@scure/base": true,
        "@metamask/scure-bip39>@noble/hashes": true
      }
    },
    "@metamask/scure-bip39>@noble/hashes": {
      "globals": {
        "TextEncoder": true,
        "crypto": true
      }
    },
    "@metamask/selected-network-controller": {
      "packages": {
        "@metamask/base-controller": true
      }
    },
    "@metamask/signature-controller": {
      "globals": {
        "console.info": true
      },
      "packages": {
        "@metamask/base-controller": true,
        "@metamask/controller-utils": true,
        "@metamask/message-manager": true,
        "browserify>buffer": true,
        "eth-rpc-errors": true,
        "ethereumjs-util": true,
        "lodash": true,
        "webpack>events": true
      }
    },
    "@metamask/smart-transactions-controller": {
      "globals": {
        "URLSearchParams": true,
        "clearInterval": true,
        "console.error": true,
        "console.log": true,
        "fetch": true,
        "setInterval": true
      },
      "packages": {
        "@ethersproject/abi>@ethersproject/bytes": true,
        "@ethersproject/bignumber": true,
        "@ethersproject/providers": true,
        "@metamask/base-controller": true,
        "@metamask/controller-utils": true,
        "@metamask/smart-transactions-controller>bignumber.js": true,
        "fast-json-patch": true,
        "lodash": true
      }
    },
    "@metamask/smart-transactions-controller>@metamask/controllers>nanoid": {
      "globals": {
        "crypto.getRandomValues": true
      }
    },
    "@metamask/smart-transactions-controller>bignumber.js": {
      "globals": {
        "crypto": true,
        "define": true
      }
    },
    "@metamask/snaps-controllers": {
      "globals": {
        "URL": true,
        "chrome.offscreen.createDocument": true,
        "chrome.offscreen.hasDocument": true,
        "clearTimeout": true,
        "document.getElementById": true,
        "fetch.bind": true,
        "setTimeout": true
      },
      "packages": {
        "@metamask/base-controller": true,
        "@metamask/permission-controller": true,
        "@metamask/providers>@metamask/object-multiplex": true,
        "@metamask/rpc-methods": true,
        "@metamask/snaps-controllers>@metamask/post-message-stream": true,
        "@metamask/snaps-controllers>@metamask/utils": true,
        "@metamask/snaps-controllers>@xstate/fsm": true,
        "@metamask/snaps-controllers>concat-stream": true,
        "@metamask/snaps-controllers>gunzip-maybe": true,
        "@metamask/snaps-controllers>nanoid": true,
        "@metamask/snaps-controllers>readable-web-to-node-stream": true,
        "@metamask/snaps-controllers>tar-stream": true,
        "@metamask/snaps-utils": true,
        "@metamask/snaps-utils>@metamask/snaps-registry": true,
        "eth-rpc-errors": true,
        "json-rpc-engine": true,
        "json-rpc-middleware-stream": true,
        "stream-browserify": true
      }
    },
    "@metamask/snaps-controllers-flask>nanoid": {
      "globals": {
        "crypto.getRandomValues": true
      }
    },
    "@metamask/snaps-controllers>@metamask/post-message-stream": {
      "globals": {
        "MessageEvent.prototype": true,
        "WorkerGlobalScope": true,
        "addEventListener": true,
        "browser": true,
        "chrome": true,
        "location.origin": true,
        "postMessage": true,
        "removeEventListener": true
      },
      "packages": {
        "@metamask/snaps-controllers>@metamask/post-message-stream>@metamask/utils": true,
        "@metamask/snaps-controllers>concat-stream>readable-stream": true
      }
    },
    "@metamask/snaps-controllers>@metamask/post-message-stream>@metamask/utils": {
      "globals": {
        "TextDecoder": true,
        "TextEncoder": true
      },
      "packages": {
        "browserify>buffer": true,
        "nock>debug": true,
        "semver": true,
        "superstruct": true
      }
    },
    "@metamask/snaps-controllers>@metamask/utils": {
      "globals": {
        "TextDecoder": true,
        "TextEncoder": true
      },
      "packages": {
        "@metamask/key-tree>@noble/hashes": true,
        "browserify>buffer": true,
        "nock>debug": true,
        "semver": true,
        "superstruct": true
      }
    },
    "@metamask/snaps-controllers>concat-stream": {
      "packages": {
        "@metamask/snaps-controllers>concat-stream>readable-stream": true,
        "browserify>buffer": true,
        "browserify>concat-stream>typedarray": true,
        "pumpify>inherits": true,
        "terser>source-map-support>buffer-from": true
      }
    },
    "@metamask/snaps-controllers>concat-stream>readable-stream": {
      "packages": {
        "browserify>browser-resolve": true,
        "browserify>buffer": true,
        "browserify>process": true,
        "browserify>string_decoder": true,
        "pumpify>inherits": true,
        "readable-stream>util-deprecate": true,
        "webpack>events": true
      }
    },
    "@metamask/snaps-controllers>gunzip-maybe": {
      "packages": {
        "@metamask/snaps-controllers>gunzip-maybe>browserify-zlib": true,
        "@metamask/snaps-controllers>gunzip-maybe>is-deflate": true,
        "@metamask/snaps-controllers>gunzip-maybe>is-gzip": true,
        "@metamask/snaps-controllers>gunzip-maybe>peek-stream": true,
        "@metamask/snaps-controllers>gunzip-maybe>pumpify": true,
        "@metamask/snaps-controllers>gunzip-maybe>through2": true
      }
    },
    "@metamask/snaps-controllers>gunzip-maybe>browserify-zlib": {
      "packages": {
        "@metamask/snaps-controllers>gunzip-maybe>browserify-zlib>pako": true,
        "browserify>assert": true,
        "browserify>buffer": true,
        "browserify>process": true,
        "browserify>util": true,
        "readable-stream": true
      }
    },
    "@metamask/snaps-controllers>gunzip-maybe>peek-stream": {
      "packages": {
        "@metamask/snaps-controllers>gunzip-maybe>peek-stream>duplexify": true,
        "@metamask/snaps-controllers>gunzip-maybe>peek-stream>through2": true,
        "browserify>buffer": true,
        "terser>source-map-support>buffer-from": true
      }
    },
    "@metamask/snaps-controllers>gunzip-maybe>peek-stream>duplexify": {
      "packages": {
        "browserify>buffer": true,
        "browserify>process": true,
        "duplexify>stream-shift": true,
        "end-of-stream": true,
        "pumpify>inherits": true,
        "readable-stream": true
      }
    },
    "@metamask/snaps-controllers>gunzip-maybe>peek-stream>through2": {
      "packages": {
        "browserify>process": true,
        "browserify>util": true,
        "readable-stream": true,
        "watchify>xtend": true
      }
    },
    "@metamask/snaps-controllers>gunzip-maybe>pumpify": {
      "packages": {
        "@metamask/snaps-controllers>gunzip-maybe>pumpify>duplexify": true,
        "@metamask/snaps-controllers>gunzip-maybe>pumpify>pump": true,
        "pumpify>inherits": true
      }
    },
    "@metamask/snaps-controllers>gunzip-maybe>pumpify>duplexify": {
      "packages": {
        "browserify>buffer": true,
        "browserify>process": true,
        "duplexify>stream-shift": true,
        "end-of-stream": true,
        "pumpify>inherits": true,
        "readable-stream": true
      }
    },
    "@metamask/snaps-controllers>gunzip-maybe>pumpify>pump": {
      "packages": {
        "browserify>browser-resolve": true,
        "end-of-stream": true,
        "pump>once": true
      }
    },
    "@metamask/snaps-controllers>gunzip-maybe>through2": {
      "packages": {
        "browserify>process": true,
        "browserify>util": true,
        "readable-stream": true,
        "watchify>xtend": true
      }
    },
    "@metamask/snaps-controllers>nanoid": {
      "globals": {
        "crypto.getRandomValues": true
      }
    },
    "@metamask/snaps-controllers>readable-web-to-node-stream": {
      "packages": {
        "@metamask/snaps-controllers>readable-web-to-node-stream>readable-stream": true
      }
    },
    "@metamask/snaps-controllers>readable-web-to-node-stream>readable-stream": {
      "packages": {
        "browserify>browser-resolve": true,
        "browserify>buffer": true,
        "browserify>process": true,
        "browserify>string_decoder": true,
        "pumpify>inherits": true,
        "readable-stream>util-deprecate": true,
        "webpack>events": true
      }
    },
    "@metamask/snaps-controllers>tar-stream": {
      "packages": {
        "@metamask/snaps-controllers>tar-stream>fs-constants": true,
        "@metamask/snaps-controllers>tar-stream>readable-stream": true,
        "browserify>buffer": true,
        "browserify>process": true,
        "browserify>string_decoder": true,
        "browserify>util": true,
        "end-of-stream": true,
        "madge>ora>bl": true,
        "pumpify>inherits": true
      }
    },
    "@metamask/snaps-controllers>tar-stream>fs-constants": {
      "packages": {
        "browserify>constants-browserify": true
      }
    },
    "@metamask/snaps-controllers>tar-stream>readable-stream": {
      "packages": {
        "browserify>browser-resolve": true,
        "browserify>buffer": true,
        "browserify>process": true,
        "browserify>string_decoder": true,
        "pumpify>inherits": true,
        "readable-stream>util-deprecate": true,
        "webpack>events": true
      }
    },
    "@metamask/snaps-ui": {
      "packages": {
        "@metamask/snaps-ui>@metamask/utils": true,
        "superstruct": true
      }
    },
    "@metamask/snaps-ui>@metamask/utils": {
      "globals": {
        "TextDecoder": true,
        "TextEncoder": true
      },
      "packages": {
        "@metamask/key-tree>@noble/hashes": true,
        "browserify>buffer": true,
        "nock>debug": true,
        "semver": true,
        "superstruct": true
      }
    },
    "@metamask/snaps-utils": {
      "globals": {
        "TextDecoder": true,
        "URL": true,
        "console.error": true,
        "console.log": true,
        "console.warn": true,
        "document.body.appendChild": true,
        "document.createElement": true
      },
      "packages": {
        "@metamask/key-tree": true,
        "@metamask/key-tree>@noble/hashes": true,
        "@metamask/key-tree>@scure/base": true,
        "@metamask/snaps-utils>@metamask/utils": true,
        "@metamask/snaps-utils>cron-parser": true,
        "@metamask/snaps-utils>fast-json-stable-stringify": true,
        "@metamask/snaps-utils>is-svg": true,
        "@metamask/snaps-utils>rfdc": true,
        "@metamask/snaps-utils>validate-npm-package-name": true,
        "browserify>buffer": true,
        "browserify>path-browserify": true,
        "browserify>process": true,
        "chalk": true,
        "semver": true,
        "superstruct": true
      }
    },
    "@metamask/snaps-utils>@metamask/snaps-registry": {
      "packages": {
        "@metamask/key-tree>@noble/secp256k1": true,
        "@metamask/snaps-utils>@metamask/snaps-registry>@metamask/utils": true,
        "superstruct": true
      }
    },
    "@metamask/snaps-utils>@metamask/snaps-registry>@metamask/utils": {
      "globals": {
        "TextDecoder": true,
        "TextEncoder": true
      },
      "packages": {
        "@metamask/key-tree>@noble/hashes": true,
        "browserify>buffer": true,
        "nock>debug": true,
        "semver": true,
        "superstruct": true
      }
    },
    "@metamask/snaps-utils>@metamask/utils": {
      "globals": {
        "TextDecoder": true,
        "TextEncoder": true
      },
      "packages": {
        "@metamask/key-tree>@noble/hashes": true,
        "browserify>buffer": true,
        "nock>debug": true,
        "semver": true,
        "superstruct": true
      }
    },
    "@metamask/snaps-utils>cron-parser": {
      "packages": {
        "browserify>browser-resolve": true,
        "luxon": true
      }
    },
    "@metamask/snaps-utils>is-svg": {
      "packages": {
        "@metamask/snaps-utils>is-svg>fast-xml-parser": true
      }
    },
    "@metamask/snaps-utils>is-svg>fast-xml-parser": {
      "globals": {
        "entityName": true,
        "val": true
      },
      "packages": {
        "@metamask/snaps-utils>is-svg>fast-xml-parser>strnum": true
      }
    },
    "@metamask/snaps-utils>rfdc": {
      "packages": {
        "browserify>buffer": true
      }
    },
    "@metamask/snaps-utils>validate-npm-package-name": {
      "packages": {
        "@metamask/snaps-utils>validate-npm-package-name>builtins": true
      }
    },
    "@metamask/snaps-utils>validate-npm-package-name>builtins": {
      "packages": {
        "browserify>process": true,
        "semver": true
      }
    },
    "@metamask/subject-metadata-controller": {
      "packages": {
        "@metamask/subject-metadata-controller>@metamask/base-controller": true
      }
    },
    "@metamask/subject-metadata-controller>@metamask/base-controller": {
      "packages": {
        "immer": true
      }
    },
    "@metamask/utils": {
      "globals": {
        "TextDecoder": true,
        "TextEncoder": true
      },
      "packages": {
        "browserify>buffer": true,
        "nock>debug": true,
        "semver": true,
        "superstruct": true
      }
    },
    "@ngraveio/bc-ur": {
      "packages": {
        "@ngraveio/bc-ur>@apocentre/alias-sampling": true,
        "@ngraveio/bc-ur>bignumber.js": true,
        "@ngraveio/bc-ur>cbor-sync": true,
        "@ngraveio/bc-ur>crc": true,
        "@ngraveio/bc-ur>jsbi": true,
        "addons-linter>sha.js": true,
        "browserify>assert": true,
        "browserify>buffer": true
      }
    },
    "@ngraveio/bc-ur>assert>object-is": {
      "packages": {
        "globalthis>define-properties": true,
        "string.prototype.matchall>call-bind": true
      }
    },
    "@ngraveio/bc-ur>bignumber.js": {
      "globals": {
        "crypto": true,
        "define": true
      }
    },
    "@ngraveio/bc-ur>cbor-sync": {
      "globals": {
        "define": true
      },
      "packages": {
        "browserify>buffer": true
      }
    },
    "@ngraveio/bc-ur>crc": {
      "packages": {
        "browserify>buffer": true
      }
    },
    "@ngraveio/bc-ur>jsbi": {
      "globals": {
        "define": true
      }
    },
    "@popperjs/core": {
      "globals": {
        "Element": true,
        "HTMLElement": true,
        "ShadowRoot": true,
        "console.error": true,
        "console.warn": true,
        "document": true,
        "navigator.userAgent": true
      }
    },
    "@reduxjs/toolkit": {
      "globals": {
        "AbortController": true,
        "__REDUX_DEVTOOLS_EXTENSION_COMPOSE__": true,
        "__REDUX_DEVTOOLS_EXTENSION__": true,
        "console.error": true,
        "console.info": true,
        "console.warn": true
      },
      "packages": {
        "@reduxjs/toolkit>reselect": true,
        "immer": true,
        "redux": true,
        "redux-thunk": true
      }
    },
    "@segment/loosely-validate-event": {
      "packages": {
        "@segment/loosely-validate-event>component-type": true,
        "@segment/loosely-validate-event>join-component": true,
        "browserify>assert": true,
        "browserify>buffer": true
      }
    },
    "@sentry/browser": {
      "globals": {
        "TextDecoder": true,
        "TextEncoder": true,
        "XMLHttpRequest": true,
        "__SENTRY_DEBUG__": true,
        "__SENTRY_RELEASE__": true,
        "indexedDB.open": true,
        "setTimeout": true
      },
      "packages": {
        "@sentry/browser>@sentry-internal/tracing": true,
        "@sentry/browser>@sentry/core": true,
        "@sentry/browser>@sentry/replay": true,
        "@sentry/utils": true
      }
    },
    "@sentry/browser>@sentry-internal/tracing": {
      "globals": {
        "Headers": true,
        "PerformanceObserver": true,
        "Request": true,
        "__SENTRY_DEBUG__": true,
        "addEventListener": true,
        "performance.getEntriesByType": true,
        "removeEventListener": true
      },
      "packages": {
        "@sentry/browser>@sentry/core": true,
        "@sentry/utils": true
      }
    },
    "@sentry/browser>@sentry/core": {
      "globals": {
        "__SENTRY_DEBUG__": true,
        "__SENTRY_TRACING__": true,
        "clearInterval": true,
        "clearTimeout": true,
        "console.warn": true,
        "setInterval": true,
        "setTimeout": true
      },
      "packages": {
        "@sentry/utils": true
      }
    },
    "@sentry/browser>@sentry/replay": {
      "globals": {
        "Blob": true,
        "CSSConditionRule": true,
        "CSSGroupingRule": true,
        "CSSMediaRule": true,
        "CSSSupportsRule": true,
        "DragEvent": true,
        "Element": true,
        "FormData": true,
        "HTMLCanvasElement": true,
        "HTMLElement.prototype": true,
        "HTMLFormElement": true,
        "HTMLImageElement": true,
        "HTMLInputElement.prototype": true,
        "HTMLOptionElement.prototype": true,
        "HTMLSelectElement.prototype": true,
        "HTMLTextAreaElement.prototype": true,
        "Headers": true,
        "ImageData": true,
        "MouseEvent": true,
        "MutationObserver": true,
        "Node.prototype.contains": true,
        "PerformanceObserver": true,
        "TextEncoder": true,
        "URL": true,
        "URLSearchParams": true,
        "Worker": true,
        "Zone": true,
        "__SENTRY_DEBUG__": true,
        "__rrMutationObserver": true,
        "clearTimeout": true,
        "console.error": true,
        "console.warn": true,
        "document": true,
        "innerHeight": true,
        "innerWidth": true,
        "location.href": true,
        "pageXOffset": true,
        "pageYOffset": true,
        "requestAnimationFrame": true,
        "setTimeout": true
      },
      "packages": {
        "@sentry/browser>@sentry/core": true,
        "@sentry/utils": true,
        "browserify>process": true
      }
    },
    "@sentry/integrations": {
      "globals": {
        "Request": true,
        "__SENTRY_DEBUG__": true,
        "console.log": true
      },
      "packages": {
        "@sentry/utils": true,
        "localforage": true
      }
    },
    "@sentry/utils": {
      "globals": {
        "CustomEvent": true,
        "DOMError": true,
        "DOMException": true,
        "Element": true,
        "ErrorEvent": true,
        "Event": true,
        "Headers": true,
        "Request": true,
        "Response": true,
        "TextEncoder": true,
        "URL": true,
        "XMLHttpRequest.prototype": true,
        "__SENTRY_BROWSER_BUNDLE__": true,
        "__SENTRY_DEBUG__": true,
        "clearTimeout": true,
        "console.error": true,
        "document": true,
        "new": true,
        "setTimeout": true,
        "target": true
      },
      "packages": {
        "browserify>process": true
      }
    },
    "@truffle/codec": {
      "packages": {
        "@truffle/codec>@truffle/abi-utils": true,
        "@truffle/codec>@truffle/compile-common": true,
        "@truffle/codec>big.js": true,
        "@truffle/codec>cbor": true,
        "@truffle/codec>utf8": true,
        "@truffle/codec>web3-utils": true,
        "bn.js": true,
        "browserify>buffer": true,
        "browserify>os-browserify": true,
        "browserify>util": true,
        "lodash": true,
        "nock>debug": true,
        "semver": true
      }
    },
    "@truffle/codec>@truffle/abi-utils": {
      "packages": {
        "@truffle/codec>@truffle/abi-utils>change-case": true,
        "@truffle/codec>@truffle/abi-utils>fast-check": true,
        "@truffle/codec>web3-utils": true
      }
    },
    "@truffle/codec>@truffle/abi-utils>change-case": {
      "packages": {
        "@truffle/codec>@truffle/abi-utils>change-case>camel-case": true,
        "@truffle/codec>@truffle/abi-utils>change-case>constant-case": true,
        "@truffle/codec>@truffle/abi-utils>change-case>dot-case": true,
        "@truffle/codec>@truffle/abi-utils>change-case>header-case": true,
        "@truffle/codec>@truffle/abi-utils>change-case>is-lower-case": true,
        "@truffle/codec>@truffle/abi-utils>change-case>is-upper-case": true,
        "@truffle/codec>@truffle/abi-utils>change-case>lower-case": true,
        "@truffle/codec>@truffle/abi-utils>change-case>lower-case-first": true,
        "@truffle/codec>@truffle/abi-utils>change-case>no-case": true,
        "@truffle/codec>@truffle/abi-utils>change-case>param-case": true,
        "@truffle/codec>@truffle/abi-utils>change-case>pascal-case": true,
        "@truffle/codec>@truffle/abi-utils>change-case>path-case": true,
        "@truffle/codec>@truffle/abi-utils>change-case>sentence-case": true,
        "@truffle/codec>@truffle/abi-utils>change-case>snake-case": true,
        "@truffle/codec>@truffle/abi-utils>change-case>swap-case": true,
        "@truffle/codec>@truffle/abi-utils>change-case>title-case": true,
        "@truffle/codec>@truffle/abi-utils>change-case>upper-case": true,
        "@truffle/codec>@truffle/abi-utils>change-case>upper-case-first": true
      }
    },
    "@truffle/codec>@truffle/abi-utils>change-case>camel-case": {
      "packages": {
        "@truffle/codec>@truffle/abi-utils>change-case>no-case": true,
        "@truffle/codec>@truffle/abi-utils>change-case>upper-case": true
      }
    },
    "@truffle/codec>@truffle/abi-utils>change-case>constant-case": {
      "packages": {
        "@truffle/codec>@truffle/abi-utils>change-case>snake-case": true,
        "@truffle/codec>@truffle/abi-utils>change-case>upper-case": true
      }
    },
    "@truffle/codec>@truffle/abi-utils>change-case>dot-case": {
      "packages": {
        "@truffle/codec>@truffle/abi-utils>change-case>no-case": true
      }
    },
    "@truffle/codec>@truffle/abi-utils>change-case>header-case": {
      "packages": {
        "@truffle/codec>@truffle/abi-utils>change-case>no-case": true,
        "@truffle/codec>@truffle/abi-utils>change-case>upper-case": true
      }
    },
    "@truffle/codec>@truffle/abi-utils>change-case>is-lower-case": {
      "packages": {
        "@truffle/codec>@truffle/abi-utils>change-case>lower-case": true
      }
    },
    "@truffle/codec>@truffle/abi-utils>change-case>is-upper-case": {
      "packages": {
        "@truffle/codec>@truffle/abi-utils>change-case>upper-case": true
      }
    },
    "@truffle/codec>@truffle/abi-utils>change-case>lower-case-first": {
      "packages": {
        "@truffle/codec>@truffle/abi-utils>change-case>lower-case": true
      }
    },
    "@truffle/codec>@truffle/abi-utils>change-case>no-case": {
      "packages": {
        "@truffle/codec>@truffle/abi-utils>change-case>lower-case": true
      }
    },
    "@truffle/codec>@truffle/abi-utils>change-case>param-case": {
      "packages": {
        "@truffle/codec>@truffle/abi-utils>change-case>no-case": true
      }
    },
    "@truffle/codec>@truffle/abi-utils>change-case>pascal-case": {
      "packages": {
        "@truffle/codec>@truffle/abi-utils>change-case>camel-case": true,
        "@truffle/codec>@truffle/abi-utils>change-case>upper-case-first": true
      }
    },
    "@truffle/codec>@truffle/abi-utils>change-case>path-case": {
      "packages": {
        "@truffle/codec>@truffle/abi-utils>change-case>no-case": true
      }
    },
    "@truffle/codec>@truffle/abi-utils>change-case>sentence-case": {
      "packages": {
        "@truffle/codec>@truffle/abi-utils>change-case>no-case": true,
        "@truffle/codec>@truffle/abi-utils>change-case>upper-case-first": true
      }
    },
    "@truffle/codec>@truffle/abi-utils>change-case>snake-case": {
      "packages": {
        "@truffle/codec>@truffle/abi-utils>change-case>no-case": true
      }
    },
    "@truffle/codec>@truffle/abi-utils>change-case>swap-case": {
      "packages": {
        "@truffle/codec>@truffle/abi-utils>change-case>lower-case": true,
        "@truffle/codec>@truffle/abi-utils>change-case>upper-case": true
      }
    },
    "@truffle/codec>@truffle/abi-utils>change-case>title-case": {
      "packages": {
        "@truffle/codec>@truffle/abi-utils>change-case>no-case": true,
        "@truffle/codec>@truffle/abi-utils>change-case>upper-case": true
      }
    },
    "@truffle/codec>@truffle/abi-utils>change-case>upper-case-first": {
      "packages": {
        "@truffle/codec>@truffle/abi-utils>change-case>upper-case": true
      }
    },
    "@truffle/codec>@truffle/abi-utils>fast-check": {
      "globals": {
        "clearTimeout": true,
        "console.log": true,
        "setTimeout": true
      },
      "packages": {
        "@truffle/codec>@truffle/abi-utils>fast-check>pure-rand": true,
        "browserify>buffer": true
      }
    },
    "@truffle/codec>@truffle/compile-common": {
      "packages": {
        "@truffle/codec>@truffle/compile-common>@truffle/error": true,
        "@truffle/codec>@truffle/compile-common>colors": true,
        "browserify>path-browserify": true
      }
    },
    "@truffle/codec>@truffle/compile-common>colors": {
      "globals": {
        "console.log": true
      },
      "packages": {
        "browserify>os-browserify": true,
        "browserify>process": true,
        "browserify>util": true
      }
    },
    "@truffle/codec>big.js": {
      "globals": {
        "define": true
      }
    },
    "@truffle/codec>cbor": {
      "globals": {
        "TextDecoder": true
      },
      "packages": {
        "@truffle/codec>cbor>bignumber.js": true,
        "@truffle/codec>cbor>nofilter": true,
        "browserify>buffer": true,
        "browserify>insert-module-globals>is-buffer": true,
        "browserify>url": true,
        "browserify>util": true,
        "stream-browserify": true
      }
    },
    "@truffle/codec>cbor>bignumber.js": {
      "globals": {
        "crypto": true,
        "define": true
      }
    },
    "@truffle/codec>cbor>nofilter": {
      "packages": {
        "browserify>buffer": true,
        "browserify>util": true,
        "stream-browserify": true
      }
    },
    "@truffle/codec>web3-utils": {
      "globals": {
        "setTimeout": true
      },
      "packages": {
        "@truffle/codec>utf8": true,
        "@truffle/codec>web3-utils>ethereum-bloom-filters": true,
        "bn.js": true,
        "browserify>buffer": true,
        "ethereumjs-util": true,
        "ethjs>ethjs-unit": true,
        "ethjs>number-to-bn": true,
        "mocha>serialize-javascript>randombytes": true
      }
    },
    "@truffle/codec>web3-utils>ethereum-bloom-filters": {
      "packages": {
        "@truffle/codec>web3-utils>ethereum-bloom-filters>js-sha3": true
      }
    },
    "@truffle/codec>web3-utils>ethereum-bloom-filters>js-sha3": {
      "globals": {
        "define": true
      },
      "packages": {
        "browserify>process": true
      }
    },
    "@truffle/decoder": {
      "packages": {
        "@truffle/codec": true,
        "@truffle/codec>@truffle/abi-utils": true,
        "@truffle/codec>@truffle/compile-common": true,
        "@truffle/codec>web3-utils": true,
        "@truffle/decoder>@truffle/encoder": true,
        "@truffle/decoder>@truffle/source-map-utils": true,
        "bn.js": true,
        "nock>debug": true
      }
    },
    "@truffle/decoder>@truffle/encoder": {
      "packages": {
        "@ethersproject/abi>@ethersproject/address": true,
        "@ethersproject/bignumber": true,
        "@truffle/codec": true,
        "@truffle/codec>@truffle/abi-utils": true,
        "@truffle/codec>@truffle/compile-common": true,
        "@truffle/codec>big.js": true,
        "@truffle/codec>web3-utils": true,
        "@truffle/decoder>@truffle/encoder>@ensdomains/ensjs": true,
        "@truffle/decoder>@truffle/encoder>bignumber.js": true,
        "lodash": true,
        "nock>debug": true
      }
    },
    "@truffle/decoder>@truffle/encoder>@ensdomains/ensjs": {
      "globals": {
        "console.log": true,
        "console.warn": true,
        "registries": true
      },
      "packages": {
        "@babel/runtime": true,
        "@truffle/decoder>@truffle/encoder>@ensdomains/ensjs>@ensdomains/address-encoder": true,
        "@truffle/decoder>@truffle/encoder>@ensdomains/ensjs>@ensdomains/ens": true,
        "@truffle/decoder>@truffle/encoder>@ensdomains/ensjs>@ensdomains/resolver": true,
        "@truffle/decoder>@truffle/encoder>@ensdomains/ensjs>content-hash": true,
        "@truffle/decoder>@truffle/encoder>@ensdomains/ensjs>ethers": true,
        "@truffle/decoder>@truffle/encoder>@ensdomains/ensjs>js-sha3": true,
        "browserify>buffer": true,
        "eth-ens-namehash": true,
        "ethereumjs-util>ethereum-cryptography>bs58check>bs58": true
      }
    },
    "@truffle/decoder>@truffle/encoder>@ensdomains/ensjs>@ensdomains/address-encoder": {
      "globals": {
        "console": true
      },
      "packages": {
        "bn.js": true,
        "browserify>buffer": true,
        "browserify>crypto-browserify": true,
        "ethereumjs-util>create-hash>ripemd160": true
      }
    },
    "@truffle/decoder>@truffle/encoder>@ensdomains/ensjs>content-hash": {
      "packages": {
        "@truffle/decoder>@truffle/encoder>@ensdomains/ensjs>content-hash>cids": true,
        "@truffle/decoder>@truffle/encoder>@ensdomains/ensjs>content-hash>multicodec": true,
        "@truffle/decoder>@truffle/encoder>@ensdomains/ensjs>content-hash>multihashes": true,
        "browserify>buffer": true
      }
    },
    "@truffle/decoder>@truffle/encoder>@ensdomains/ensjs>content-hash>cids": {
      "packages": {
        "@truffle/decoder>@truffle/encoder>@ensdomains/ensjs>content-hash>cids>class-is": true,
        "@truffle/decoder>@truffle/encoder>@ensdomains/ensjs>content-hash>cids>multibase": true,
        "@truffle/decoder>@truffle/encoder>@ensdomains/ensjs>content-hash>cids>multicodec": true,
        "@truffle/decoder>@truffle/encoder>@ensdomains/ensjs>content-hash>multihashes": true,
        "browserify>buffer": true
      }
    },
    "@truffle/decoder>@truffle/encoder>@ensdomains/ensjs>content-hash>cids>multibase": {
      "packages": {
        "@ensdomains/content-hash>multihashes>multibase>base-x": true,
        "browserify>buffer": true
      }
    },
    "@truffle/decoder>@truffle/encoder>@ensdomains/ensjs>content-hash>cids>multicodec": {
      "packages": {
        "@ensdomains/content-hash>multihashes>varint": true,
        "browserify>buffer": true
      }
    },
    "@truffle/decoder>@truffle/encoder>@ensdomains/ensjs>content-hash>multicodec": {
      "packages": {
        "@ensdomains/content-hash>multihashes>varint": true,
        "browserify>buffer": true
      }
    },
    "@truffle/decoder>@truffle/encoder>@ensdomains/ensjs>content-hash>multihashes": {
      "packages": {
        "@ensdomains/content-hash>multihashes>varint": true,
        "@truffle/decoder>@truffle/encoder>@ensdomains/ensjs>content-hash>multihashes>multibase": true,
        "browserify>buffer": true
      }
    },
    "@truffle/decoder>@truffle/encoder>@ensdomains/ensjs>content-hash>multihashes>multibase": {
      "packages": {
        "@ensdomains/content-hash>multihashes>multibase>base-x": true,
        "browserify>buffer": true
      }
    },
    "@truffle/decoder>@truffle/encoder>@ensdomains/ensjs>ethers": {
      "packages": {
        "@ethersproject/abi": true,
        "@ethersproject/abi>@ethersproject/address": true,
        "@ethersproject/abi>@ethersproject/bytes": true,
        "@ethersproject/abi>@ethersproject/constants": true,
        "@ethersproject/abi>@ethersproject/hash": true,
        "@ethersproject/abi>@ethersproject/keccak256": true,
        "@ethersproject/abi>@ethersproject/logger": true,
        "@ethersproject/abi>@ethersproject/properties": true,
        "@ethersproject/abi>@ethersproject/strings": true,
        "@ethersproject/bignumber": true,
        "@ethersproject/contracts": true,
        "@ethersproject/hdnode": true,
        "@ethersproject/hdnode>@ethersproject/abstract-signer": true,
        "@ethersproject/hdnode>@ethersproject/basex": true,
        "@ethersproject/hdnode>@ethersproject/sha2": true,
        "@ethersproject/hdnode>@ethersproject/signing-key": true,
        "@ethersproject/hdnode>@ethersproject/transactions": true,
        "@ethersproject/hdnode>@ethersproject/wordlists": true,
        "@ethersproject/providers": true,
        "@ethersproject/providers>@ethersproject/base64": true,
        "@ethersproject/providers>@ethersproject/random": true,
        "@ethersproject/providers>@ethersproject/rlp": true,
        "@ethersproject/providers>@ethersproject/web": true,
        "@truffle/decoder>@truffle/encoder>@ensdomains/ensjs>ethers>@ethersproject/json-wallets": true,
        "@truffle/decoder>@truffle/encoder>@ensdomains/ensjs>ethers>@ethersproject/solidity": true,
        "@truffle/decoder>@truffle/encoder>@ensdomains/ensjs>ethers>@ethersproject/units": true,
        "@truffle/decoder>@truffle/encoder>@ensdomains/ensjs>ethers>@ethersproject/wallet": true
      }
    },
    "@truffle/decoder>@truffle/encoder>@ensdomains/ensjs>ethers>@ethersproject/json-wallets": {
      "packages": {
        "@ethersproject/abi>@ethersproject/address": true,
        "@ethersproject/abi>@ethersproject/bytes": true,
        "@ethersproject/abi>@ethersproject/keccak256": true,
        "@ethersproject/abi>@ethersproject/logger": true,
        "@ethersproject/abi>@ethersproject/properties": true,
        "@ethersproject/abi>@ethersproject/strings": true,
        "@ethersproject/hdnode": true,
        "@ethersproject/hdnode>@ethersproject/pbkdf2": true,
        "@ethersproject/hdnode>@ethersproject/transactions": true,
        "@ethersproject/providers>@ethersproject/random": true,
        "@truffle/decoder>@truffle/encoder>@ensdomains/ensjs>ethers>@ethersproject/json-wallets>aes-js": true,
        "ethereumjs-util>ethereum-cryptography>scrypt-js": true
      }
    },
    "@truffle/decoder>@truffle/encoder>@ensdomains/ensjs>ethers>@ethersproject/json-wallets>aes-js": {
      "globals": {
        "define": true
      }
    },
    "@truffle/decoder>@truffle/encoder>@ensdomains/ensjs>ethers>@ethersproject/solidity": {
      "packages": {
        "@ethersproject/abi>@ethersproject/bytes": true,
        "@ethersproject/abi>@ethersproject/keccak256": true,
        "@ethersproject/abi>@ethersproject/logger": true,
        "@ethersproject/abi>@ethersproject/strings": true,
        "@ethersproject/bignumber": true,
        "@ethersproject/hdnode>@ethersproject/sha2": true
      }
    },
    "@truffle/decoder>@truffle/encoder>@ensdomains/ensjs>ethers>@ethersproject/units": {
      "packages": {
        "@ethersproject/abi>@ethersproject/logger": true,
        "@ethersproject/bignumber": true
      }
    },
    "@truffle/decoder>@truffle/encoder>@ensdomains/ensjs>ethers>@ethersproject/wallet": {
      "packages": {
        "@ethersproject/abi>@ethersproject/address": true,
        "@ethersproject/abi>@ethersproject/bytes": true,
        "@ethersproject/abi>@ethersproject/hash": true,
        "@ethersproject/abi>@ethersproject/keccak256": true,
        "@ethersproject/abi>@ethersproject/logger": true,
        "@ethersproject/abi>@ethersproject/properties": true,
        "@ethersproject/contracts>@ethersproject/abstract-provider": true,
        "@ethersproject/hdnode": true,
        "@ethersproject/hdnode>@ethersproject/abstract-signer": true,
        "@ethersproject/hdnode>@ethersproject/signing-key": true,
        "@ethersproject/hdnode>@ethersproject/transactions": true,
        "@ethersproject/providers>@ethersproject/random": true,
        "@truffle/decoder>@truffle/encoder>@ensdomains/ensjs>ethers>@ethersproject/json-wallets": true
      }
    },
    "@truffle/decoder>@truffle/encoder>@ensdomains/ensjs>js-sha3": {
      "globals": {
        "define": true
      },
      "packages": {
        "browserify>process": true
      }
    },
    "@truffle/decoder>@truffle/encoder>bignumber.js": {
      "globals": {
        "crypto": true,
        "define": true
      }
    },
    "@truffle/decoder>@truffle/source-map-utils": {
      "packages": {
        "@truffle/codec": true,
        "@truffle/codec>web3-utils": true,
        "@truffle/decoder>@truffle/source-map-utils>@truffle/code-utils": true,
        "@truffle/decoder>@truffle/source-map-utils>json-pointer": true,
        "@truffle/decoder>@truffle/source-map-utils>node-interval-tree": true,
        "nock>debug": true
      }
    },
    "@truffle/decoder>@truffle/source-map-utils>@truffle/code-utils": {
      "packages": {
        "@truffle/codec>cbor": true,
        "browserify>buffer": true
      }
    },
    "@truffle/decoder>@truffle/source-map-utils>json-pointer": {
      "packages": {
        "@truffle/decoder>@truffle/source-map-utils>json-pointer>foreach": true
      }
    },
    "@truffle/decoder>@truffle/source-map-utils>node-interval-tree": {
      "packages": {
        "@truffle/decoder>@truffle/source-map-utils>node-interval-tree>shallowequal": true
      }
    },
    "@zxing/browser": {
      "globals": {
        "HTMLElement": true,
        "HTMLImageElement": true,
        "HTMLVideoElement": true,
        "clearTimeout": true,
        "console.error": true,
        "console.warn": true,
        "document": true,
        "navigator": true,
        "setTimeout": true
      },
      "packages": {
        "@zxing/library": true
      }
    },
    "@zxing/library": {
      "globals": {
        "HTMLImageElement": true,
        "HTMLVideoElement": true,
        "TextDecoder": true,
        "TextEncoder": true,
        "URL.createObjectURL": true,
        "btoa": true,
        "console.log": true,
        "console.warn": true,
        "document": true,
        "navigator": true,
        "setTimeout": true
      },
      "packages": {
        "@zxing/library>ts-custom-error": true
      }
    },
    "addons-linter>sha.js": {
      "packages": {
        "koa>content-disposition>safe-buffer": true,
        "pumpify>inherits": true
      }
    },
    "await-semaphore": {
      "packages": {
        "browserify>process": true,
        "browserify>timers-browserify": true
      }
    },
    "base32-encode": {
      "packages": {
        "base32-encode>to-data-view": true
      }
    },
    "bignumber.js": {
      "globals": {
        "crypto": true,
        "define": true
      }
    },
    "bn.js": {
      "globals": {
        "Buffer": true
      },
      "packages": {
        "browserify>browser-resolve": true
      }
    },
    "bowser": {
      "globals": {
        "define": true
      }
    },
    "browserify>assert": {
      "globals": {
        "Buffer": true
      },
      "packages": {
        "browserify>assert>util": true,
        "react>object-assign": true
      }
    },
    "browserify>assert>util": {
      "globals": {
        "console.error": true,
        "console.log": true,
        "console.trace": true,
        "process": true
      },
      "packages": {
        "browserify>assert>util>inherits": true,
        "browserify>process": true
      }
    },
    "browserify>browser-resolve": {
      "packages": {
        "ethjs-query>babel-runtime>core-js": true
      }
    },
    "browserify>browserify-zlib": {
      "packages": {
        "browserify>assert": true,
        "browserify>browserify-zlib>pako": true,
        "browserify>buffer": true,
        "browserify>process": true,
        "browserify>util": true,
        "stream-browserify": true
      }
    },
    "browserify>buffer": {
      "globals": {
        "console": true
      },
      "packages": {
        "base64-js": true,
        "browserify>buffer>ieee754": true
      }
    },
    "browserify>crypto-browserify": {
      "packages": {
        "browserify>crypto-browserify>browserify-cipher": true,
        "browserify>crypto-browserify>browserify-sign": true,
        "browserify>crypto-browserify>create-ecdh": true,
        "browserify>crypto-browserify>create-hmac": true,
        "browserify>crypto-browserify>diffie-hellman": true,
        "browserify>crypto-browserify>pbkdf2": true,
        "browserify>crypto-browserify>public-encrypt": true,
        "browserify>crypto-browserify>randomfill": true,
        "ethereumjs-util>create-hash": true,
        "mocha>serialize-javascript>randombytes": true
      }
    },
    "browserify>crypto-browserify>browserify-cipher": {
      "packages": {
        "browserify>crypto-browserify>browserify-cipher>browserify-des": true,
        "browserify>crypto-browserify>browserify-cipher>evp_bytestokey": true,
        "ethereumjs-util>ethereum-cryptography>browserify-aes": true
      }
    },
    "browserify>crypto-browserify>browserify-cipher>browserify-des": {
      "packages": {
        "browserify>buffer": true,
        "browserify>crypto-browserify>browserify-cipher>browserify-des>des.js": true,
        "ethereumjs-util>create-hash>cipher-base": true,
        "pumpify>inherits": true
      }
    },
    "browserify>crypto-browserify>browserify-cipher>browserify-des>des.js": {
      "packages": {
        "@metamask/ppom-validator>elliptic>minimalistic-assert": true,
        "pumpify>inherits": true
      }
    },
    "browserify>crypto-browserify>browserify-cipher>evp_bytestokey": {
      "packages": {
        "ethereumjs-util>create-hash>md5.js": true,
        "koa>content-disposition>safe-buffer": true
      }
    },
    "browserify>crypto-browserify>browserify-sign": {
      "packages": {
        "@metamask/ppom-validator>elliptic": true,
        "bn.js": true,
        "browserify>buffer": true,
        "browserify>crypto-browserify>create-hmac": true,
        "browserify>crypto-browserify>public-encrypt>browserify-rsa": true,
        "browserify>crypto-browserify>public-encrypt>parse-asn1": true,
        "ethereumjs-util>create-hash": true,
        "pumpify>inherits": true,
        "stream-browserify": true
      }
    },
    "browserify>crypto-browserify>create-ecdh": {
      "packages": {
        "@metamask/ppom-validator>elliptic": true,
        "bn.js": true,
        "browserify>buffer": true
      }
    },
    "browserify>crypto-browserify>create-hmac": {
      "packages": {
        "addons-linter>sha.js": true,
        "ethereumjs-util>create-hash": true,
        "ethereumjs-util>create-hash>cipher-base": true,
        "ethereumjs-util>create-hash>ripemd160": true,
        "koa>content-disposition>safe-buffer": true,
        "pumpify>inherits": true
      }
    },
    "browserify>crypto-browserify>diffie-hellman": {
      "packages": {
        "bn.js": true,
        "browserify>buffer": true,
        "browserify>crypto-browserify>diffie-hellman>miller-rabin": true,
        "mocha>serialize-javascript>randombytes": true
      }
    },
    "browserify>crypto-browserify>diffie-hellman>miller-rabin": {
      "packages": {
        "@metamask/ppom-validator>elliptic>brorand": true,
        "bn.js": true
      }
    },
    "browserify>crypto-browserify>pbkdf2": {
      "globals": {
        "crypto": true,
        "process": true,
        "queueMicrotask": true,
        "setImmediate": true,
        "setTimeout": true
      },
      "packages": {
        "addons-linter>sha.js": true,
        "browserify>process": true,
        "ethereumjs-util>create-hash": true,
        "ethereumjs-util>create-hash>ripemd160": true,
        "koa>content-disposition>safe-buffer": true
      }
    },
    "browserify>crypto-browserify>public-encrypt": {
      "packages": {
        "bn.js": true,
        "browserify>buffer": true,
        "browserify>crypto-browserify>public-encrypt>browserify-rsa": true,
        "browserify>crypto-browserify>public-encrypt>parse-asn1": true,
        "ethereumjs-util>create-hash": true,
        "mocha>serialize-javascript>randombytes": true
      }
    },
    "browserify>crypto-browserify>public-encrypt>browserify-rsa": {
      "packages": {
        "bn.js": true,
        "browserify>buffer": true,
        "mocha>serialize-javascript>randombytes": true
      }
    },
    "browserify>crypto-browserify>public-encrypt>parse-asn1": {
      "packages": {
        "browserify>buffer": true,
        "browserify>crypto-browserify>browserify-cipher>evp_bytestokey": true,
        "browserify>crypto-browserify>pbkdf2": true,
        "browserify>crypto-browserify>public-encrypt>parse-asn1>asn1.js": true,
        "ethereumjs-util>ethereum-cryptography>browserify-aes": true
      }
    },
    "browserify>crypto-browserify>public-encrypt>parse-asn1>asn1.js": {
      "packages": {
        "@metamask/ppom-validator>elliptic>minimalistic-assert": true,
        "bn.js": true,
        "browserify>buffer": true,
        "browserify>vm-browserify": true,
        "pumpify>inherits": true
      }
    },
    "browserify>crypto-browserify>randomfill": {
      "globals": {
        "crypto": true,
        "msCrypto": true
      },
      "packages": {
        "browserify>process": true,
        "koa>content-disposition>safe-buffer": true,
        "mocha>serialize-javascript>randombytes": true
      }
    },
    "browserify>has": {
      "packages": {
        "browserify>has>function-bind": true
      }
    },
    "browserify>https-browserify": {
      "packages": {
        "browserify>stream-http": true,
        "browserify>url": true
      }
    },
    "browserify>os-browserify": {
      "globals": {
        "location": true,
        "navigator": true
      }
    },
    "browserify>path-browserify": {
      "packages": {
        "browserify>process": true
      }
    },
    "browserify>process": {
      "globals": {
        "clearTimeout": true,
        "setTimeout": true
      }
    },
    "browserify>punycode": {
      "globals": {
        "define": true
      }
    },
    "browserify>stream-http": {
      "globals": {
        "AbortController": true,
        "Blob": true,
        "MSStreamReader": true,
        "ReadableStream": true,
        "WritableStream": true,
        "XDomainRequest": true,
        "XMLHttpRequest": true,
        "clearTimeout": true,
        "fetch": true,
        "location.protocol.search": true,
        "setTimeout": true
      },
      "packages": {
        "browserify>buffer": true,
        "browserify>process": true,
        "browserify>stream-http>builtin-status-codes": true,
        "browserify>stream-http>readable-stream": true,
        "browserify>url": true,
        "pumpify>inherits": true,
        "watchify>xtend": true
      }
    },
    "browserify>stream-http>readable-stream": {
      "packages": {
        "browserify>browser-resolve": true,
        "browserify>buffer": true,
        "browserify>process": true,
        "browserify>string_decoder": true,
        "pumpify>inherits": true,
        "readable-stream>util-deprecate": true,
        "webpack>events": true
      }
    },
    "browserify>string_decoder": {
      "packages": {
        "koa>content-disposition>safe-buffer": true
      }
    },
    "browserify>timers-browserify": {
      "globals": {
        "clearInterval": true,
        "clearTimeout": true,
        "setInterval": true,
        "setTimeout": true
      },
      "packages": {
        "browserify>process": true
      }
    },
    "browserify>url": {
      "packages": {
        "browserify>punycode": true,
        "browserify>querystring-es3": true
      }
    },
    "browserify>util": {
      "globals": {
        "console.error": true,
        "console.log": true,
        "console.trace": true
      },
      "packages": {
        "browserify>process": true,
        "browserify>util>is-arguments": true,
        "browserify>util>is-typed-array": true,
        "browserify>util>which-typed-array": true,
        "koa>is-generator-function": true,
        "pumpify>inherits": true
      }
    },
    "browserify>util>is-arguments": {
      "packages": {
        "koa>is-generator-function>has-tostringtag": true,
        "string.prototype.matchall>call-bind": true
      }
    },
    "browserify>util>is-typed-array": {
      "packages": {
        "browserify>util>is-typed-array>for-each": true,
        "koa>is-generator-function>has-tostringtag": true,
        "string.prototype.matchall>call-bind": true,
        "string.prototype.matchall>es-abstract>available-typed-arrays": true,
        "string.prototype.matchall>es-abstract>gopd": true
      }
    },
    "browserify>util>is-typed-array>for-each": {
      "packages": {
        "string.prototype.matchall>es-abstract>is-callable": true
      }
    },
    "browserify>util>which-typed-array": {
      "packages": {
        "browserify>util>is-typed-array": true,
        "browserify>util>is-typed-array>for-each": true,
        "koa>is-generator-function>has-tostringtag": true,
        "string.prototype.matchall>call-bind": true,
        "string.prototype.matchall>es-abstract>available-typed-arrays": true,
        "string.prototype.matchall>es-abstract>gopd": true
      }
    },
    "browserify>vm-browserify": {
      "globals": {
        "document.body.appendChild": true,
        "document.body.removeChild": true,
        "document.createElement": true
      }
    },
    "chalk": {
      "packages": {
        "chalk>ansi-styles": true,
        "chalk>supports-color": true
      }
    },
    "chalk>ansi-styles": {
      "packages": {
        "chalk>ansi-styles>color-convert": true
      }
    },
    "chalk>ansi-styles>color-convert": {
      "packages": {
        "jest-canvas-mock>moo-color>color-name": true
      }
    },
    "classnames": {
      "globals": {
        "classNames": "write",
        "define": true
      }
    },
    "copy-to-clipboard": {
      "globals": {
        "clipboardData": true,
        "console.error": true,
        "console.warn": true,
        "document.body.appendChild": true,
        "document.body.removeChild": true,
        "document.createElement": true,
        "document.createRange": true,
        "document.execCommand": true,
        "document.getSelection": true,
        "navigator.userAgent": true,
        "prompt": true
      },
      "packages": {
        "copy-to-clipboard>toggle-selection": true
      }
    },
    "copy-to-clipboard>toggle-selection": {
      "globals": {
        "document.activeElement": true,
        "document.getSelection": true
      }
    },
    "currency-formatter": {
      "packages": {
        "currency-formatter>accounting": true,
        "currency-formatter>locale-currency": true,
        "react>object-assign": true
      }
    },
    "currency-formatter>accounting": {
      "globals": {
        "define": true
      }
    },
    "currency-formatter>locale-currency": {
      "globals": {
        "countryCode": true
      }
    },
    "debounce-stream": {
      "packages": {
        "debounce-stream>debounce": true,
        "debounce-stream>duplexer": true,
        "debounce-stream>through": true
      }
    },
    "debounce-stream>debounce": {
      "globals": {
        "clearTimeout": true,
        "setTimeout": true
      }
    },
    "debounce-stream>duplexer": {
      "packages": {
        "stream-browserify": true
      }
    },
    "debounce-stream>through": {
      "packages": {
        "browserify>process": true,
        "stream-browserify": true
      }
    },
    "depcheck>@vue/compiler-sfc>postcss>nanoid": {
      "globals": {
        "crypto.getRandomValues": true
      }
    },
    "dependency-tree>precinct>detective-postcss>postcss>nanoid": {
      "globals": {
        "crypto.getRandomValues": true
      }
    },
    "end-of-stream": {
      "packages": {
        "browserify>process": true,
        "pump>once": true
      }
    },
    "eslint>optionator>fast-levenshtein": {
      "globals": {
        "Intl": true,
        "Levenshtein": "write",
        "console.log": true,
        "define": true,
        "importScripts": true,
        "postMessage": true
      }
    },
    "eth-ens-namehash": {
      "globals": {
        "name": "write"
      },
      "packages": {
        "browserify>buffer": true,
        "eth-ens-namehash>idna-uts46-hx": true,
        "eth-ens-namehash>js-sha3": true
      }
    },
    "eth-ens-namehash>idna-uts46-hx": {
      "globals": {
        "define": true
      },
      "packages": {
        "browserify>punycode": true
      }
    },
    "eth-ens-namehash>js-sha3": {
      "packages": {
        "browserify>process": true
      }
    },
    "eth-json-rpc-filters": {
      "globals": {
        "console.error": true
      },
      "packages": {
        "@metamask/safe-event-emitter": true,
        "eth-json-rpc-filters>async-mutex": true,
        "eth-query": true,
        "json-rpc-engine": true,
        "pify": true
      }
    },
    "eth-json-rpc-filters>async-mutex": {
      "globals": {
        "setTimeout": true
      },
      "packages": {
        "mockttp>graphql-tag>tslib": true
      }
    },
    "eth-keyring-controller>@metamask/browser-passworder": {
      "globals": {
        "crypto": true
      }
    },
    "eth-lattice-keyring": {
      "globals": {
        "addEventListener": true,
        "browser": true,
        "clearInterval": true,
        "fetch": true,
        "open": true,
        "setInterval": true
      },
      "packages": {
        "@ethereumjs/tx>@ethereumjs/util": true,
        "bn.js": true,
        "browserify>buffer": true,
        "browserify>crypto-browserify": true,
        "eth-lattice-keyring>@ethereumjs/tx": true,
        "eth-lattice-keyring>gridplus-sdk": true,
        "eth-lattice-keyring>rlp": true,
        "webpack>events": true
      }
    },
    "eth-lattice-keyring>@ethereumjs/tx": {
      "packages": {
        "@ethereumjs/common": true,
        "@ethereumjs/tx>@ethereumjs/rlp": true,
        "@ethereumjs/tx>@ethereumjs/util": true,
        "@ethersproject/providers": true,
        "browserify>buffer": true,
        "browserify>insert-module-globals>is-buffer": true,
        "eth-lattice-keyring>@ethereumjs/tx>@chainsafe/ssz": true,
        "eth-lattice-keyring>@ethereumjs/tx>ethereum-cryptography": true
      }
    },
    "eth-lattice-keyring>@ethereumjs/tx>@chainsafe/ssz": {
      "packages": {
        "browserify": true,
        "browserify>buffer": true,
        "eth-lattice-keyring>@ethereumjs/tx>@chainsafe/ssz>@chainsafe/persistent-merkle-tree": true,
        "eth-lattice-keyring>@ethereumjs/tx>@chainsafe/ssz>case": true
      }
    },
    "eth-lattice-keyring>@ethereumjs/tx>@chainsafe/ssz>@chainsafe/persistent-merkle-tree": {
      "globals": {
        "WeakRef": true
      },
      "packages": {
        "browserify": true
      }
    },
    "eth-lattice-keyring>@ethereumjs/tx>ethereum-cryptography": {
      "globals": {
        "TextDecoder": true,
        "crypto": true
      },
      "packages": {
        "eth-lattice-keyring>@ethereumjs/tx>ethereum-cryptography>@noble/hashes": true
      }
    },
    "eth-lattice-keyring>@ethereumjs/tx>ethereum-cryptography>@noble/hashes": {
      "globals": {
        "TextEncoder": true,
        "crypto": true
      }
    },
    "eth-lattice-keyring>gridplus-sdk": {
      "globals": {
        "AbortController": true,
        "Request": true,
        "URL": true,
        "__values": true,
        "caches": true,
        "clearTimeout": true,
        "console.error": true,
        "console.log": true,
        "console.warn": true,
        "fetch": true,
        "setTimeout": true
      },
      "packages": {
        "@ethereumjs/common>crc-32": true,
        "@ethersproject/abi": true,
        "@metamask/ppom-validator>elliptic": true,
        "bn.js": true,
        "browserify>buffer": true,
        "eth-lattice-keyring>gridplus-sdk>@ethereumjs/common": true,
        "eth-lattice-keyring>gridplus-sdk>@ethereumjs/tx": true,
        "eth-lattice-keyring>gridplus-sdk>aes-js": true,
        "eth-lattice-keyring>gridplus-sdk>bech32": true,
        "eth-lattice-keyring>gridplus-sdk>bignumber.js": true,
        "eth-lattice-keyring>gridplus-sdk>bitwise": true,
        "eth-lattice-keyring>gridplus-sdk>borc": true,
        "eth-lattice-keyring>gridplus-sdk>eth-eip712-util-browser": true,
        "eth-lattice-keyring>gridplus-sdk>js-sha3": true,
        "eth-lattice-keyring>gridplus-sdk>rlp": true,
        "eth-lattice-keyring>gridplus-sdk>secp256k1": true,
        "eth-lattice-keyring>gridplus-sdk>uuid": true,
        "ethereumjs-util>ethereum-cryptography>bs58check": true,
        "ethereumjs-util>ethereum-cryptography>hash.js": true,
        "lodash": true
      }
    },
    "eth-lattice-keyring>gridplus-sdk>@ethereumjs/common": {
      "packages": {
        "@ethereumjs/common>crc-32": true,
        "@ethereumjs/tx>@ethereumjs/util": true,
        "browserify>buffer": true,
        "webpack>events": true
      }
    },
    "eth-lattice-keyring>gridplus-sdk>@ethereumjs/tx": {
      "packages": {
        "@ethereumjs/tx>@ethereumjs/rlp": true,
        "@ethereumjs/tx>@ethereumjs/util": true,
        "@ethersproject/providers": true,
        "browserify>buffer": true,
        "browserify>insert-module-globals>is-buffer": true,
        "eth-lattice-keyring>@ethereumjs/tx>@chainsafe/ssz": true,
        "eth-lattice-keyring>gridplus-sdk>@ethereumjs/tx>@ethereumjs/common": true,
        "eth-lattice-keyring>gridplus-sdk>@ethereumjs/tx>ethereum-cryptography": true
      }
    },
    "eth-lattice-keyring>gridplus-sdk>@ethereumjs/tx>@ethereumjs/common": {
      "packages": {
        "@ethereumjs/common>crc-32": true,
        "@ethereumjs/tx>@ethereumjs/util": true,
        "browserify>buffer": true,
        "webpack>events": true
      }
    },
    "eth-lattice-keyring>gridplus-sdk>@ethereumjs/tx>ethereum-cryptography": {
      "globals": {
        "TextDecoder": true,
        "crypto": true
      },
      "packages": {
        "eth-lattice-keyring>gridplus-sdk>@ethereumjs/tx>ethereum-cryptography>@noble/hashes": true
      }
    },
    "eth-lattice-keyring>gridplus-sdk>@ethereumjs/tx>ethereum-cryptography>@noble/hashes": {
      "globals": {
        "TextEncoder": true,
        "crypto": true
      }
    },
    "eth-lattice-keyring>gridplus-sdk>aes-js": {
      "globals": {
        "define": true
      }
    },
    "eth-lattice-keyring>gridplus-sdk>bignumber.js": {
      "globals": {
        "crypto": true,
        "define": true
      }
    },
    "eth-lattice-keyring>gridplus-sdk>bitwise": {
      "packages": {
        "browserify>buffer": true
      }
    },
    "eth-lattice-keyring>gridplus-sdk>borc": {
      "globals": {
        "console": true
      },
      "packages": {
        "browserify>buffer": true,
        "browserify>buffer>ieee754": true,
        "eth-lattice-keyring>gridplus-sdk>borc>bignumber.js": true,
        "eth-lattice-keyring>gridplus-sdk>borc>iso-url": true
      }
    },
    "eth-lattice-keyring>gridplus-sdk>borc>bignumber.js": {
      "globals": {
        "crypto": true,
        "define": true
      }
    },
    "eth-lattice-keyring>gridplus-sdk>borc>iso-url": {
      "globals": {
        "URL": true,
        "URLSearchParams": true,
        "location": true
      }
    },
    "eth-lattice-keyring>gridplus-sdk>eth-eip712-util-browser": {
      "globals": {
        "intToBuffer": true
      },
      "packages": {
        "bn.js": true,
        "eth-lattice-keyring>gridplus-sdk>eth-eip712-util-browser>buffer": true,
        "eth-lattice-keyring>gridplus-sdk>eth-eip712-util-browser>js-sha3": true
      }
    },
    "eth-lattice-keyring>gridplus-sdk>eth-eip712-util-browser>buffer": {
      "globals": {
        "console": true
      },
      "packages": {
        "base64-js": true,
        "browserify>buffer>ieee754": true
      }
    },
    "eth-lattice-keyring>gridplus-sdk>eth-eip712-util-browser>js-sha3": {
      "globals": {
        "define": true
      },
      "packages": {
        "browserify>process": true
      }
    },
    "eth-lattice-keyring>gridplus-sdk>js-sha3": {
      "globals": {
        "define": true
      },
      "packages": {
        "browserify>process": true
      }
    },
    "eth-lattice-keyring>gridplus-sdk>rlp": {
      "globals": {
        "TextEncoder": true
      }
    },
    "eth-lattice-keyring>gridplus-sdk>secp256k1": {
      "packages": {
        "@metamask/ppom-validator>elliptic": true
      }
    },
    "eth-lattice-keyring>gridplus-sdk>uuid": {
      "globals": {
        "crypto": true
      }
    },
    "eth-lattice-keyring>rlp": {
      "globals": {
        "TextEncoder": true
      }
    },
    "eth-method-registry": {
      "packages": {
        "ethjs": true
      }
    },
    "eth-query": {
      "packages": {
        "eth-query>json-rpc-random-id": true,
        "nock>debug": true,
        "watchify>xtend": true
      }
    },
    "eth-rpc-errors": {
      "packages": {
        "eth-rpc-errors>fast-safe-stringify": true
      }
    },
    "ethereumjs-abi": {
      "packages": {
        "bn.js": true,
        "browserify>buffer": true,
        "ethereumjs-abi>ethereumjs-util": true
      }
    },
    "ethereumjs-abi>ethereumjs-util": {
      "packages": {
        "@metamask/ppom-validator>elliptic": true,
        "bn.js": true,
        "browserify>assert": true,
        "browserify>buffer": true,
        "ethereumjs-abi>ethereumjs-util>ethereum-cryptography": true,
        "ethereumjs-abi>ethereumjs-util>ethjs-util": true,
        "ethereumjs-util>create-hash": true,
        "ethereumjs-util>rlp": true
      }
    },
    "ethereumjs-abi>ethereumjs-util>ethereum-cryptography": {
      "packages": {
        "browserify>buffer": true,
        "ethereumjs-util>ethereum-cryptography>keccak": true,
        "ethereumjs-util>ethereum-cryptography>secp256k1": true,
        "mocha>serialize-javascript>randombytes": true
      }
    },
    "ethereumjs-abi>ethereumjs-util>ethjs-util": {
      "packages": {
        "browserify>buffer": true,
        "ethjs>ethjs-util>is-hex-prefixed": true,
        "ethjs>ethjs-util>strip-hex-prefix": true
      }
    },
    "ethereumjs-util": {
      "packages": {
        "bn.js": true,
        "browserify>assert": true,
        "browserify>buffer": true,
        "browserify>insert-module-globals>is-buffer": true,
        "ethereumjs-util>create-hash": true,
        "ethereumjs-util>ethereum-cryptography": true,
        "ethereumjs-util>rlp": true
      }
    },
    "ethereumjs-util>create-hash": {
      "packages": {
        "addons-linter>sha.js": true,
        "ethereumjs-util>create-hash>cipher-base": true,
        "ethereumjs-util>create-hash>md5.js": true,
        "ethereumjs-util>create-hash>ripemd160": true,
        "pumpify>inherits": true
      }
    },
    "ethereumjs-util>create-hash>cipher-base": {
      "packages": {
        "browserify>string_decoder": true,
        "koa>content-disposition>safe-buffer": true,
        "pumpify>inherits": true,
        "stream-browserify": true
      }
    },
    "ethereumjs-util>create-hash>md5.js": {
      "packages": {
        "ethereumjs-util>create-hash>md5.js>hash-base": true,
        "koa>content-disposition>safe-buffer": true,
        "pumpify>inherits": true
      }
    },
    "ethereumjs-util>create-hash>md5.js>hash-base": {
      "packages": {
        "ethereumjs-util>create-hash>md5.js>hash-base>readable-stream": true,
        "koa>content-disposition>safe-buffer": true,
        "pumpify>inherits": true
      }
    },
    "ethereumjs-util>create-hash>md5.js>hash-base>readable-stream": {
      "packages": {
        "browserify>browser-resolve": true,
        "browserify>buffer": true,
        "browserify>process": true,
        "browserify>string_decoder": true,
        "pumpify>inherits": true,
        "readable-stream>util-deprecate": true,
        "webpack>events": true
      }
    },
    "ethereumjs-util>create-hash>ripemd160": {
      "packages": {
        "browserify>buffer": true,
        "ethereumjs-util>create-hash>md5.js>hash-base": true,
        "pumpify>inherits": true
      }
    },
    "ethereumjs-util>ethereum-cryptography": {
      "packages": {
        "browserify>buffer": true,
        "ethereumjs-util>ethereum-cryptography>keccak": true,
        "ethereumjs-util>ethereum-cryptography>secp256k1": true,
        "mocha>serialize-javascript>randombytes": true
      }
    },
    "ethereumjs-util>ethereum-cryptography>browserify-aes": {
      "packages": {
        "browserify>buffer": true,
        "browserify>crypto-browserify>browserify-cipher>evp_bytestokey": true,
        "ethereumjs-util>create-hash>cipher-base": true,
        "ethereumjs-util>ethereum-cryptography>browserify-aes>buffer-xor": true,
        "koa>content-disposition>safe-buffer": true,
        "pumpify>inherits": true
      }
    },
    "ethereumjs-util>ethereum-cryptography>browserify-aes>buffer-xor": {
      "packages": {
        "browserify>buffer": true
      }
    },
    "ethereumjs-util>ethereum-cryptography>bs58check": {
      "packages": {
        "ethereumjs-util>create-hash": true,
        "ethereumjs-util>ethereum-cryptography>bs58check>bs58": true,
        "koa>content-disposition>safe-buffer": true
      }
    },
    "ethereumjs-util>ethereum-cryptography>bs58check>bs58": {
      "packages": {
        "@ensdomains/content-hash>multihashes>multibase>base-x": true
      }
    },
    "ethereumjs-util>ethereum-cryptography>hash.js": {
      "packages": {
        "@metamask/ppom-validator>elliptic>minimalistic-assert": true,
        "pumpify>inherits": true
      }
    },
    "ethereumjs-util>ethereum-cryptography>keccak": {
      "packages": {
        "browserify>buffer": true,
        "ethereumjs-util>ethereum-cryptography>keccak>readable-stream": true
      }
    },
    "ethereumjs-util>ethereum-cryptography>keccak>readable-stream": {
      "packages": {
        "browserify>browser-resolve": true,
        "browserify>buffer": true,
        "browserify>process": true,
        "browserify>string_decoder": true,
        "pumpify>inherits": true,
        "readable-stream>util-deprecate": true,
        "webpack>events": true
      }
    },
    "ethereumjs-util>ethereum-cryptography>scrypt-js": {
      "globals": {
        "define": true,
        "setTimeout": true
      },
      "packages": {
        "browserify>timers-browserify": true
      }
    },
    "ethereumjs-util>ethereum-cryptography>secp256k1": {
      "packages": {
        "@metamask/ppom-validator>elliptic": true
      }
    },
    "ethereumjs-util>rlp": {
      "packages": {
        "bn.js": true,
        "browserify>buffer": true
      }
    },
    "ethereumjs-wallet>randombytes": {
      "globals": {
        "crypto.getRandomValues": true
      }
    },
    "ethers>@ethersproject/random": {
      "globals": {
        "crypto.getRandomValues": true
      }
    },
    "ethjs": {
      "globals": {
        "clearInterval": true,
        "setInterval": true
      },
      "packages": {
        "bn.js": true,
        "browserify>buffer": true,
        "ethjs-contract": true,
        "ethjs>ethjs-abi": true,
        "ethjs>ethjs-filter": true,
        "ethjs>ethjs-provider-http": true,
        "ethjs>ethjs-query": true,
        "ethjs>ethjs-unit": true,
        "ethjs>ethjs-util": true,
        "ethjs>js-sha3": true,
        "ethjs>number-to-bn": true
      }
    },
    "ethjs-contract": {
      "packages": {
        "ethjs-contract>babel-runtime": true,
        "ethjs-contract>ethjs-abi": true,
        "ethjs-contract>ethjs-util": true,
        "ethjs>ethjs-filter": true,
        "ethjs>js-sha3": true,
        "promise-to-callback": true
      }
    },
    "ethjs-contract>babel-runtime": {
      "packages": {
        "@babel/runtime>regenerator-runtime": true,
        "ethjs-contract>babel-runtime>core-js": true
      }
    },
    "ethjs-contract>babel-runtime>core-js": {
      "globals": {
        "PromiseRejectionEvent": true,
        "__e": "write",
        "__g": "write",
        "document.createTextNode": true,
        "postMessage": true,
        "setTimeout": true
      }
    },
    "ethjs-contract>ethjs-abi": {
      "packages": {
        "bn.js": true,
        "browserify>buffer": true,
        "ethjs>js-sha3": true,
        "ethjs>number-to-bn": true
      }
    },
    "ethjs-contract>ethjs-util": {
      "packages": {
        "browserify>buffer": true,
        "ethjs>ethjs-util>is-hex-prefixed": true,
        "ethjs>ethjs-util>strip-hex-prefix": true
      }
    },
    "ethjs-query>babel-runtime": {
      "packages": {
        "@babel/runtime": true
      }
    },
    "ethjs>ethjs-abi": {
      "packages": {
        "bn.js": true,
        "browserify>buffer": true,
        "ethjs>js-sha3": true,
        "ethjs>number-to-bn": true
      }
    },
    "ethjs>ethjs-filter": {
      "globals": {
        "clearInterval": true,
        "setInterval": true
      }
    },
    "ethjs>ethjs-provider-http": {
      "packages": {
        "ethjs>ethjs-provider-http>xhr2": true
      }
    },
    "ethjs>ethjs-provider-http>xhr2": {
      "globals": {
        "XMLHttpRequest": true
      }
    },
    "ethjs>ethjs-query": {
      "globals": {
        "console": true
      },
      "packages": {
        "@metamask/ethjs-query>ethjs-format": true,
        "@metamask/ethjs-query>ethjs-rpc": true,
        "promise-to-callback": true
      }
    },
    "ethjs>ethjs-unit": {
      "packages": {
        "bn.js": true,
        "ethjs>number-to-bn": true
      }
    },
    "ethjs>ethjs-util": {
      "packages": {
        "browserify>buffer": true,
        "ethjs>ethjs-util>is-hex-prefixed": true,
        "ethjs>ethjs-util>strip-hex-prefix": true
      }
    },
    "ethjs>ethjs-util>strip-hex-prefix": {
      "packages": {
        "ethjs>ethjs-util>is-hex-prefixed": true
      }
    },
    "ethjs>js-sha3": {
      "packages": {
        "browserify>process": true
      }
    },
    "ethjs>number-to-bn": {
      "packages": {
        "bn.js": true,
        "ethjs>ethjs-util>strip-hex-prefix": true
      }
    },
    "extension-port-stream": {
      "packages": {
        "browserify>buffer": true,
        "stream-browserify": true
      }
    },
    "fast-json-patch": {
      "globals": {
        "addEventListener": true,
        "clearTimeout": true,
        "removeEventListener": true,
        "setTimeout": true
      }
    },
    "fuse.js": {
      "globals": {
        "console": true,
        "define": true
      }
    },
    "globalthis>define-properties": {
      "packages": {
        "globalthis>define-properties>has-property-descriptors": true,
        "globalthis>define-properties>object-keys": true
      }
    },
    "globalthis>define-properties>has-property-descriptors": {
      "packages": {
        "string.prototype.matchall>get-intrinsic": true
      }
    },
    "json-rpc-engine": {
      "packages": {
        "@metamask/safe-event-emitter": true,
        "eth-rpc-errors": true
      }
    },
    "json-rpc-middleware-stream": {
      "globals": {
        "console.warn": true,
        "setTimeout": true
      },
      "packages": {
        "@metamask/safe-event-emitter": true,
        "readable-stream": true
      }
    },
    "koa>content-disposition>safe-buffer": {
      "packages": {
        "browserify>buffer": true
      }
    },
    "koa>is-generator-function": {
      "packages": {
        "koa>is-generator-function>has-tostringtag": true
      }
    },
    "koa>is-generator-function>has-tostringtag": {
      "packages": {
        "string.prototype.matchall>has-symbols": true
      }
    },
    "lavamoat>json-stable-stringify": {
      "packages": {
        "lavamoat>json-stable-stringify>jsonify": true
      }
    },
    "localforage": {
      "globals": {
        "Blob": true,
        "BlobBuilder": true,
        "FileReader": true,
        "IDBKeyRange": true,
        "MSBlobBuilder": true,
        "MozBlobBuilder": true,
        "OIndexedDB": true,
        "WebKitBlobBuilder": true,
        "atob": true,
        "btoa": true,
        "console.error": true,
        "console.info": true,
        "console.warn": true,
        "define": true,
        "fetch": true,
        "indexedDB": true,
        "localStorage": true,
        "mozIndexedDB": true,
        "msIndexedDB": true,
        "navigator.platform": true,
        "navigator.userAgent": true,
        "openDatabase": true,
        "setTimeout": true,
        "webkitIndexedDB": true
      }
    },
    "lodash": {
      "globals": {
        "clearTimeout": true,
        "define": true,
        "setTimeout": true
      }
    },
    "loglevel": {
      "globals": {
        "console": true,
        "define": true,
        "document.cookie": true,
        "localStorage": true,
        "log": "write",
        "navigator": true
      }
    },
    "luxon": {
      "globals": {
        "Intl": true
      }
    },
    "madge>ora>bl": {
      "packages": {
        "browserify>buffer": true,
        "madge>ora>bl>readable-stream": true,
        "pumpify>inherits": true
      }
    },
    "madge>ora>bl>readable-stream": {
      "packages": {
        "browserify>browser-resolve": true,
        "browserify>buffer": true,
        "browserify>process": true,
        "browserify>string_decoder": true,
        "pumpify>inherits": true,
        "readable-stream>util-deprecate": true,
        "webpack>events": true
      }
    },
    "mocha>serialize-javascript>randombytes": {
      "globals": {
        "crypto": true,
        "msCrypto": true
      },
      "packages": {
        "browserify>process": true,
        "koa>content-disposition>safe-buffer": true
      }
    },
    "mockttp>graphql-tag>tslib": {
      "globals": {
        "define": true
      }
    },
    "nanoid": {
      "globals": {
        "crypto": true,
        "msCrypto": true,
        "navigator": true
      }
    },
    "nock>debug": {
      "globals": {
        "console": true,
        "document": true,
        "localStorage": true,
        "navigator": true,
        "process": true
      },
      "packages": {
        "browserify>process": true,
        "nock>debug>ms": true
      }
    },
    "node-fetch": {
      "globals": {
        "Headers": true,
        "Request": true,
        "Response": true,
        "fetch": true
      }
    },
    "nonce-tracker": {
      "packages": {
        "await-semaphore": true,
        "browserify>assert": true,
        "ethjs>ethjs-query": true
      }
    },
    "obj-multiplex": {
      "globals": {
        "console.warn": true
      },
      "packages": {
        "end-of-stream": true,
        "pump>once": true,
        "readable-stream": true
      }
    },
    "promise-to-callback": {
      "packages": {
        "promise-to-callback>is-fn": true,
        "promise-to-callback>set-immediate-shim": true
      }
    },
    "promise-to-callback>set-immediate-shim": {
      "globals": {
        "setTimeout.apply": true
      },
      "packages": {
        "browserify>timers-browserify": true
      }
    },
    "prop-types": {
      "globals": {
        "console": true
      },
      "packages": {
        "prop-types>react-is": true,
        "react>object-assign": true
      }
    },
    "prop-types>react-is": {
      "globals": {
        "console": true
      }
    },
    "pump": {
      "packages": {
        "browserify>browser-resolve": true,
        "browserify>process": true,
        "end-of-stream": true,
        "pump>once": true
      }
    },
    "pump>once": {
      "packages": {
        "pump>once>wrappy": true
      }
    },
    "qrcode-generator": {
      "globals": {
        "define": true
      }
    },
    "qrcode.react": {
      "globals": {
        "Path2D": true,
        "devicePixelRatio": true
      },
      "packages": {
        "prop-types": true,
        "qrcode.react>qr.js": true,
        "react": true
      }
    },
    "react": {
      "globals": {
        "console": true
      },
      "packages": {
        "prop-types": true,
        "react>object-assign": true
      }
    },
    "react-devtools": {
      "packages": {
        "react-devtools>react-devtools-core": true
      }
    },
    "react-devtools>react-devtools-core": {
      "globals": {
        "WebSocket": true,
        "setTimeout": true
      }
    },
    "react-dnd-html5-backend": {
      "globals": {
        "addEventListener": true,
        "clearTimeout": true,
        "removeEventListener": true
      }
    },
    "react-dom": {
      "globals": {
        "HTMLIFrameElement": true,
        "MSApp": true,
        "__REACT_DEVTOOLS_GLOBAL_HOOK__": true,
        "addEventListener": true,
        "clearTimeout": true,
        "clipboardData": true,
        "console": true,
        "dispatchEvent": true,
        "document": true,
        "event": "write",
        "jest": true,
        "location.protocol": true,
        "navigator.userAgent.indexOf": true,
        "performance": true,
        "removeEventListener": true,
        "self": true,
        "setTimeout": true,
        "top": true,
        "trustedTypes": true
      },
      "packages": {
        "prop-types": true,
        "react": true,
        "react-dom>scheduler": true,
        "react>object-assign": true
      }
    },
    "react-dom>scheduler": {
      "globals": {
        "MessageChannel": true,
        "cancelAnimationFrame": true,
        "clearTimeout": true,
        "console": true,
        "navigator": true,
        "performance": true,
        "requestAnimationFrame": true,
        "setTimeout": true
      }
    },
    "react-focus-lock": {
      "globals": {
        "addEventListener": true,
        "console.error": true,
        "console.warn": true,
        "document": true,
        "removeEventListener": true,
        "setTimeout": true
      },
      "packages": {
        "@babel/runtime": true,
        "prop-types": true,
        "react": true,
        "react-focus-lock>focus-lock": true,
        "react-focus-lock>react-clientside-effect": true,
        "react-focus-lock>use-callback-ref": true,
        "react-focus-lock>use-sidecar": true
      }
    },
    "react-focus-lock>focus-lock": {
      "globals": {
        "HTMLIFrameElement": true,
        "Node.DOCUMENT_FRAGMENT_NODE": true,
        "Node.DOCUMENT_NODE": true,
        "Node.DOCUMENT_POSITION_CONTAINED_BY": true,
        "Node.DOCUMENT_POSITION_CONTAINS": true,
        "Node.ELEMENT_NODE": true,
        "console.error": true,
        "console.warn": true,
        "document": true,
        "getComputedStyle": true,
        "setTimeout": true
      },
      "packages": {
        "mockttp>graphql-tag>tslib": true
      }
    },
    "react-focus-lock>react-clientside-effect": {
      "packages": {
        "@babel/runtime": true,
        "react": true
      }
    },
    "react-focus-lock>use-callback-ref": {
      "packages": {
        "react": true
      }
    },
    "react-focus-lock>use-sidecar": {
      "globals": {
        "console.error": true
      },
      "packages": {
        "mockttp>graphql-tag>tslib": true,
        "react": true,
        "react-focus-lock>use-sidecar>detect-node-es": true
      }
    },
    "react-idle-timer": {
      "globals": {
        "clearTimeout": true,
        "document": true,
        "setTimeout": true
      },
      "packages": {
        "prop-types": true,
        "react": true
      }
    },
    "react-inspector": {
      "globals": {
        "Node": true,
        "chromeDark": true,
        "chromeLight": true
      },
      "packages": {
        "react": true
      }
    },
    "react-markdown": {
      "globals": {
        "console.warn": true
      },
      "packages": {
        "prop-types": true,
        "react": true,
        "react-markdown>comma-separated-tokens": true,
        "react-markdown>property-information": true,
        "react-markdown>react-is": true,
        "react-markdown>remark-parse": true,
        "react-markdown>remark-rehype": true,
        "react-markdown>space-separated-tokens": true,
        "react-markdown>style-to-object": true,
        "react-markdown>unified": true,
        "react-markdown>unist-util-visit": true,
        "react-markdown>vfile": true
      }
    },
    "react-markdown>property-information": {
      "packages": {
        "watchify>xtend": true
      }
    },
    "react-markdown>react-is": {
      "globals": {
        "console": true
      }
    },
    "react-markdown>remark-parse": {
      "packages": {
        "react-markdown>remark-parse>mdast-util-from-markdown": true
      }
    },
    "react-markdown>remark-parse>mdast-util-from-markdown": {
      "packages": {
        "react-markdown>remark-parse>mdast-util-from-markdown>mdast-util-to-string": true,
        "react-markdown>remark-parse>mdast-util-from-markdown>micromark": true,
        "react-markdown>remark-parse>mdast-util-from-markdown>unist-util-stringify-position": true,
        "react-syntax-highlighter>refractor>parse-entities": true
      }
    },
    "react-markdown>remark-parse>mdast-util-from-markdown>micromark": {
      "packages": {
        "react-syntax-highlighter>refractor>parse-entities": true
      }
    },
    "react-markdown>remark-rehype": {
      "packages": {
        "react-markdown>remark-rehype>mdast-util-to-hast": true
      }
    },
    "react-markdown>remark-rehype>mdast-util-to-hast": {
      "globals": {
        "console.warn": true
      },
      "packages": {
        "react-markdown>remark-rehype>mdast-util-to-hast>mdast-util-definitions": true,
        "react-markdown>remark-rehype>mdast-util-to-hast>mdurl": true,
        "react-markdown>remark-rehype>mdast-util-to-hast>unist-builder": true,
        "react-markdown>remark-rehype>mdast-util-to-hast>unist-util-generated": true,
        "react-markdown>remark-rehype>mdast-util-to-hast>unist-util-position": true,
        "react-markdown>unist-util-visit": true
      }
    },
    "react-markdown>remark-rehype>mdast-util-to-hast>mdast-util-definitions": {
      "packages": {
        "react-markdown>unist-util-visit": true
      }
    },
    "react-markdown>style-to-object": {
      "packages": {
        "react-markdown>style-to-object>inline-style-parser": true
      }
    },
    "react-markdown>unified": {
      "packages": {
        "mocha>yargs-unparser>is-plain-obj": true,
        "react-markdown>unified>bail": true,
        "react-markdown>unified>extend": true,
        "react-markdown>unified>is-buffer": true,
        "react-markdown>unified>trough": true,
        "react-markdown>vfile": true
      }
    },
    "react-markdown>unist-util-visit": {
      "packages": {
        "react-markdown>unist-util-visit>unist-util-visit-parents": true
      }
    },
    "react-markdown>unist-util-visit>unist-util-visit-parents": {
      "packages": {
        "react-markdown>unist-util-visit>unist-util-is": true
      }
    },
    "react-markdown>vfile": {
      "packages": {
        "browserify>path-browserify": true,
        "browserify>process": true,
        "react-markdown>vfile>is-buffer": true,
        "react-markdown>vfile>vfile-message": true,
        "vinyl>replace-ext": true
      }
    },
    "react-markdown>vfile>vfile-message": {
      "packages": {
        "react-markdown>vfile>unist-util-stringify-position": true
      }
    },
    "react-popper": {
      "globals": {
        "document": true
      },
      "packages": {
        "@popperjs/core": true,
        "react": true,
        "react-popper>react-fast-compare": true,
        "react-popper>warning": true
      }
    },
    "react-popper>react-fast-compare": {
      "globals": {
        "Element": true,
        "console.warn": true
      }
    },
    "react-popper>warning": {
      "globals": {
        "console": true
      }
    },
    "react-redux": {
      "globals": {
        "console": true,
        "document": true
      },
      "packages": {
        "@babel/runtime": true,
        "prop-types": true,
        "prop-types>react-is": true,
        "react": true,
        "react-dom": true,
        "react-redux>hoist-non-react-statics": true,
        "redux": true
      }
    },
    "react-redux>hoist-non-react-statics": {
      "packages": {
        "prop-types>react-is": true
      }
    },
    "react-responsive-carousel": {
      "globals": {
        "HTMLElement": true,
        "addEventListener": true,
        "clearTimeout": true,
        "console.warn": true,
        "document": true,
        "getComputedStyle": true,
        "removeEventListener": true,
        "setTimeout": true
      },
      "packages": {
        "classnames": true,
        "react": true,
        "react-dom": true,
        "react-responsive-carousel>react-easy-swipe": true
      }
    },
    "react-responsive-carousel>react-easy-swipe": {
      "globals": {
        "addEventListener": true,
        "define": true,
        "document.addEventListener": true,
        "document.removeEventListener": true
      },
      "packages": {
        "prop-types": true,
        "react": true
      }
    },
    "react-router-dom": {
      "packages": {
        "prop-types": true,
        "react": true,
        "react-router-dom>history": true,
        "react-router-dom>react-router": true,
        "react-router-dom>tiny-invariant": true,
        "react-router-dom>tiny-warning": true
      }
    },
    "react-router-dom>history": {
      "globals": {
        "addEventListener": true,
        "confirm": true,
        "document": true,
        "history": true,
        "location": true,
        "navigator.userAgent": true,
        "removeEventListener": true
      },
      "packages": {
        "react-router-dom>history>resolve-pathname": true,
        "react-router-dom>history>value-equal": true,
        "react-router-dom>tiny-invariant": true,
        "react-router-dom>tiny-warning": true
      }
    },
    "react-router-dom>react-router": {
      "packages": {
        "prop-types": true,
        "prop-types>react-is": true,
        "react": true,
        "react-redux>hoist-non-react-statics": true,
        "react-router-dom>react-router>history": true,
        "react-router-dom>react-router>mini-create-react-context": true,
        "react-router-dom>tiny-invariant": true,
        "react-router-dom>tiny-warning": true,
        "sinon>nise>path-to-regexp": true
      }
    },
    "react-router-dom>react-router>history": {
      "globals": {
        "addEventListener": true,
        "confirm": true,
        "document": true,
        "history": true,
        "location": true,
        "navigator.userAgent": true,
        "removeEventListener": true
      },
      "packages": {
        "react-router-dom>history>resolve-pathname": true,
        "react-router-dom>history>value-equal": true,
        "react-router-dom>tiny-invariant": true,
        "react-router-dom>tiny-warning": true
      }
    },
    "react-router-dom>react-router>mini-create-react-context": {
      "packages": {
        "@babel/runtime": true,
        "prop-types": true,
        "react": true,
        "react-router-dom>react-router>mini-create-react-context>gud": true,
        "react-router-dom>tiny-warning": true
      }
    },
    "react-router-dom>tiny-warning": {
      "globals": {
        "console": true
      }
    },
    "react-simple-file-input": {
      "globals": {
        "File": true,
        "FileReader": true,
        "console.warn": true
      },
      "packages": {
        "prop-types": true,
        "react": true
      }
    },
    "react-syntax-highlighter>refractor>parse-entities": {
      "globals": {
        "document.createElement": true
      }
    },
    "react-tippy": {
      "globals": {
        "Element": true,
        "MSStream": true,
        "MutationObserver": true,
        "addEventListener": true,
        "clearTimeout": true,
        "console.error": true,
        "console.warn": true,
        "define": true,
        "document": true,
        "getComputedStyle": true,
        "innerHeight": true,
        "innerWidth": true,
        "navigator.maxTouchPoints": true,
        "navigator.msMaxTouchPoints": true,
        "navigator.userAgent": true,
        "performance": true,
        "requestAnimationFrame": true,
        "setTimeout": true
      },
      "packages": {
        "react": true,
        "react-dom": true,
        "react-tippy>popper.js": true
      }
    },
    "react-tippy>popper.js": {
      "globals": {
        "MSInputMethodContext": true,
        "Node.DOCUMENT_POSITION_FOLLOWING": true,
        "cancelAnimationFrame": true,
        "console.warn": true,
        "define": true,
        "devicePixelRatio": true,
        "document": true,
        "getComputedStyle": true,
        "innerHeight": true,
        "innerWidth": true,
        "navigator.userAgent": true,
        "requestAnimationFrame": true,
        "setTimeout": true
      }
    },
    "react-toggle-button": {
      "globals": {
        "clearTimeout": true,
        "console.warn": true,
        "define": true,
        "performance": true,
        "setTimeout": true
      },
      "packages": {
        "react": true
      }
    },
    "readable-stream": {
      "packages": {
        "browserify>browser-resolve": true,
        "browserify>process": true,
        "browserify>timers-browserify": true,
        "pumpify>inherits": true,
        "readable-stream>core-util-is": true,
        "readable-stream>isarray": true,
        "readable-stream>process-nextick-args": true,
        "readable-stream>safe-buffer": true,
        "readable-stream>string_decoder": true,
        "readable-stream>util-deprecate": true,
        "webpack>events": true
      }
    },
    "readable-stream>core-util-is": {
      "packages": {
        "browserify>insert-module-globals>is-buffer": true
      }
    },
    "readable-stream>process-nextick-args": {
      "packages": {
        "browserify>process": true
      }
    },
    "readable-stream>safe-buffer": {
      "packages": {
        "browserify>buffer": true
      }
    },
    "readable-stream>string_decoder": {
      "packages": {
        "readable-stream>safe-buffer": true
      }
    },
    "readable-stream>util-deprecate": {
      "globals": {
        "console.trace": true,
        "console.warn": true,
        "localStorage": true
      }
    },
    "redux": {
      "globals": {
        "console": true
      },
      "packages": {
        "@babel/runtime": true
      }
    },
    "semver": {
      "globals": {
        "console.error": true
      },
      "packages": {
        "browserify>process": true,
        "semver>lru-cache": true
      }
    },
    "semver>lru-cache": {
      "packages": {
        "semver>lru-cache>yallist": true
      }
    },
    "sinon>nise>path-to-regexp": {
      "packages": {
        "sinon>nise>path-to-regexp>isarray": true
      }
    },
    "stream-browserify": {
      "packages": {
        "pumpify>inherits": true,
        "stream-browserify>readable-stream": true,
        "webpack>events": true
      }
    },
    "stream-browserify>readable-stream": {
      "packages": {
        "browserify>browser-resolve": true,
        "browserify>buffer": true,
        "browserify>process": true,
        "browserify>string_decoder": true,
        "pumpify>inherits": true,
        "readable-stream>util-deprecate": true,
        "webpack>events": true
      }
    },
    "string.prototype.matchall>call-bind": {
      "packages": {
        "browserify>has>function-bind": true,
        "string.prototype.matchall>get-intrinsic": true
      }
    },
    "string.prototype.matchall>es-abstract>gopd": {
      "packages": {
        "string.prototype.matchall>get-intrinsic": true
      }
    },
    "string.prototype.matchall>es-abstract>is-callable": {
      "globals": {
        "document": true
      }
    },
    "string.prototype.matchall>es-abstract>is-regex": {
      "packages": {
        "koa>is-generator-function>has-tostringtag": true,
        "string.prototype.matchall>call-bind": true
      }
    },
    "string.prototype.matchall>get-intrinsic": {
      "globals": {
        "AggregateError": true,
        "FinalizationRegistry": true,
        "WeakRef": true
      },
      "packages": {
        "browserify>has": true,
        "browserify>has>function-bind": true,
        "string.prototype.matchall>es-abstract>has-proto": true,
        "string.prototype.matchall>has-symbols": true
      }
    },
    "string.prototype.matchall>regexp.prototype.flags": {
      "packages": {
        "globalthis>define-properties": true,
        "string.prototype.matchall>call-bind": true,
        "string.prototype.matchall>regexp.prototype.flags>functions-have-names": true
      }
    },
    "superstruct": {
      "globals": {
        "console.warn": true,
        "define": true
      }
    },
    "terser>source-map-support>buffer-from": {
      "packages": {
        "browserify>buffer": true
      }
    },
    "uuid": {
      "globals": {
        "crypto": true,
        "msCrypto": true
      }
    },
    "vinyl>replace-ext": {
      "packages": {
        "browserify>path-browserify": true
      }
    },
    "web3": {
      "globals": {
        "XMLHttpRequest": true
      }
    },
    "web3-stream-provider": {
      "globals": {
        "setTimeout": true
      },
      "packages": {
        "browserify>util": true,
        "readable-stream": true,
        "web3-stream-provider>uuid": true
      }
    },
    "web3-stream-provider>uuid": {
      "globals": {
        "crypto": true,
        "msCrypto": true
      }
    },
    "webextension-polyfill": {
      "globals": {
        "browser": true,
        "chrome": true,
        "console.error": true,
        "console.warn": true,
        "define": true
      }
    },
    "webpack>events": {
      "globals": {
        "console": true
      }
    }
  }
}<|MERGE_RESOLUTION|>--- conflicted
+++ resolved
@@ -1216,42 +1216,10 @@
         "@ethereumjs/tx>ethereum-cryptography": true,
         "@metamask/eth-snap-keyring>@metamask/utils": true,
         "@metamask/message-manager>@metamask/eth-sig-util>@metamask/abi-utils": true,
-<<<<<<< HEAD
         "@metamask/message-manager>@metamask/eth-sig-util>tweetnacl": true,
         "@metamask/message-manager>@metamask/eth-sig-util>tweetnacl-util": true,
         "browserify>buffer": true,
         "ethereumjs-abi>ethereumjs-util>ethjs-util": true
-=======
-        "browserify>buffer": true,
-        "eth-sig-util>ethereumjs-util>ethjs-util": true,
-        "eth-sig-util>tweetnacl": true,
-        "eth-sig-util>tweetnacl-util": true
-      }
-    },
-    "@metamask/eth-snap-keyring>@metamask/keyring-api": {
-      "packages": {
-        "@metamask/eth-snap-keyring>@metamask/keyring-api>@metamask/utils": true,
-        "@metamask/eth-snap-keyring>@metamask/keyring-api>uuid": true,
-        "superstruct": true
-      }
-    },
-    "@metamask/eth-snap-keyring>@metamask/keyring-api>@metamask/utils": {
-      "globals": {
-        "TextDecoder": true,
-        "TextEncoder": true
-      },
-      "packages": {
-        "@metamask/key-tree>@noble/hashes": true,
-        "browserify>buffer": true,
-        "nock>debug": true,
-        "semver": true,
-        "superstruct": true
-      }
-    },
-    "@metamask/eth-snap-keyring>@metamask/keyring-api>uuid": {
-      "globals": {
-        "crypto": true
->>>>>>> 941b7349
       }
     },
     "@metamask/eth-snap-keyring>@metamask/utils": {
@@ -1786,19 +1754,6 @@
         "superstruct": true
       }
     },
-    "@metamask/keyring-controller>@metamask/eth-keyring-controller>@metamask/utils": {
-      "globals": {
-        "TextDecoder": true,
-        "TextEncoder": true
-      },
-      "packages": {
-        "@metamask/key-tree>@noble/hashes": true,
-        "browserify>buffer": true,
-        "nock>debug": true,
-        "semver": true,
-        "superstruct": true
-      }
-    },
     "@metamask/keyring-controller>@metamask/utils": {
       "globals": {
         "TextDecoder": true,
@@ -1905,7 +1860,6 @@
         "@ethereumjs/tx>ethereum-cryptography": true,
         "@metamask/message-manager>@metamask/eth-sig-util>@metamask/abi-utils": true,
         "@metamask/message-manager>@metamask/eth-sig-util>@metamask/utils": true,
-<<<<<<< HEAD
         "@metamask/message-manager>@metamask/eth-sig-util>tweetnacl": true,
         "@metamask/message-manager>@metamask/eth-sig-util>tweetnacl-util": true,
         "browserify>buffer": true,
@@ -1938,8 +1892,6 @@
       },
       "packages": {
         "@metamask/key-tree>@noble/hashes": true,
-=======
->>>>>>> 941b7349
         "browserify>buffer": true,
         "nock>debug": true,
         "semver": true,
@@ -1963,38 +1915,6 @@
       },
       "packages": {
         "browserify>browser-resolve": true
-      }
-    },
-    "@metamask/message-manager>@metamask/eth-sig-util>@metamask/abi-utils": {
-      "packages": {
-        "@metamask/message-manager>@metamask/eth-sig-util>@metamask/abi-utils>@metamask/utils": true,
-        "superstruct": true
-      }
-    },
-    "@metamask/message-manager>@metamask/eth-sig-util>@metamask/abi-utils>@metamask/utils": {
-      "globals": {
-        "TextDecoder": true,
-        "TextEncoder": true
-      },
-      "packages": {
-        "@metamask/key-tree>@noble/hashes": true,
-        "browserify>buffer": true,
-        "nock>debug": true,
-        "semver": true,
-        "superstruct": true
-      }
-    },
-    "@metamask/message-manager>@metamask/eth-sig-util>@metamask/utils": {
-      "globals": {
-        "TextDecoder": true,
-        "TextEncoder": true
-      },
-      "packages": {
-        "@metamask/key-tree>@noble/hashes": true,
-        "browserify>buffer": true,
-        "nock>debug": true,
-        "semver": true,
-        "superstruct": true
       }
     },
     "@metamask/message-manager>@metamask/utils": {
