--- conflicted
+++ resolved
@@ -1987,28 +1987,6 @@
         "ethereumjs-util>ethereum-cryptography>hash.js": true
       }
     },
-<<<<<<< HEAD
-    "@metamask/providers>@metamask/rpc-errors": {
-      "packages": {
-        "@metamask/providers>@metamask/rpc-errors>@metamask/utils": true,
-        "eth-rpc-errors>fast-safe-stringify": true
-      }
-    },
-    "@metamask/providers>@metamask/rpc-errors>@metamask/utils": {
-      "globals": {
-        "TextDecoder": true,
-        "TextEncoder": true
-      },
-      "packages": {
-        "@metamask/key-tree>@noble/hashes": true,
-        "browserify>buffer": true,
-        "nock>debug": true,
-        "semver": true,
-        "superstruct": true
-      }
-    },
-    "@metamask/rpc-methods": {
-=======
     "@metamask/providers>@metamask/json-rpc-engine": {
       "packages": {
         "@metamask/providers>@metamask/json-rpc-engine>@metamask/safe-event-emitter": true,
@@ -2029,7 +2007,6 @@
         "TextDecoder": true,
         "TextEncoder": true
       },
->>>>>>> 4a08dafe
       "packages": {
         "@metamask/key-tree>@noble/hashes": true,
         "browserify>buffer": true,
@@ -2315,11 +2292,11 @@
         "@ethereumjs/tx": true,
         "@ethersproject/abi": true,
         "@metamask/base-controller": true,
+        "@metamask/controller-utils": true,
         "@metamask/controller-utils>@metamask/eth-query": true,
         "@metamask/gas-fee-controller": true,
         "@metamask/metamask-eth-abis": true,
         "@metamask/providers>@metamask/rpc-errors": true,
-        "@metamask/transaction-controller>@metamask/controller-utils": true,
         "@metamask/transaction-controller>@metamask/utils": true,
         "@metamask/transaction-controller>eth-method-registry": true,
         "@metamask/transaction-controller>fast-json-patch": true,
@@ -2329,23 +2306,6 @@
         "lodash": true,
         "uuid": true,
         "webpack>events": true
-      }
-    },
-    "@metamask/transaction-controller>@metamask/controller-utils": {
-      "globals": {
-        "URL": true,
-        "console.error": true,
-        "fetch": true,
-        "setTimeout": true
-      },
-      "packages": {
-        "@metamask/controller-utils>@spruceid/siwe-parser": true,
-        "@metamask/transaction-controller>@metamask/utils": true,
-        "browserify>buffer": true,
-        "eslint>fast-deep-equal": true,
-        "eth-ens-namehash": true,
-        "ethereumjs-util": true,
-        "ethjs>ethjs-unit": true
       }
     },
     "@metamask/transaction-controller>@metamask/utils": {
