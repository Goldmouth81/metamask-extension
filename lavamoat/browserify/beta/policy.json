{
  "resources": {
    "3box": {
      "globals": {
        "console.error": true,
        "console.log": true,
        "console.warn": true,
        "fetch": true,
        "setTimeout": true
      },
      "packages": {
        "3box>3box-orbitdb-plugins": true,
        "3box>3box-orbitdb-plugins>ipfs-log": true,
        "3box>3id-resolver": true,
        "3box>did-jwt": true,
        "3box>ethers": true,
        "3box>ethers>elliptic": true,
        "3box>graphql-request": true,
        "3box>https-did-resolver": true,
        "3box>ipfs": true,
        "3box>ipfs-did-document": true,
        "3box>ipfs-mini": true,
        "3box>ipfs>is-ipfs": true,
        "3box>ipfs>multihashes": true,
        "3box>js-sha256": true,
        "3box>muport-did-resolver": true,
        "3box>orbit-db": true,
        "3box>orbit-db>orbit-db-access-controllers": true,
        "3box>orbit-db>orbit-db-identity-provider": true,
        "3box>orbit-db>orbit-db-pubsub": true,
        "3box>store": true,
        "3box>tweetnacl": true,
        "3box>tweetnacl-util": true,
        "@babel/runtime": true,
        "browserify>buffer": true,
        "browserify>process": true,
        "node-fetch": true
      }
    },
    "3box>3box-orbitdb-plugins": {
      "globals": {
        "console.log": true
      },
      "packages": {
        "3box>3box-orbitdb-plugins>ipfs-log": true,
        "3box>3id-resolver>did-jwt": true,
        "3box>3id-resolver>did-jwt>base64url": true,
        "3box>did-jwt>did-resolver": true,
        "3box>ipfs>is-ipfs": true,
        "3box>orbit-db>orbit-db-access-controllers": true,
        "3box>orbit-db>orbit-db-io": true,
        "browserify>events": true,
        "ethereumjs-wallet>safe-buffer": true
      }
    },
    "3box>3box-orbitdb-plugins>ipfs-log": {
      "globals": {
        "clearTimeout": true,
        "console.warn": true,
        "setTimeout": true
      },
      "packages": {
        "3box>3box-orbitdb-plugins>ipfs-log>json-stringify-deterministic": true,
        "3box>3box-orbitdb-plugins>ipfs-log>p-each-series": true,
        "3box>3box-orbitdb-plugins>ipfs-log>p-map": true,
        "3box>3box-orbitdb-plugins>ipfs-log>p-whilst": true,
        "3box>orbit-db>orbit-db-io": true,
        "browserify>buffer": true
      }
    },
    "3box>3id-resolver": {
      "packages": {
        "3box>3id-resolver>did-jwt": true,
        "3box>3id-resolver>did-jwt>base64url": true,
        "3box>did-jwt>did-resolver": true,
        "3box>ipfs-did-document": true,
        "@babel/runtime": true
      }
    },
    "3box>3id-resolver>did-jwt": {
      "packages": {
        "3box>3id-resolver>did-jwt>base64url": true,
        "3box>did-jwt>did-resolver": true,
        "3box>ethers>elliptic": true,
        "3box>js-sha256": true,
        "3box>tweetnacl": true,
        "3box>tweetnacl-util": true,
        "@babel/runtime": true,
        "browserify>buffer": true,
        "ethers>@ethersproject/keccak256>js-sha3": true
      }
    },
    "3box>3id-resolver>did-jwt>base64url": {
      "packages": {
        "browserify>buffer": true
      }
    },
    "3box>did-jwt": {
      "packages": {
        "3box>did-jwt>@stablelib/utf8": true,
        "3box>did-jwt>did-resolver": true,
        "3box>did-jwt>js-sha3": true,
        "3box>did-jwt>uport-base64url": true,
        "3box>ethers>elliptic": true,
        "3box>js-sha256": true,
        "3box>tweetnacl": true,
        "browserify>buffer": true
      }
    },
    "3box>did-jwt>js-sha3": {
      "globals": {
        "define": true
      },
      "packages": {
        "browserify>process": true
      }
    },
    "3box>did-jwt>uport-base64url": {
      "packages": {
        "browserify>buffer": true
      }
    },
    "3box>ethers": {
      "globals": {
        "MessageChannel": true,
        "XMLHttpRequest": true,
        "atob": true,
        "btoa": true,
        "clearInterval": true,
        "clearTimeout": true,
        "console": true,
        "crypto.getRandomValues": true,
        "define": true,
        "setInterval": true,
        "setTimeout": true
      }
    },
    "3box>ethers>elliptic": {
      "packages": {
        "3box>ethers>elliptic>brorand": true,
        "3box>ethers>elliptic>hmac-drbg": true,
        "3box>ethers>elliptic>minimalistic-crypto-utils": true,
        "3box>ethers>hash.js>minimalistic-assert": true,
        "bn.js": true,
        "ethers>@ethersproject/sha2>hash.js": true,
        "pumpify>inherits": true
      }
    },
    "3box>ethers>elliptic>brorand": {
      "globals": {
        "crypto": true,
        "msCrypto": true
      },
      "packages": {
        "browserify>browser-resolve": true
      }
    },
    "3box>ethers>elliptic>hmac-drbg": {
      "packages": {
        "3box>ethers>elliptic>minimalistic-crypto-utils": true,
        "3box>ethers>hash.js>minimalistic-assert": true,
        "ethers>@ethersproject/sha2>hash.js": true
      }
    },
    "3box>events": {
      "globals": {
        "console": true
      }
    },
    "3box>graphql-request": {
      "globals": {
        "fetch": true
      },
      "packages": {
        "3box>graphql-request>cross-fetch": true
      }
    },
    "3box>graphql-request>cross-fetch": {
      "globals": {
        "Blob": true,
        "FileReader": true,
        "FormData": true,
        "URLSearchParams.prototype.isPrototypeOf": true,
        "XMLHttpRequest": true
      }
    },
    "3box>graphql-request>cross-fetch>node-fetch": {
      "globals": {
        "fetch": true
      }
    },
    "3box>https-did-resolver": {
      "globals": {
        "XMLHttpRequest": true
      },
      "packages": {
        "3box>did-jwt>did-resolver": true,
        "browserify>browser-resolve": true
      }
    },
    "3box>ipfs": {
      "globals": {
        "AbortController": true,
        "clearInterval": true,
        "clearTimeout": true,
        "console.log": true,
        "fetch": true,
        "setInterval": true,
        "setTimeout": true
      },
      "packages": {
        "3box>ipfs>async-iterator-all": true,
        "3box>ipfs>async-iterator-to-pull-stream": true,
        "3box>ipfs>async-iterator-to-stream": true,
        "3box>ipfs>base32.js": true,
        "3box>ipfs>bignumber.js": true,
        "3box>ipfs>callbackify": true,
        "3box>ipfs>cids": true,
        "3box>ipfs>class-is": true,
        "3box>ipfs>datastore-core": true,
        "3box>ipfs>datastore-pubsub": true,
        "3box>ipfs>dlv": true,
        "3box>ipfs>err-code": true,
        "3box>ipfs>fnv1a": true,
        "3box>ipfs>fsm-event": true,
        "3box>ipfs>human-to-milliseconds": true,
        "3box>ipfs>interface-datastore": true,
        "3box>ipfs>ipfs-bitswap": true,
        "3box>ipfs>ipfs-block": true,
        "3box>ipfs>ipfs-block-service": true,
        "3box>ipfs>ipfs-mfs": true,
        "3box>ipfs>ipfs-repo": true,
        "3box>ipfs>ipfs-unixfs": true,
        "3box>ipfs>ipfs-unixfs-exporter": true,
        "3box>ipfs>ipfs-unixfs-importer": true,
        "3box>ipfs>ipfs-utils": true,
        "3box>ipfs>ipld": true,
        "3box>ipfs>ipld-dag-cbor": true,
        "3box>ipfs>ipld-dag-pb": true,
        "3box>ipfs>ipld-raw": true,
        "3box>ipfs>ipns": true,
        "3box>ipfs>is-ipfs": true,
        "3box>ipfs>is-pull-stream": true,
        "3box>ipfs>iso-url": true,
        "3box>ipfs>just-flatten-it": true,
        "3box>ipfs>kind-of": true,
        "3box>ipfs>libp2p": true,
        "3box>ipfs>libp2p-bootstrap": true,
        "3box>ipfs>libp2p-crypto": true,
        "3box>ipfs>libp2p-kad-dht": true,
        "3box>ipfs>libp2p-keychain": true,
        "3box>ipfs>libp2p-record": true,
        "3box>ipfs>libp2p-secio": true,
        "3box>ipfs>libp2p-webrtc-star": true,
        "3box>ipfs>libp2p-websocket-star-multi": true,
        "3box>ipfs>libp2p-websockets": true,
        "3box>ipfs>mafmt": true,
        "3box>ipfs>merge-options": true,
        "3box>ipfs>multiaddr": true,
        "3box>ipfs>multiaddr-to-uri": true,
        "3box>ipfs>multibase": true,
        "3box>ipfs>multicodec": true,
        "3box>ipfs>multihashes": true,
        "3box>ipfs>multihashing-async": true,
        "3box>ipfs>peer-book": true,
        "3box>ipfs>peer-id": true,
        "3box>ipfs>peer-info": true,
        "3box>ipfs>promisify-es6": true,
        "3box>ipfs>protons": true,
        "3box>ipfs>pull-cat": true,
        "3box>ipfs>pull-defer": true,
        "3box>ipfs>pull-mplex": true,
        "3box>ipfs>pull-pushable": true,
        "3box>ipfs>pull-sort": true,
        "3box>ipfs>pull-stream": true,
        "3box>ipfs>pull-stream-to-async-iterator": true,
        "3box>ipfs>pull-stream-to-stream": true,
        "3box>ipfs>pull-traverse": true,
        "3box>ipfs>readable-stream": true,
        "3box>ipfs>receptacle": true,
        "3box>ipfs>stream-to-pull-stream": true,
        "3box>ipfs>superstruct": true,
        "3box>ipfs>varint": true,
        "@metamask/providers>is-stream": true,
        "browserify>browser-resolve": true,
        "browserify>buffer": true,
        "browserify>events": true,
        "browserify>insert-module-globals>is-buffer": true,
        "browserify>timers-browserify": true,
        "gh-pages>async": true,
        "nock>debug": true
      }
    },
    "3box>ipfs-mini": {
      "globals": {
        "XMLHttpRequest": true
      }
    },
    "3box>ipfs-postmsg-proxy>shortid": {
      "globals": {
        "crypto": true,
        "msCrypto": true
      },
      "packages": {
        "nanoid": true
      }
    },
    "3box>ipfs>async-iterator-to-pull-stream": {
      "packages": {
        "3box>ipfs>async-iterator-to-pull-stream>get-iterator": true,
        "3box>ipfs>pull-stream-to-async-iterator": true
      }
    },
    "3box>ipfs>async-iterator-to-stream": {
      "packages": {
        "3box>ipfs>async-iterator-to-stream>readable-stream": true,
        "browserify>process": true
      }
    },
    "3box>ipfs>async-iterator-to-stream>readable-stream": {
      "packages": {
        "@storybook/api>util-deprecate": true,
        "browserify>browser-resolve": true,
        "browserify>buffer": true,
        "browserify>events": true,
        "browserify>process": true,
        "browserify>string_decoder": true,
        "pumpify>inherits": true
      }
    },
    "3box>ipfs>bignumber.js": {
      "globals": {
        "crypto": true,
        "define": true
      }
    },
    "3box>ipfs>bl": {
      "packages": {
        "3box>ipfs>bl>readable-stream": true,
        "browserify>buffer": true,
        "browserify>util": true
      }
    },
    "3box>ipfs>bl>readable-stream": {
      "packages": {
        "@storybook/api>util-deprecate": true,
        "browserify>browser-resolve": true,
        "browserify>buffer": true,
        "browserify>events": true,
        "browserify>process": true,
        "browserify>string_decoder": true,
        "pumpify>inherits": true
      }
    },
    "3box>ipfs>bs58": {
      "packages": {
        "3box>ipfs>bs58>base-x": true
      }
    },
    "3box>ipfs>bs58>base-x": {
      "packages": {
        "ethereumjs-wallet>safe-buffer": true
      }
    },
    "3box>ipfs>cids": {
      "packages": {
        "3box>ipfs>class-is": true,
        "3box>ipfs>multibase": true,
        "3box>ipfs>multicodec": true,
        "3box>ipfs>multihashes": true,
        "browserify>buffer": true,
        "browserify>insert-module-globals>is-buffer": true
      }
    },
    "3box>ipfs>datastore-core": {
      "packages": {
        "3box>ipfs>datastore-core>pull-many": true,
        "3box>ipfs>interface-datastore": true,
        "3box>ipfs>pull-stream": true,
        "browserify>buffer": true,
        "gh-pages>async": true
      }
    },
    "3box>ipfs>datastore-pubsub": {
      "packages": {
        "3box>ipfs>err-code": true,
        "3box>ipfs>interface-datastore": true,
        "3box>ipfs>multibase": true,
        "browserify>assert": true,
        "browserify>buffer": true,
        "nock>debug": true
      }
    },
    "3box>ipfs>dlv": {
      "globals": {
        "define": true
      }
    },
    "3box>ipfs>fsm-event": {
      "packages": {
        "3box>ipfs>fsm-event>fsm": true,
        "browserify>assert": true,
        "browserify>events": true
      }
    },
    "3box>ipfs>human-to-milliseconds": {
      "packages": {
        "3box>ipfs>promisify-es6": true
      }
    },
    "3box>ipfs>interface-datastore": {
      "packages": {
        "3box>ipfs>class-is": true,
        "3box>ipfs>err-code": true,
        "3box>ipfs>interface-datastore>uuid": true,
        "3box>ipfs>pull-defer": true,
        "3box>ipfs>pull-stream": true,
        "browserify>buffer": true,
        "browserify>os-browserify": true,
        "browserify>path-browserify": true,
        "gh-pages>async": true
      }
    },
    "3box>ipfs>interface-datastore>uuid": {
      "globals": {
        "crypto": true,
        "msCrypto": true
      }
    },
    "3box>ipfs>ipfs-bitswap": {
      "globals": {
        "clearInterval": true,
        "clearTimeout": true,
        "setInterval": true,
        "setTimeout": true
      },
      "packages": {
        "3box>ipfs>cids": true,
        "3box>ipfs>ipfs-bitswap>bignumber.js": true,
        "3box>ipfs>ipfs-bitswap>just-debounce-it": true,
        "3box>ipfs>ipfs-bitswap>lodash.isequalwith": true,
        "3box>ipfs>ipfs-bitswap>moving-average": true,
        "3box>ipfs>ipfs-bitswap>multihashing-async": true,
        "3box>ipfs>ipfs-bitswap>varint-decoder": true,
        "3box>ipfs>ipfs-block": true,
        "3box>ipfs>libp2p-secio>pull-length-prefixed": true,
        "3box>ipfs>multicodec": true,
        "3box>ipfs>protons": true,
        "3box>ipfs>pull-stream": true,
        "browserify>assert": true,
        "browserify>events": true,
        "gh-pages>async": true,
        "nock>debug": true
      }
    },
    "3box>ipfs>ipfs-bitswap>bignumber.js": {
      "globals": {
        "crypto": true,
        "define": true
      }
    },
    "3box>ipfs>ipfs-bitswap>just-debounce-it": {
      "globals": {
        "clearTimeout": true,
        "setTimeout": true
      }
    },
    "3box>ipfs>ipfs-bitswap>multihashing-async": {
      "globals": {
        "crypto": true,
        "msCrypto": true
      },
      "packages": {
        "3box>ipfs>multihashes": true,
        "3box>ipfs>multihashing-async>murmurhash3js": true,
        "3box>ipfs>multihashing-async>nodeify": true,
        "browserify>buffer": true,
        "browserify>process": true,
        "ethereumjs-util>ethereum-cryptography>blakejs": true,
        "ethers>@ethersproject/keccak256>js-sha3": true
      }
    },
    "3box>ipfs>ipfs-bitswap>varint-decoder": {
      "packages": {
        "3box>ipfs>varint": true,
        "browserify>insert-module-globals>is-buffer": true
      }
    },
    "3box>ipfs>ipfs-block": {
      "packages": {
        "3box>ipfs>cids": true,
        "3box>ipfs>class-is": true,
        "browserify>insert-module-globals>is-buffer": true
      }
    },
    "3box>ipfs>ipfs-block-service": {
      "packages": {
        "gh-pages>async": true
      }
    },
    "3box>ipfs>ipfs-mfs": {
      "globals": {
        "Blob": true,
        "FileReader": true
      },
      "packages": {
        "3box>ipfs>cids": true,
        "3box>ipfs>err-code": true,
        "3box>ipfs>interface-datastore": true,
        "3box>ipfs>ipfs-mfs>async-iterator-last": true,
        "3box>ipfs>ipfs-mfs>hamt-sharding": true,
        "3box>ipfs>ipfs-mfs>mortice": true,
        "3box>ipfs>ipfs-unixfs": true,
        "3box>ipfs>ipfs-unixfs-exporter": true,
        "3box>ipfs>ipfs-unixfs-importer": true,
        "3box>ipfs>ipld-dag-pb": true,
        "3box>ipfs>multicodec": true,
        "3box>ipfs>multihashes": true,
        "3box>ipfs>promisify-es6": true,
        "browserify>assert": true,
        "browserify>browser-resolve": true,
        "browserify>buffer": true,
        "nock>debug": true
      }
    },
    "3box>ipfs>ipfs-mfs>hamt-sharding": {
      "packages": {
        "3box>ipfs>ipfs-mfs>hamt-sharding>sparse-array": true,
        "browserify>insert-module-globals>is-buffer": true
      }
    },
    "3box>ipfs>ipfs-mfs>mortice": {
      "globals": {
        "Worker": true
      },
      "packages": {
        "3box>ipfs-postmsg-proxy>shortid": true,
        "3box>ipfs>ipfs-mfs>mortice>observable-webworkers": true,
        "3box>ipfs>ipfs-mfs>mortice>promise-timeout": true,
        "3box>ipfs>libp2p-kad-dht>p-queue": true,
        "browserify>browser-resolve": true,
        "browserify>events": true,
        "browserify>process": true
      }
    },
    "3box>ipfs>ipfs-mfs>mortice>promise-timeout": {
      "globals": {
        "clearTimeout": true,
        "setTimeout": true
      }
    },
    "3box>ipfs>ipfs-repo": {
      "packages": {
        "3box>ipfs>base32.js": true,
        "3box>ipfs>cids": true,
        "3box>ipfs>datastore-core": true,
        "3box>ipfs>dlv": true,
        "3box>ipfs>interface-datastore": true,
        "3box>ipfs>ipfs-block": true,
        "3box>ipfs>ipfs-repo>bignumber.js": true,
        "3box>ipfs>ipfs-repo>datastore-level": true,
        "3box>ipfs>ipfs-repo>sort-keys": true,
        "3box>ipfs>just-safe-set": true,
        "3box>ipfs>pull-stream": true,
        "browserify>assert": true,
        "browserify>buffer": true,
        "browserify>path-browserify": true,
        "browserify>timers-browserify": true,
        "gh-pages>async": true,
        "nock>debug": true
      }
    },
    "3box>ipfs>ipfs-repo>bignumber.js": {
      "globals": {
        "crypto": true,
        "define": true
      }
    },
    "3box>ipfs>ipfs-repo>datastore-level": {
      "packages": {
        "3box>ipfs>interface-datastore": true,
        "3box>ipfs>ipfs-repo>datastore-level>encoding-down": true,
        "3box>ipfs>ipfs-repo>datastore-level>level-js": true,
        "3box>ipfs>pull-stream": true,
        "3box>orbit-db>orbit-db-keystore>levelup": true,
        "browserify>buffer": true
      }
    },
    "3box>ipfs>ipfs-repo>datastore-level>encoding-down": {
      "packages": {
        "3box>ipfs>ipfs-repo>datastore-level>encoding-down>abstract-leveldown": true,
        "3box>ipfs>ipfs-repo>datastore-level>encoding-down>level-codec": true,
        "3box>orbit-db>orbit-db-keystore>levelup>level-errors": true,
        "pumpify>inherits": true
      }
    },
    "3box>ipfs>ipfs-repo>datastore-level>encoding-down>abstract-leveldown": {
      "packages": {
        "3box>ipfs>ipfs-repo>datastore-level>encoding-down>abstract-leveldown>level-supports": true,
        "3box>orbit-db>orbit-db-cache>level-js>immediate": true,
        "browserify>buffer": true,
        "watchify>xtend": true
      }
    },
    "3box>ipfs>ipfs-repo>datastore-level>encoding-down>abstract-leveldown>level-supports": {
      "packages": {
        "watchify>xtend": true
      }
    },
    "3box>ipfs>ipfs-repo>datastore-level>encoding-down>level-codec": {
      "packages": {
        "browserify>buffer": true
      }
    },
    "3box>ipfs>ipfs-repo>datastore-level>level-js": {
      "globals": {
        "IDBKeyRange.bound": true,
        "IDBKeyRange.lowerBound": true,
        "IDBKeyRange.only": true,
        "IDBKeyRange.upperBound": true,
        "indexedDB.deleteDatabase": true,
        "indexedDB.open": true
      },
      "packages": {
        "3box>ipfs>ipfs-repo>datastore-level>level-js>abstract-leveldown": true,
        "3box>ipfs>ipfs-repo>datastore-level>level-js>idb-readable-stream": true,
        "3box>orbit-db>orbit-db-cache>level-js>ltgt": true,
        "browserify>buffer": true,
        "browserify>process": true,
        "browserify>stream-browserify": true,
        "browserify>util": true,
        "watchify>xtend": true
      }
    },
    "3box>ipfs>ipfs-repo>datastore-level>level-js>abstract-leveldown": {
      "packages": {
        "browserify>insert-module-globals>is-buffer": true,
        "browserify>process": true,
        "watchify>xtend": true
      }
    },
    "3box>ipfs>ipfs-repo>datastore-level>level-js>idb-readable-stream": {
      "globals": {
        "IDBKeyRange.bound": true,
        "IDBKeyRange.lowerBound": true,
        "IDBKeyRange.upperBound": true
      },
      "packages": {
        "browserify>stream-browserify": true,
        "watchify>xtend": true
      }
    },
    "3box>ipfs>ipfs-repo>sort-keys": {
      "packages": {
        "geckodriver>got>is-plain-obj": true
      }
    },
    "3box>ipfs>ipfs-unixfs": {
      "packages": {
        "3box>ipfs>protons": true
      }
    },
    "3box>ipfs>ipfs-unixfs-exporter": {
      "packages": {
        "3box>ipfs>cids": true,
        "3box>ipfs>err-code": true,
        "3box>ipfs>ipfs-mfs>async-iterator-last": true,
        "3box>ipfs>ipfs-mfs>hamt-sharding": true,
        "3box>ipfs>ipfs-unixfs": true,
        "3box>ipfs>ipfs-unixfs-importer": true,
        "browserify>buffer": true,
        "browserify>insert-module-globals>is-buffer": true
      }
    },
    "3box>ipfs>ipfs-unixfs-importer": {
      "packages": {
        "3box>ipfs>async-iterator-all": true,
        "3box>ipfs>bl": true,
        "3box>ipfs>err-code": true,
        "3box>ipfs>ipfs-mfs>hamt-sharding": true,
        "3box>ipfs>ipfs-unixfs": true,
        "3box>ipfs>ipfs-unixfs-importer>async-iterator-batch": true,
        "3box>ipfs>ipfs-unixfs-importer>async-iterator-first": true,
        "3box>ipfs>ipfs-unixfs-importer>rabin-wasm": true,
        "3box>ipfs>ipfs-unixfs-importer>superstruct": true,
        "3box>ipfs>ipld-dag-pb": true,
        "3box>ipfs>ipld-raw>multihashing-async": true,
        "3box>ipfs>multicodec": true,
        "3box>ipfs>multihashes": true,
        "browserify>buffer": true,
        "madge>rc>deep-extend": true
      }
    },
    "3box>ipfs>ipfs-unixfs-importer>rabin-wasm": {
      "globals": {
        "Blob": true,
        "Response": true,
        "WebAssembly": true
      },
      "packages": {
        "3box>ipfs>ipfs-unixfs-importer>rabin-wasm>assemblyscript": true
      }
    },
    "3box>ipfs>ipfs-unixfs-importer>rabin-wasm>assemblyscript": {
      "globals": {
        "WebAssembly.Instance": true,
        "WebAssembly.Module": true,
        "WebAssembly.instantiateStreaming": true,
        "console.log": true
      }
    },
    "3box>ipfs>ipfs-utils": {
      "globals": {
        "FileReader": true
      },
      "packages": {
        "3box>ipfs>ipfs-utils>is-buffer": true,
        "3box>ipfs>ipfs-utils>readable-stream": true,
        "3box>ipfs>is-pull-stream": true,
        "3box>ipfs>kind-of": true,
        "@metamask/providers>is-stream": true
      }
    },
    "3box>ipfs>ipfs-utils>readable-stream": {
      "packages": {
        "@storybook/api>util-deprecate": true,
        "browserify>browser-resolve": true,
        "browserify>buffer": true,
        "browserify>events": true,
        "browserify>process": true,
        "browserify>string_decoder": true,
        "pumpify>inherits": true
      }
    },
    "3box>ipfs>ipld": {
      "packages": {
        "3box>ipfs>cids": true,
        "3box>ipfs>ipfs-block": true,
        "3box>ipfs>ipld-dag-cbor": true,
        "3box>ipfs>ipld-dag-pb": true,
        "3box>ipfs>ipld-raw": true,
        "3box>ipfs>ipld>typical": true,
        "3box>ipfs>merge-options": true,
        "3box>ipfs>multicodec": true,
        "3box>ipfs>promisify-es6": true,
        "browserify>insert-module-globals>is-buffer": true
      }
    },
    "3box>ipfs>ipld-dag-cbor": {
      "packages": {
        "3box>ipfs>cids": true,
        "3box>ipfs>ipld-dag-cbor>is-circular": true,
        "3box>ipfs>ipld-raw>multihashing-async": true,
        "3box>ipfs>multicodec": true,
        "browserify>buffer": true,
        "browserify>insert-module-globals>is-buffer": true,
        "eth-lattice-keyring>gridplus-sdk>borc": true
      }
    },
    "3box>ipfs>ipld-dag-pb": {
      "packages": {
        "3box>ipfs>cids": true,
        "3box>ipfs>class-is": true,
        "3box>ipfs>ipld-raw>multihashing-async": true,
        "3box>ipfs>multicodec": true,
        "3box>ipfs>protons": true,
        "@storybook/react>@storybook/store>stable": true,
        "browserify>assert": true,
        "browserify>buffer": true,
        "browserify>insert-module-globals>is-buffer": true
      }
    },
    "3box>ipfs>ipld-raw": {
      "packages": {
        "3box>ipfs>cids": true,
        "3box>ipfs>ipld-raw>multihashing-async": true,
        "3box>ipfs>multicodec": true
      }
    },
    "3box>ipfs>ipld-raw>multihashing-async": {
      "globals": {
        "crypto": true,
        "msCrypto": true
      },
      "packages": {
        "3box>ipfs>err-code": true,
        "3box>ipfs>ipld-raw>multihashing-async>murmurhash3js-revisited": true,
        "3box>ipfs>multihashes": true,
        "browserify>buffer": true,
        "ethereumjs-util>ethereum-cryptography>blakejs": true,
        "ethers>@ethersproject/keccak256>js-sha3": true
      }
    },
    "3box>ipfs>ipld-raw>multihashing-async>murmurhash3js-revisited": {
      "globals": {
        "define": true
      }
    },
    "3box>ipfs>ipld>typical": {
      "globals": {
        "define": true
      }
    },
    "3box>ipfs>ipns": {
      "packages": {
        "3box>ipfs>interface-datastore": true,
        "3box>ipfs>ipns>timestamp-nano": true,
        "3box>ipfs>libp2p-crypto": true,
        "3box>ipfs>multihashes": true,
        "3box>ipfs>peer-id": true,
        "3box>ipfs>protons": true,
        "base32-encode": true,
        "browserify>buffer": true,
        "nock>debug": true
      }
    },
    "3box>ipfs>is-ipfs": {
      "packages": {
        "3box>ipfs>bs58": true,
        "3box>ipfs>cids": true,
        "3box>ipfs>mafmt": true,
        "3box>ipfs>multiaddr": true,
        "3box>ipfs>multibase": true,
        "3box>ipfs>multihashes": true,
        "browserify>buffer": true
      }
    },
    "3box>ipfs>iso-url": {
      "globals": {
        "URL": true,
        "URLSearchParams": true,
        "location": true
      }
    },
    "3box>ipfs>libp2p": {
      "packages": {
        "3box>ipfs>err-code": true,
        "3box>ipfs>fsm-event": true,
        "3box>ipfs>libp2p-websockets": true,
        "3box>ipfs>libp2p>libp2p-connection-manager": true,
        "3box>ipfs>libp2p>libp2p-floodsub": true,
        "3box>ipfs>libp2p>libp2p-ping": true,
        "3box>ipfs>libp2p>libp2p-switch": true,
        "3box>ipfs>libp2p>superstruct": true,
        "3box>ipfs>multiaddr": true,
        "3box>ipfs>peer-book": true,
        "3box>ipfs>peer-id": true,
        "3box>ipfs>peer-info": true,
        "browserify>events": true,
        "browserify>insert-module-globals>is-buffer": true,
        "browserify>process": true,
        "gh-pages>async": true,
        "nock>debug": true,
        "pump>once": true
      }
    },
    "3box>ipfs>libp2p-bootstrap": {
      "globals": {
        "clearInterval": true,
        "setInterval": true
      },
      "packages": {
        "3box>ipfs>mafmt": true,
        "3box>ipfs>multiaddr": true,
        "3box>ipfs>peer-id": true,
        "3box>ipfs>peer-info": true,
        "browserify>events": true,
        "gh-pages>async": true,
        "nock>debug": true
      }
    },
    "3box>ipfs>libp2p-crypto": {
      "globals": {
        "crypto": true,
        "msCrypto": true
      },
      "packages": {
        "3box>ipfs>bs58": true,
        "3box>ipfs>libp2p-crypto>asn1.js": true,
        "3box>ipfs>libp2p-crypto>iso-random-stream": true,
        "3box>ipfs>libp2p-crypto>libp2p-crypto-secp256k1": true,
        "3box>ipfs>libp2p-crypto>multihashing-async": true,
        "3box>ipfs>protons": true,
        "3box>tweetnacl": true,
        "browserify>buffer": true,
        "ethereumjs-util>ethereum-cryptography>browserify-aes": true,
        "gh-pages>async": true,
        "mockttp>node-forge": true
      }
    },
    "3box>ipfs>libp2p-crypto>asn1.js": {
      "packages": {
        "3box>ethers>hash.js>minimalistic-assert": true,
        "bn.js": true,
        "browserify>buffer": true,
        "pumpify>inherits": true
      }
    },
    "3box>ipfs>libp2p-crypto>iso-random-stream": {
      "globals": {
        "crypto": true,
        "msCrypto": true
      },
      "packages": {
        "browserify>buffer": true
      }
    },
    "3box>ipfs>libp2p-crypto>libp2p-crypto-secp256k1": {
      "packages": {
        "3box>ipfs>bs58": true,
        "3box>ipfs>libp2p-crypto>libp2p-crypto-secp256k1>multihashing-async": true,
        "eth-trezor-keyring>hdkey>secp256k1": true,
        "gh-pages>async": true
      }
    },
    "3box>ipfs>libp2p-crypto>libp2p-crypto-secp256k1>multihashing-async": {
      "globals": {
        "crypto": true,
        "msCrypto": true
      },
      "packages": {
        "3box>ipfs>multihashes": true,
        "3box>ipfs>multihashing-async>murmurhash3js": true,
        "3box>ipfs>multihashing-async>nodeify": true,
        "browserify>buffer": true,
        "browserify>process": true,
        "ethereumjs-util>ethereum-cryptography>blakejs": true,
        "ethers>@ethersproject/keccak256>js-sha3": true
      }
    },
    "3box>ipfs>libp2p-crypto>multihashing-async": {
      "globals": {
        "crypto": true,
        "msCrypto": true
      },
      "packages": {
        "3box>ipfs>multihashes": true,
        "3box>ipfs>multihashing-async>murmurhash3js": true,
        "3box>ipfs>multihashing-async>nodeify": true,
        "browserify>buffer": true,
        "browserify>process": true,
        "ethereumjs-util>ethereum-cryptography>blakejs": true,
        "ethers>@ethersproject/keccak256>js-sha3": true
      }
    },
    "3box>ipfs>libp2p-kad-dht": {
      "globals": {
        "clearInterval": true,
        "clearTimeout": true,
        "setInterval": true,
        "setTimeout": true
      },
      "packages": {
        "3box>ipfs>base32.js": true,
        "3box>ipfs>cids": true,
        "3box>ipfs>err-code": true,
        "3box>ipfs>interface-datastore": true,
        "3box>ipfs>libp2p-crypto": true,
        "3box>ipfs>libp2p-kad-dht>hashlru": true,
        "3box>ipfs>libp2p-kad-dht>heap": true,
        "3box>ipfs>libp2p-kad-dht>k-bucket": true,
        "3box>ipfs>libp2p-kad-dht>multihashing-async": true,
        "3box>ipfs>libp2p-kad-dht>p-queue": true,
        "3box>ipfs>libp2p-kad-dht>p-times": true,
        "3box>ipfs>libp2p-kad-dht>xor-distance": true,
        "3box>ipfs>libp2p-record": true,
        "3box>ipfs>libp2p-secio>pull-length-prefixed": true,
        "3box>ipfs>multihashes": true,
        "3box>ipfs>peer-id": true,
        "3box>ipfs>peer-info": true,
        "3box>ipfs>promisify-es6": true,
        "3box>ipfs>protons": true,
        "3box>ipfs>pull-stream": true,
        "3box>ipfs>pull-stream-to-async-iterator": true,
        "3box>ipfs>varint": true,
        "@metamask/controllers>abort-controller": true,
        "browserify>assert": true,
        "browserify>buffer": true,
        "browserify>events": true,
        "browserify>insert-module-globals>is-buffer": true,
        "gh-pages>async": true,
        "nock>debug": true,
        "promise-to-callback": true
      }
    },
    "3box>ipfs>libp2p-kad-dht>heap": {
      "globals": {
        "define": true
      }
    },
    "3box>ipfs>libp2p-kad-dht>k-bucket": {
      "packages": {
        "browserify>events": true,
        "ethereumjs-wallet>randombytes": true
      }
    },
    "3box>ipfs>libp2p-kad-dht>multihashing-async": {
      "globals": {
        "crypto": true,
        "msCrypto": true
      },
      "packages": {
        "3box>ipfs>multihashes": true,
        "3box>ipfs>multihashing-async>murmurhash3js": true,
        "3box>ipfs>multihashing-async>nodeify": true,
        "browserify>buffer": true,
        "browserify>process": true,
        "ethereumjs-util>ethereum-cryptography>blakejs": true,
        "ethers>@ethersproject/keccak256>js-sha3": true
      }
    },
    "3box>ipfs>libp2p-kad-dht>p-queue": {
      "globals": {
        "clearInterval": true,
        "setInterval": true,
        "setTimeout": true
      },
      "packages": {
        "mockttp>@httptoolkit/subscriptions-transport-ws>eventemitter3": true
      }
    },
    "3box>ipfs>libp2p-kad-dht>p-times": {
      "packages": {
        "3box>ipfs>libp2p-kad-dht>p-times>p-map": true
      }
    },
    "3box>ipfs>libp2p-kad-dht>xor-distance": {
      "packages": {
        "browserify>buffer": true
      }
    },
    "3box>ipfs>libp2p-keychain": {
      "globals": {
        "setTimeout": true
      },
      "packages": {
        "3box>ipfs>err-code": true,
        "3box>ipfs>interface-datastore": true,
        "3box>ipfs>libp2p-crypto": true,
        "3box>ipfs>libp2p-keychain>sanitize-filename": true,
        "3box>ipfs>merge-options": true,
        "3box>ipfs>pull-stream": true,
        "browserify>buffer": true,
        "gh-pages>async": true,
        "mockttp>node-forge": true
      }
    },
    "3box>ipfs>libp2p-keychain>sanitize-filename": {
      "packages": {
        "3box>ipfs>libp2p-keychain>sanitize-filename>truncate-utf8-bytes": true
      }
    },
    "3box>ipfs>libp2p-keychain>sanitize-filename>truncate-utf8-bytes": {
      "packages": {
        "3box>ipfs>libp2p-keychain>sanitize-filename>truncate-utf8-bytes>utf8-byte-length": true
      }
    },
    "3box>ipfs>libp2p-record": {
      "packages": {
        "3box>ipfs>err-code": true,
        "3box>ipfs>libp2p-record>buffer-split": true,
        "3box>ipfs>libp2p-record>multihashing-async": true,
        "3box>ipfs>protons": true,
        "browserify>assert": true,
        "browserify>buffer": true,
        "browserify>insert-module-globals>is-buffer": true,
        "gh-pages>async": true
      }
    },
    "3box>ipfs>libp2p-record>buffer-split": {
      "packages": {
        "3box>ipfs>libp2p-record>buffer-split>buffer-indexof": true
      }
    },
    "3box>ipfs>libp2p-record>multihashing-async": {
      "globals": {
        "crypto": true,
        "msCrypto": true
      },
      "packages": {
        "3box>ipfs>multihashes": true,
        "3box>ipfs>multihashing-async>murmurhash3js": true,
        "3box>ipfs>multihashing-async>nodeify": true,
        "browserify>buffer": true,
        "browserify>process": true,
        "ethereumjs-util>ethereum-cryptography>blakejs": true,
        "ethers>@ethersproject/keccak256>js-sha3": true
      }
    },
    "3box>ipfs>libp2p-secio": {
      "packages": {
        "3box>ipfs>libp2p-crypto": true,
        "3box>ipfs>libp2p-secio>multihashing-async": true,
        "3box>ipfs>libp2p-secio>pull-handshake": true,
        "3box>ipfs>libp2p-secio>pull-length-prefixed": true,
        "3box>ipfs>peer-id": true,
        "3box>ipfs>peer-info": true,
        "3box>ipfs>protons": true,
        "3box>ipfs>pull-defer": true,
        "3box>ipfs>pull-mplex>interface-connection": true,
        "3box>ipfs>pull-stream": true,
        "browserify>assert": true,
        "browserify>buffer": true,
        "gh-pages>async": true,
        "nock>debug": true,
        "pump>once": true
      }
    },
    "3box>ipfs>libp2p-secio>multihashing-async": {
      "globals": {
        "crypto": true,
        "msCrypto": true
      },
      "packages": {
        "3box>ipfs>multihashes": true,
        "3box>ipfs>multihashing-async>murmurhash3js": true,
        "3box>ipfs>multihashing-async>nodeify": true,
        "browserify>buffer": true,
        "browserify>process": true,
        "ethereumjs-util>ethereum-cryptography>blakejs": true,
        "ethers>@ethersproject/keccak256>js-sha3": true
      }
    },
    "3box>ipfs>libp2p-secio>pull-handshake": {
      "packages": {
        "3box>ipfs>libp2p-secio>pull-handshake>pull-reader": true,
        "3box>ipfs>pull-cat": true,
        "3box>ipfs>pull-mplex>pull-pair": true,
        "3box>ipfs>pull-pushable": true
      }
    },
    "3box>ipfs>libp2p-secio>pull-handshake>pull-reader": {
      "globals": {
        "cb": true,
        "clearTimeout": true,
        "setTimeout": true
      },
      "packages": {
        "browserify>buffer": true
      }
    },
    "3box>ipfs>libp2p-secio>pull-length-prefixed": {
      "packages": {
        "3box>ipfs>libp2p-secio>pull-handshake>pull-reader": true,
        "3box>ipfs>pull-pushable": true,
        "3box>ipfs>varint": true,
        "ethereumjs-wallet>safe-buffer": true
      }
    },
    "3box>ipfs>libp2p-webrtc-star": {
      "packages": {
        "3box>ipfs>class-is": true,
        "3box>ipfs>libp2p-webrtc-star>simple-peer": true,
        "3box>ipfs>libp2p-webrtc-star>socket.io-client": true,
        "3box>ipfs>libp2p-webrtc-star>webrtcsupport": true,
        "3box>ipfs>mafmt": true,
        "3box>ipfs>multiaddr": true,
        "3box>ipfs>peer-id": true,
        "3box>ipfs>peer-info": true,
        "3box>ipfs>pull-mplex>interface-connection": true,
        "3box>ipfs>stream-to-pull-stream": true,
        "browserify>events": true,
        "gh-pages>async": true,
        "nock>debug": true,
        "pump>once": true
      }
    },
    "3box>ipfs>libp2p-webrtc-star>simple-peer": {
      "globals": {
        "clearInterval": true,
        "console.warn": true,
        "setInterval": true,
        "setTimeout": true
      },
      "packages": {
        "3box>ipfs>libp2p-webrtc-star>simple-peer>get-browser-rtc": true,
        "3box>ipfs>libp2p-webrtc-star>simple-peer>readable-stream": true,
        "browserify>buffer": true,
        "ethereumjs-wallet>randombytes": true,
        "nock>debug": true,
        "pumpify>inherits": true
      }
    },
    "3box>ipfs>libp2p-webrtc-star>simple-peer>get-browser-rtc": {
      "globals": {
        "RTCIceCandidate": true,
        "RTCPeerConnection": true,
        "RTCSessionDescription": true,
        "mozRTCIceCandidate": true,
        "mozRTCPeerConnection": true,
        "mozRTCSessionDescription": true,
        "webkitRTCIceCandidate": true,
        "webkitRTCPeerConnection": true,
        "webkitRTCSessionDescription": true
      }
    },
    "3box>ipfs>libp2p-webrtc-star>simple-peer>readable-stream": {
      "packages": {
        "@storybook/api>util-deprecate": true,
        "browserify>browser-resolve": true,
        "browserify>buffer": true,
        "browserify>events": true,
        "browserify>process": true,
        "browserify>string_decoder": true,
        "pumpify>inherits": true
      }
    },
    "3box>ipfs>libp2p-webrtc-star>socket.io-client": {
      "globals": {
        "clearTimeout": true,
        "location": true,
        "setTimeout": true
      },
      "packages": {
        "3box>ipfs>libp2p-webrtc-star>socket.io-client>component-bind": true,
        "3box>ipfs>libp2p-webrtc-star>socket.io-client>debug": true,
        "3box>ipfs>libp2p-webrtc-star>socket.io-client>engine.io-client": true,
        "3box>ipfs>libp2p-webrtc-star>socket.io-client>indexof": true,
        "3box>ipfs>libp2p-webrtc-star>socket.io-client>parseqs": true,
        "3box>ipfs>libp2p-webrtc-star>socket.io-client>parseuri": true,
        "3box>ipfs>libp2p-webrtc-star>socket.io-client>socket.io-parser": true,
        "3box>ipfs>libp2p-webrtc-star>socket.io-client>to-array": true,
        "3box>ipfs>libp2p-webrtc-star>socket.io>has-binary2": true,
        "mockttp>@httptoolkit/subscriptions-transport-ws>backo2": true,
        "pubnub>superagent>component-emitter": true
      }
    },
    "3box>ipfs>libp2p-webrtc-star>socket.io-client>debug": {
      "globals": {
        "chrome": true,
        "console": true,
        "document": true,
        "localStorage": true,
        "navigator": true,
        "process": true
      },
      "packages": {
        "3box>ipfs>libp2p-webrtc-star>socket.io-client>debug>ms": true,
        "browserify>process": true
      }
    },
    "3box>ipfs>libp2p-webrtc-star>socket.io-client>engine.io-client": {
      "globals": {
        "MozWebSocket": true,
        "WebSocket": true,
        "XDomainRequest": true,
        "XMLHttpRequest": true,
        "addEventListener": true,
        "attachEvent": true,
        "clearTimeout": true,
        "document": true,
        "location": true,
        "navigator": true,
        "setTimeout": true
      },
      "packages": {
        "3box>ipfs>libp2p-webrtc-star>socket.io-client>engine.io-client>component-inherit": true,
        "3box>ipfs>libp2p-webrtc-star>socket.io-client>engine.io-client>debug": true,
        "3box>ipfs>libp2p-webrtc-star>socket.io-client>engine.io-client>engine.io-parser": true,
        "3box>ipfs>libp2p-webrtc-star>socket.io-client>engine.io-client>has-cors": true,
        "3box>ipfs>libp2p-webrtc-star>socket.io-client>engine.io-client>yeast": true,
        "3box>ipfs>libp2p-webrtc-star>socket.io-client>indexof": true,
        "3box>ipfs>libp2p-webrtc-star>socket.io-client>parseqs": true,
        "3box>ipfs>libp2p-webrtc-star>socket.io-client>parseuri": true,
        "browserify>browser-resolve": true,
        "browserify>buffer": true,
        "pubnub>superagent>component-emitter": true
      }
    },
    "3box>ipfs>libp2p-webrtc-star>socket.io-client>engine.io-client>debug": {
      "globals": {
        "chrome": true,
        "console": true,
        "document": true,
        "localStorage": true,
        "navigator": true,
        "process": true
      },
      "packages": {
        "3box>ipfs>libp2p-webrtc-star>socket.io-client>engine.io-client>debug>ms": true,
        "browserify>process": true
      }
    },
    "3box>ipfs>libp2p-webrtc-star>socket.io-client>engine.io-client>engine.io-parser": {
      "globals": {
        "FileReader": true,
        "btoa": true,
        "navigator": true
      },
      "packages": {
        "3box>ipfs>libp2p-webrtc-star>socket.io-client>engine.io-client>engine.io-parser>after": true,
        "3box>ipfs>libp2p-webrtc-star>socket.io-client>engine.io-client>engine.io-parser>arraybuffer.slice": true,
        "3box>ipfs>libp2p-webrtc-star>socket.io-client>engine.io-client>engine.io-parser>blob": true,
        "3box>ipfs>libp2p-webrtc-star>socket.io>engine.io>engine.io-parser>base64-arraybuffer": true,
        "3box>ipfs>libp2p-webrtc-star>socket.io>has-binary2": true
      }
    },
    "3box>ipfs>libp2p-webrtc-star>socket.io-client>engine.io-client>engine.io-parser>blob": {
      "globals": {
        "Blob": true,
        "MSBlobBuilder": true,
        "MozBlobBuilder": true,
        "WebKitBlobBuilder": true
      }
    },
    "3box>ipfs>libp2p-webrtc-star>socket.io-client>engine.io-client>has-cors": {
      "globals": {
        "XMLHttpRequest": true
      }
    },
    "3box>ipfs>libp2p-webrtc-star>socket.io-client>socket.io-parser": {
      "globals": {
        "Blob": true,
        "File": true,
        "FileReader": true
      },
      "packages": {
        "3box>ipfs>libp2p-webrtc-star>socket.io-client>socket.io-parser>debug": true,
        "3box>ipfs>libp2p-webrtc-star>socket.io-client>socket.io-parser>isarray": true,
        "browserify>buffer": true,
        "pubnub>superagent>component-emitter": true
      }
    },
    "3box>ipfs>libp2p-webrtc-star>socket.io-client>socket.io-parser>debug": {
      "globals": {
        "chrome": true,
        "console": true,
        "document": true,
        "localStorage": true,
        "navigator": true,
        "process": true
      },
      "packages": {
        "3box>ipfs>libp2p-webrtc-star>socket.io-client>socket.io-parser>debug>ms": true,
        "browserify>process": true
      }
    },
    "3box>ipfs>libp2p-webrtc-star>socket.io>has-binary2": {
      "globals": {
        "Blob": true,
        "File": true
      },
      "packages": {
        "3box>ipfs>libp2p-webrtc-star>socket.io>has-binary2>isarray": true,
        "browserify>buffer": true
      }
    },
    "3box>ipfs>libp2p-webrtc-star>webrtcsupport": {
      "globals": {
        "AudioContext": true,
        "MediaStream": true,
        "RTCIceCandidate": true,
        "RTCPeerConnection": true,
        "RTCSessionDescription": true,
        "document": true,
        "location.protocol": true,
        "mozRTCIceCandidate": true,
        "mozRTCPeerConnection": true,
        "mozRTCSessionDescription": true,
        "navigator.getUserMedia": true,
        "navigator.mozGetUserMedia": true,
        "navigator.msGetUserMedia": true,
        "navigator.userAgent.match": true,
        "navigator.webkitGetUserMedia": true,
        "webkitAudioContext": true,
        "webkitMediaStream": true,
        "webkitRTCPeerConnection": true
      }
    },
    "3box>ipfs>libp2p-websocket-star-multi": {
      "globals": {
        "setTimeout": true
      },
      "packages": {
        "3box>ipfs>libp2p-websocket-star-multi>libp2p-websocket-star": true,
        "3box>ipfs>mafmt": true,
        "3box>ipfs>multiaddr": true,
        "browserify>events": true,
        "gh-pages>async": true,
        "nock>debug": true,
        "pump>once": true
      }
    },
    "3box>ipfs>libp2p-websocket-star-multi>libp2p-websocket-star": {
      "globals": {
        "console.error": true
      },
      "packages": {
        "3box>ipfs>class-is": true,
        "3box>ipfs>libp2p-crypto": true,
        "3box>ipfs>libp2p-webrtc-star>socket.io-client": true,
        "3box>ipfs>libp2p-websocket-star-multi>libp2p-websocket-star>socket.io-pull-stream": true,
        "3box>ipfs>mafmt": true,
        "3box>ipfs>multiaddr": true,
        "3box>ipfs>peer-id": true,
        "3box>ipfs>peer-info": true,
        "3box>ipfs>pull-mplex>interface-connection": true,
        "3box>ipfs>pull-stream": true,
        "browserify>buffer": true,
        "browserify>events": true,
        "gh-pages>async": true,
        "nock>debug": true,
        "pump>once": true,
        "uuid": true
      }
    },
    "3box>ipfs>libp2p-websocket-star-multi>libp2p-websocket-star>socket.io-pull-stream": {
      "globals": {
        "console.error": true
      },
      "packages": {
        "3box>ipfs>libp2p-websocket-star-multi>libp2p-websocket-star>socket.io-pull-stream>data-queue": true,
        "3box>ipfs>libp2p-websocket-star-multi>libp2p-websocket-star>socket.io-pull-stream>debug": true,
        "3box>ipfs>libp2p-websocket-star-multi>libp2p-websocket-star>socket.io-pull-stream>uuid": true,
        "3box>ipfs>pull-stream": true,
        "browserify>buffer": true
      }
    },
    "3box>ipfs>libp2p-websocket-star-multi>libp2p-websocket-star>socket.io-pull-stream>data-queue": {
      "packages": {
        "browserify>events": true
      }
    },
    "3box>ipfs>libp2p-websocket-star-multi>libp2p-websocket-star>socket.io-pull-stream>debug": {
      "globals": {
        "console": true,
        "document": true,
        "localStorage": true,
        "navigator": true,
        "process": true
      },
      "packages": {
        "browserify>process": true,
        "gulp-livereload>debug>ms": true
      }
    },
    "3box>ipfs>libp2p-websocket-star-multi>libp2p-websocket-star>socket.io-pull-stream>uuid": {
      "globals": {
        "crypto": true,
        "msCrypto": true
      }
    },
    "3box>ipfs>libp2p-websockets": {
      "packages": {
        "3box>ipfs>class-is": true,
        "3box>ipfs>libp2p-websockets>pull-ws": true,
        "3box>ipfs>mafmt": true,
        "3box>ipfs>multiaddr": true,
        "3box>ipfs>multiaddr-to-uri": true,
        "3box>ipfs>pull-mplex>interface-connection": true,
        "browserify>os-browserify": true,
        "nock>debug": true
      }
    },
    "3box>ipfs>libp2p-websockets>pull-ws": {
      "globals": {
        "WebSocket": true,
        "location": true
      },
      "packages": {
        "3box>ipfs>libp2p-websockets>pull-ws>relative-url": true,
        "browserify>browser-resolve": true,
        "browserify>events": true,
        "browserify>https-browserify": true,
        "browserify>process": true,
        "browserify>stream-http": true,
        "browserify>timers-browserify": true,
        "browserify>url": true,
        "ethereumjs-wallet>safe-buffer": true
      }
    },
    "3box>ipfs>libp2p-websockets>pull-ws>relative-url": {
      "packages": {
        "browserify>url": true
      }
    },
    "3box>ipfs>libp2p>libp2p-connection-manager": {
      "packages": {
        "3box>ipfs>libp2p>libp2p-connection-manager>latency-monitor": true,
        "browserify>events": true,
        "nock>debug": true
      }
    },
    "3box>ipfs>libp2p>libp2p-connection-manager>latency-monitor": {
      "globals": {
        "clearInterval": true,
        "clearTimeout": true,
        "document": true,
        "performance": true,
        "setInterval": true,
        "setTimeout": true
      },
      "packages": {
        "3box>ipfs>libp2p>libp2p-connection-manager>latency-monitor>debug": true,
        "browserify>events": true,
        "browserify>process": true,
        "lodash": true
      }
    },
    "3box>ipfs>libp2p>libp2p-connection-manager>latency-monitor>debug": {
      "globals": {
        "chrome": true,
        "console": true,
        "document": true,
        "localStorage": true,
        "navigator": true,
        "process": true
      },
      "packages": {
        "3box>ipfs>libp2p>libp2p-connection-manager>latency-monitor>debug>ms": true,
        "browserify>process": true
      }
    },
    "3box>ipfs>libp2p>libp2p-floodsub": {
      "packages": {
        "3box>ipfs>libp2p-secio>pull-length-prefixed": true,
        "3box>ipfs>libp2p>libp2p-floodsub>libp2p-pubsub": true,
        "3box>ipfs>pull-stream": true,
        "browserify>assert": true,
        "gh-pages>async": true,
        "nock>debug": true
      }
    },
    "3box>ipfs>libp2p>libp2p-floodsub>libp2p-pubsub": {
      "packages": {
        "3box>ipfs>bs58": true,
        "3box>ipfs>err-code": true,
        "3box>ipfs>libp2p-crypto": true,
        "3box>ipfs>libp2p-secio>pull-length-prefixed": true,
        "3box>ipfs>libp2p>libp2p-floodsub>libp2p-pubsub>time-cache": true,
        "3box>ipfs>protons": true,
        "3box>ipfs>pull-pushable": true,
        "3box>ipfs>pull-stream": true,
        "browserify>buffer": true,
        "browserify>events": true,
        "browserify>insert-module-globals>is-buffer": true,
        "gh-pages>async": true,
        "nock>debug": true
      }
    },
    "3box>ipfs>libp2p>libp2p-floodsub>libp2p-pubsub>time-cache": {
      "packages": {
        "3box>ipfs>libp2p>libp2p-floodsub>libp2p-pubsub>time-cache>lodash.throttle": true
      }
    },
    "3box>ipfs>libp2p>libp2p-floodsub>libp2p-pubsub>time-cache>lodash.throttle": {
      "globals": {
        "clearTimeout": true,
        "setTimeout": true
      }
    },
    "3box>ipfs>libp2p>libp2p-ping": {
      "packages": {
        "3box>ipfs>libp2p-crypto": true,
        "3box>ipfs>libp2p-secio>pull-handshake": true,
        "3box>ipfs>pull-stream": true,
        "browserify>events": true,
        "nock>debug": true
      }
    },
    "3box>ipfs>libp2p>libp2p-switch": {
      "packages": {
        "3box>ipfs>class-is": true,
        "3box>ipfs>err-code": true,
        "3box>ipfs>fsm-event": true,
        "3box>ipfs>ipfs-bitswap>moving-average": true,
        "3box>ipfs>libp2p-kad-dht>hashlru": true,
        "3box>ipfs>libp2p>libp2p-switch>bignumber.js": true,
        "3box>ipfs>libp2p>libp2p-switch>libp2p-circuit": true,
        "3box>ipfs>libp2p>libp2p-switch>libp2p-identify": true,
        "3box>ipfs>libp2p>libp2p-switch>multistream-select": true,
        "3box>ipfs>libp2p>libp2p-switch>retimer": true,
        "3box>ipfs>multiaddr": true,
        "3box>ipfs>peer-id": true,
        "3box>ipfs>peer-info": true,
        "3box>ipfs>pull-mplex>interface-connection": true,
        "3box>ipfs>pull-stream": true,
        "browserify>assert": true,
        "browserify>events": true,
        "gh-pages>async": true,
        "nock>debug": true,
        "pump>once": true
      }
    },
    "3box>ipfs>libp2p>libp2p-switch>bignumber.js": {
      "globals": {
        "crypto": true,
        "define": true
      }
    },
    "3box>ipfs>libp2p>libp2p-switch>libp2p-circuit": {
      "packages": {
        "3box>ipfs>libp2p-secio>pull-handshake": true,
        "3box>ipfs>libp2p-secio>pull-length-prefixed": true,
        "3box>ipfs>mafmt": true,
        "3box>ipfs>multiaddr": true,
        "3box>ipfs>peer-id": true,
        "3box>ipfs>peer-info": true,
        "3box>ipfs>protons": true,
        "3box>ipfs>pull-mplex>interface-connection": true,
        "3box>ipfs>pull-stream": true,
        "browserify>events": true,
        "gh-pages>async": true,
        "nock>debug": true,
        "pump>once": true
      }
    },
    "3box>ipfs>libp2p>libp2p-switch>libp2p-identify": {
      "globals": {
        "console.warn": true
      },
      "packages": {
        "3box>ipfs>libp2p-secio>pull-length-prefixed": true,
        "3box>ipfs>multiaddr": true,
        "3box>ipfs>peer-id": true,
        "3box>ipfs>peer-info": true,
        "3box>ipfs>protons": true,
        "3box>ipfs>pull-stream": true,
        "browserify>buffer": true
      }
    },
    "3box>ipfs>libp2p>libp2p-switch>multistream-select": {
      "packages": {
        "3box>ipfs>err-code": true,
        "3box>ipfs>libp2p-secio>pull-handshake": true,
        "3box>ipfs>libp2p-secio>pull-length-prefixed": true,
        "3box>ipfs>libp2p>libp2p-switch>multistream-select>semver": true,
        "3box>ipfs>pull-mplex>interface-connection": true,
        "3box>ipfs>pull-stream": true,
        "3box>ipfs>varint": true,
        "browserify>assert": true,
        "browserify>buffer": true,
        "gh-pages>async": true,
        "nock>debug": true,
        "pump>once": true
      }
    },
    "3box>ipfs>libp2p>libp2p-switch>multistream-select>semver": {
      "globals": {
        "console": true
      },
      "packages": {
        "browserify>process": true
      }
    },
    "3box>ipfs>libp2p>libp2p-switch>retimer": {
      "globals": {
        "clearTimeout": true,
        "setTimeout": true
      }
    },
    "3box>ipfs>mafmt": {
      "packages": {
        "3box>ipfs>multiaddr": true
      }
    },
    "3box>ipfs>merge-options": {
      "packages": {
        "geckodriver>got>is-plain-obj": true
      }
    },
    "3box>ipfs>multiaddr": {
      "packages": {
        "3box>ipfs>bs58": true,
        "3box>ipfs>class-is": true,
        "3box>ipfs>multiaddr>hi-base32": true,
        "3box>ipfs>multiaddr>is-ip": true,
        "3box>ipfs>varint": true,
        "browserify>buffer": true,
        "react-devtools>ip": true
      }
    },
    "3box>ipfs>multiaddr-to-uri": {
      "packages": {
        "3box>ipfs>multiaddr": true
      }
    },
    "3box>ipfs>multiaddr>hi-base32": {
      "globals": {
        "define": true
      },
      "packages": {
        "browserify>process": true
      }
    },
    "3box>ipfs>multiaddr>is-ip": {
      "packages": {
        "chromedriver>tcp-port-used>is2>ip-regex": true
      }
    },
    "3box>ipfs>multibase": {
      "packages": {
        "3box>ipfs>multibase>base-x": true,
        "browserify>buffer": true
      }
    },
    "3box>ipfs>multibase>base-x": {
      "packages": {
        "ethereumjs-wallet>safe-buffer": true
      }
    },
    "3box>ipfs>multicodec": {
      "packages": {
        "3box>ipfs>varint": true,
        "browserify>buffer": true
      }
    },
    "3box>ipfs>multihashes": {
      "packages": {
        "3box>ipfs>bs58": true,
        "3box>ipfs>varint": true,
        "browserify>buffer": true
      }
    },
    "3box>ipfs>multihashing-async": {
      "globals": {
        "crypto": true,
        "msCrypto": true
      },
      "packages": {
        "3box>ipfs>multihashes": true,
        "3box>ipfs>multihashing-async>murmurhash3js": true,
        "3box>ipfs>multihashing-async>nodeify": true,
        "browserify>buffer": true,
        "browserify>process": true,
        "ethereumjs-util>ethereum-cryptography>blakejs": true,
        "ethers>@ethersproject/keccak256>js-sha3": true
      }
    },
    "3box>ipfs>multihashing-async>murmurhash3js": {
      "globals": {
        "define": true
      }
    },
    "3box>ipfs>multihashing-async>nodeify": {
      "globals": {
        "setTimeout": true
      },
      "packages": {
        "3box>ipfs>multihashing-async>nodeify>is-promise": true,
        "3box>ipfs>multihashing-async>nodeify>promise": true,
        "browserify>process": true,
        "browserify>timers-browserify": true
      }
    },
    "3box>ipfs>multihashing-async>nodeify>promise": {
      "globals": {
        "setImediate": true,
        "setTimeout": true
      },
      "packages": {
        "3box>ipfs>multihashing-async>nodeify>is-promise": true,
        "browserify>process": true
      }
    },
    "3box>ipfs>peer-book": {
      "packages": {
        "3box>ipfs>bs58": true,
        "3box>ipfs>peer-id": true,
        "3box>ipfs>peer-info": true,
        "browserify>insert-module-globals>is-buffer": true
      }
    },
    "3box>ipfs>peer-id": {
      "packages": {
        "3box>ipfs>class-is": true,
        "3box>ipfs>libp2p-crypto": true,
        "3box>ipfs>multihashes": true,
        "browserify>assert": true,
        "browserify>buffer": true,
        "gh-pages>async": true
      }
    },
    "3box>ipfs>peer-info": {
      "packages": {
        "3box>ipfs>multiaddr": true,
        "3box>ipfs>peer-id": true,
        "3box>ipfs>peer-info>unique-by": true,
        "browserify>assert": true
      }
    },
    "3box>ipfs>protons": {
      "packages": {
        "3box>ipfs>protons>protocol-buffers-schema": true,
        "3box>ipfs>protons>signed-varint": true,
        "3box>ipfs>varint": true,
        "browserify>buffer": true,
        "browserify>insert-module-globals>is-buffer": true,
        "ethereumjs-wallet>safe-buffer": true
      }
    },
    "3box>ipfs>protons>signed-varint": {
      "packages": {
        "3box>ipfs>varint": true
      }
    },
    "3box>ipfs>pull-mplex": {
      "packages": {
        "3box>ipfs>pull-abortable": true,
        "3box>ipfs>pull-mplex>interface-connection": true,
        "3box>ipfs>pull-mplex>looper": true,
        "3box>ipfs>pull-mplex>pull-through": true,
        "3box>ipfs>pull-pushable": true,
        "3box>ipfs>pull-stream": true,
        "3box>ipfs>varint": true,
        "browserify>buffer": true,
        "browserify>events": true,
        "gh-pages>async": true,
        "nock>debug": true
      }
    },
    "3box>ipfs>pull-mplex>interface-connection": {
      "packages": {
        "3box>ipfs>pull-defer": true
      }
    },
    "3box>ipfs>pull-mplex>pull-through": {
      "packages": {
        "3box>ipfs>stream-to-pull-stream>looper": true
      }
    },
    "3box>ipfs>pull-sort": {
      "packages": {
        "3box>ipfs>pull-defer": true,
        "3box>ipfs>pull-stream": true
      }
    },
    "3box>ipfs>pull-stream": {
      "globals": {
        "console.log": true
      }
    },
    "3box>ipfs>pull-stream-to-async-iterator": {
      "packages": {
        "3box>ipfs>pull-stream": true
      }
    },
    "3box>ipfs>pull-stream-to-stream": {
      "packages": {
        "browserify>process": true,
        "browserify>stream-browserify": true,
        "browserify>timers-browserify": true
      }
    },
    "3box>ipfs>readable-stream": {
      "packages": {
        "@storybook/api>util-deprecate": true,
        "browserify>browser-resolve": true,
        "browserify>buffer": true,
        "browserify>events": true,
        "browserify>process": true,
        "browserify>string_decoder": true,
        "pumpify>inherits": true
      }
    },
    "3box>ipfs>receptacle": {
      "globals": {
        "clearTimeout": true,
        "setTimeout": true
      },
      "packages": {
        "gulp-livereload>debug>ms": true
      }
    },
    "3box>ipfs>stream-to-pull-stream": {
      "globals": {
        "console.error": true
      },
      "packages": {
        "3box>ipfs>pull-stream": true,
        "3box>ipfs>stream-to-pull-stream>looper": true,
        "browserify>process": true
      }
    },
    "3box>js-sha256": {
      "globals": {
        "define": true
      },
      "packages": {
        "browserify>process": true
      }
    },
    "3box>muport-did-resolver": {
      "packages": {
        "3box>did-jwt>did-resolver": true,
        "@babel/runtime": true,
        "node-fetch": true
      }
    },
    "3box>orbit-db": {
      "globals": {
        "console.log": true
      },
      "packages": {
        "3box>ipfs>cids": true,
        "3box>ipfs>multihashes": true,
        "3box>orbit-db>ipfs-pubsub-1on1": true,
        "3box>orbit-db>logplease": true,
        "3box>orbit-db>orbit-db-access-controllers": true,
        "3box>orbit-db>orbit-db-cache": true,
        "3box>orbit-db>orbit-db-counterstore": true,
        "3box>orbit-db>orbit-db-docstore": true,
        "3box>orbit-db>orbit-db-eventstore": true,
        "3box>orbit-db>orbit-db-feedstore": true,
        "3box>orbit-db>orbit-db-identity-provider": true,
        "3box>orbit-db>orbit-db-io": true,
        "3box>orbit-db>orbit-db-keystore": true,
        "3box>orbit-db>orbit-db-kvstore": true,
        "3box>orbit-db>orbit-db-pubsub": true,
        "browserify>path-browserify": true
      }
    },
    "3box>orbit-db>ipfs-pubsub-1on1": {
      "globals": {
        "clearInterval": true,
        "setInterval": true
      },
      "packages": {
        "3box>orbit-db>ipfs-pubsub-1on1>safe-buffer": true,
        "browserify>events": true,
        "browserify>path-browserify": true
      }
    },
    "3box>orbit-db>ipfs-pubsub-1on1>safe-buffer": {
      "packages": {
        "browserify>buffer": true
      }
    },
    "3box>orbit-db>logplease": {
      "globals": {
        "LOG": true,
        "console.error": true,
        "console.log": true
      },
      "packages": {
        "browserify>browser-resolve": true,
        "browserify>events": true,
        "browserify>process": true,
        "browserify>util": true
      }
    },
    "3box>orbit-db>orbit-db-access-controllers": {
      "globals": {
        "console.log": true
      },
      "packages": {
        "3box>orbit-db>orbit-db-access-controllers>p-map-series": true,
        "3box>orbit-db>orbit-db-io": true,
        "browserify>events": true,
        "browserify>path-browserify": true,
        "ethereumjs-wallet>safe-buffer": true
      }
    },
    "3box>orbit-db>orbit-db-access-controllers>p-map-series": {
      "packages": {
        "3box>orbit-db>orbit-db-store>p-each-series>p-reduce": true
      }
    },
    "3box>orbit-db>orbit-db-cache": {
      "packages": {
        "3box>orbit-db>logplease": true,
        "3box>orbit-db>orbit-db-cache>level-js": true,
        "browserify>path-browserify": true
      }
    },
    "3box>orbit-db>orbit-db-cache>level-js": {
      "globals": {
        "IDBKeyRange.bound": true,
        "IDBKeyRange.lowerBound": true,
        "IDBKeyRange.upperBound": true,
        "indexedDB": true
      },
      "packages": {
        "3box>orbit-db>orbit-db-cache>level-js>abstract-leveldown": true,
        "3box>orbit-db>orbit-db-cache>level-js>immediate": true,
        "3box>orbit-db>orbit-db-cache>level-js>ltgt": true,
        "browserify>buffer": true,
        "browserify>insert-module-globals>is-buffer": true,
        "pumpify>inherits": true,
        "stylelint>write-file-atomic>typedarray-to-buffer": true
      }
    },
    "3box>orbit-db>orbit-db-cache>level-js>abstract-leveldown": {
      "packages": {
        "browserify>insert-module-globals>is-buffer": true,
        "browserify>process": true,
        "watchify>xtend": true
      }
    },
    "3box>orbit-db>orbit-db-cache>level-js>immediate": {
      "globals": {
        "MessageChannel": true,
        "MutationObserver": true,
        "WebKitMutationObserver": true,
        "clearTimeout": true,
        "document.createElement": true,
        "document.createTextNode": true,
        "document.documentElement.appendChild": true,
        "setImmediate": true,
        "setTimeout": true
      },
      "packages": {
        "browserify>process": true
      }
    },
    "3box>orbit-db>orbit-db-cache>level-js>ltgt": {
      "packages": {
        "browserify>insert-module-globals>is-buffer": true
      }
    },
    "3box>orbit-db>orbit-db-counterstore": {
      "packages": {
        "3box>orbit-db>orbit-db-counterstore>crdts": true,
        "3box>orbit-db>orbit-db-store": true
      }
    },
    "3box>orbit-db>orbit-db-docstore": {
      "packages": {
        "3box>orbit-db>orbit-db-docstore>p-map": true,
        "3box>orbit-db>orbit-db-store": true,
        "readable-stream": true
      }
    },
    "3box>orbit-db>orbit-db-eventstore": {
      "packages": {
        "3box>orbit-db>orbit-db-store": true
      }
    },
    "3box>orbit-db>orbit-db-feedstore": {
      "packages": {
        "3box>orbit-db>orbit-db-eventstore": true
      }
    },
    "3box>orbit-db>orbit-db-identity-provider": {
      "packages": {
        "3box>orbit-db>orbit-db-keystore": true
      }
    },
    "3box>orbit-db>orbit-db-io": {
      "packages": {
        "3box>ipfs>cids": true,
        "3box>ipfs>ipld-dag-pb": true,
        "browserify>buffer": true
      }
    },
    "3box>orbit-db>orbit-db-keystore": {
      "globals": {
        "console.error": true,
        "console.log": true
      },
      "packages": {
        "3box>ethers>elliptic": true,
        "3box>ipfs>libp2p-crypto": true,
        "3box>orbit-db>orbit-db-cache>level-js": true,
        "3box>orbit-db>orbit-db-keystore>levelup": true,
        "3box>orbit-db>orbit-db-keystore>lru": true,
        "eth-trezor-keyring>hdkey>secp256k1": true,
        "ethereumjs-wallet>safe-buffer": true
      }
    },
    "3box>orbit-db>orbit-db-keystore>levelup": {
      "packages": {
        "3box>orbit-db>orbit-db-keystore>levelup>deferred-leveldown": true,
        "3box>orbit-db>orbit-db-keystore>levelup>level-errors": true,
        "3box>orbit-db>orbit-db-keystore>levelup>level-iterator-stream": true,
        "browserify>assert": true,
        "browserify>events": true,
        "browserify>process": true,
        "browserify>util": true,
        "watchify>xtend": true
      }
    },
    "3box>orbit-db>orbit-db-keystore>levelup>deferred-leveldown": {
      "packages": {
        "3box>orbit-db>orbit-db-cache>level-js>abstract-leveldown": true,
        "pumpify>inherits": true
      }
    },
    "3box>orbit-db>orbit-db-keystore>levelup>level-errors": {
      "packages": {
        "webpack>memory-fs>errno": true
      }
    },
    "3box>orbit-db>orbit-db-keystore>levelup>level-iterator-stream": {
      "packages": {
        "3box>orbit-db>orbit-db-keystore>levelup>level-iterator-stream>readable-stream": true,
        "pumpify>inherits": true,
        "watchify>xtend": true
      }
    },
    "3box>orbit-db>orbit-db-keystore>levelup>level-iterator-stream>readable-stream": {
      "packages": {
        "@storybook/api>util-deprecate": true,
        "browserify>browser-resolve": true,
        "browserify>buffer": true,
        "browserify>events": true,
        "browserify>process": true,
        "browserify>string_decoder": true,
        "pumpify>inherits": true
      }
    },
    "3box>orbit-db>orbit-db-keystore>lru": {
      "packages": {
        "browserify>events": true,
        "pumpify>inherits": true
      }
    },
    "3box>orbit-db>orbit-db-kvstore": {
      "packages": {
        "3box>orbit-db>orbit-db-store": true
      }
    },
    "3box>orbit-db>orbit-db-pubsub": {
      "packages": {
        "3box>orbit-db>logplease": true,
        "3box>orbit-db>orbit-db-pubsub>ipfs-pubsub-peer-monitor": true,
        "3box>orbit-db>orbit-db-pubsub>p-series": true,
        "browserify>buffer": true
      }
    },
    "3box>orbit-db>orbit-db-pubsub>ipfs-pubsub-peer-monitor": {
      "globals": {
        "clearInterval": true,
        "setInterval": true,
        "setTimeout": true
      },
      "packages": {
        "browserify>events": true
      }
    },
    "3box>orbit-db>orbit-db-pubsub>p-series": {
      "packages": {
        "3box>orbit-db>orbit-db-pubsub>p-series>@sindresorhus/is": true,
        "3box>orbit-db>orbit-db-store>p-each-series>p-reduce": true
      }
    },
    "3box>orbit-db>orbit-db-pubsub>p-series>@sindresorhus/is": {
      "packages": {
        "browserify>insert-module-globals>is-buffer": true,
        "browserify>util": true
      }
    },
    "3box>orbit-db>orbit-db-store": {
      "globals": {
        "clearInterval": true,
        "console.error": true,
        "console.warn": true,
        "setInterval": true,
        "setTimeout": true
      },
      "packages": {
        "3box>3box-orbitdb-plugins>ipfs-log": true,
        "3box>ipfs>libp2p-kad-dht>p-times>p-map": true,
        "3box>orbit-db>logplease": true,
        "3box>orbit-db>orbit-db-io": true,
        "3box>orbit-db>orbit-db-store>p-each-series": true,
        "browserify>buffer": true,
        "browserify>events": true,
        "readable-stream": true
      }
    },
    "3box>orbit-db>orbit-db-store>p-each-series": {
      "packages": {
        "3box>orbit-db>orbit-db-store>p-each-series>p-reduce": true
      }
    },
    "3box>store": {
      "globals": {
        "ActiveXObject": true,
        "console": true
      }
    },
    "3box>tweetnacl": {
      "globals": {
        "crypto": true,
        "msCrypto": true,
        "nacl": "write"
      },
      "packages": {
        "browserify>browser-resolve": true
      }
    },
    "3box>tweetnacl-util": {
      "globals": {
        "atob": true,
        "btoa": true
      },
      "packages": {
        "browserify>browser-resolve": true
      }
    },
    "@babel/runtime": {
      "globals": {
        "regeneratorRuntime": "write"
      }
    },
    "@download/blockies": {
      "globals": {
        "document.createElement": true
      }
    },
    "@ensdomains/content-hash": {
      "globals": {
        "console.warn": true
      },
      "packages": {
        "@ensdomains/content-hash>cids": true,
        "@ensdomains/content-hash>js-base64": true,
        "@ensdomains/content-hash>multicodec": true,
        "@ensdomains/content-hash>multihashes": true,
        "browserify>buffer": true
      }
    },
    "@ensdomains/content-hash>cids": {
      "packages": {
        "@ensdomains/content-hash>cids>multibase": true,
        "@ensdomains/content-hash>cids>multicodec": true,
        "@ensdomains/content-hash>cids>multihashes": true,
        "@ensdomains/content-hash>cids>uint8arrays": true
      }
    },
    "@ensdomains/content-hash>cids>multibase": {
      "globals": {
        "TextDecoder": true,
        "TextEncoder": true
      },
      "packages": {
        "@ensdomains/content-hash>cids>multibase>@multiformats/base-x": true
      }
    },
    "@ensdomains/content-hash>cids>multicodec": {
      "packages": {
        "@ensdomains/content-hash>cids>multicodec>varint": true,
        "@ensdomains/content-hash>cids>uint8arrays": true
      }
    },
    "@ensdomains/content-hash>cids>multihashes": {
      "packages": {
        "3box>ipfs>varint": true,
        "@ensdomains/content-hash>cids>multibase": true,
        "@ensdomains/content-hash>cids>uint8arrays": true
      }
    },
    "@ensdomains/content-hash>cids>uint8arrays": {
      "globals": {
        "TextDecoder": true,
        "TextEncoder": true
      },
      "packages": {
        "@ensdomains/content-hash>cids>multibase": true
      }
    },
    "@ensdomains/content-hash>js-base64": {
      "globals": {
        "Base64": "write",
        "TextDecoder": true,
        "TextEncoder": true,
        "atob": true,
        "btoa": true,
        "define": true
      },
      "packages": {
        "browserify>buffer": true
      }
    },
    "@ensdomains/content-hash>multicodec": {
      "packages": {
        "@ensdomains/content-hash>multicodec>uint8arrays": true,
        "@ensdomains/content-hash>multicodec>varint": true
      }
    },
    "@ensdomains/content-hash>multicodec>uint8arrays": {
      "packages": {
        "@ensdomains/content-hash>multicodec>uint8arrays>multibase": true,
        "@ensdomains/content-hash>multihashes>web-encoding": true
      }
    },
    "@ensdomains/content-hash>multicodec>uint8arrays>multibase": {
      "packages": {
        "@ensdomains/content-hash>cids>multibase>@multiformats/base-x": true,
        "@ensdomains/content-hash>multihashes>web-encoding": true
      }
    },
    "@ensdomains/content-hash>multihashes": {
      "packages": {
        "3box>ipfs>varint": true,
        "@ensdomains/content-hash>multihashes>multibase": true,
        "@ensdomains/content-hash>multihashes>web-encoding": true,
        "browserify>buffer": true
      }
    },
    "@ensdomains/content-hash>multihashes>multibase": {
      "packages": {
        "3box>ipfs>bs58>base-x": true,
        "@ensdomains/content-hash>multihashes>web-encoding": true,
        "browserify>buffer": true
      }
    },
    "@ensdomains/content-hash>multihashes>web-encoding": {
      "globals": {
        "TextDecoder": true,
        "TextEncoder": true
      },
      "packages": {
        "browserify>util": true
      }
    },
    "@eth-optimism/contracts": {
      "packages": {
        "ethers": true
      }
    },
    "@eth-optimism/contracts>@ethersproject/abstract-provider": {
      "packages": {
        "@ethersproject/bignumber": true,
        "@ethersproject/bignumber>@ethersproject/bytes": true,
        "@ethersproject/bignumber>@ethersproject/logger": true,
        "ethers>@ethersproject/wallet>@ethersproject/properties": true
      }
    },
    "@eth-optimism/contracts>@ethersproject/abstract-signer": {
      "packages": {
        "@ethersproject/bignumber>@ethersproject/logger": true,
        "ethers>@ethersproject/wallet>@ethersproject/properties": true
      }
    },
    "@ethereumjs/common": {
      "packages": {
        "@ethereumjs/common>crc-32": true,
        "browserify>buffer": true,
        "browserify>events": true,
        "ethereumjs-util": true
      }
    },
    "@ethereumjs/common>crc-32": {
      "globals": {
        "DO_NOT_EXPORT_CRC": true,
        "define": true
      }
    },
    "@ethereumjs/tx": {
      "packages": {
        "@ethereumjs/common": true,
        "browserify>buffer": true,
        "browserify>insert-module-globals>is-buffer": true,
        "ethereumjs-util": true
      }
    },
    "@ethersproject/bignumber": {
      "packages": {
        "@ethersproject/bignumber>@ethersproject/bytes": true,
        "@ethersproject/bignumber>@ethersproject/logger": true,
        "@ethersproject/bignumber>bn.js": true
      }
    },
    "@ethersproject/bignumber>@ethersproject/bytes": {
      "packages": {
        "@ethersproject/bignumber>@ethersproject/logger": true
      }
    },
    "@ethersproject/bignumber>@ethersproject/logger": {
      "globals": {
        "console": true
      }
    },
    "@ethersproject/bignumber>bn.js": {
      "globals": {
        "Buffer": true
      },
      "packages": {
        "browserify>browser-resolve": true
      }
    },
    "@formatjs/intl-relativetimeformat": {
      "globals": {
        "Intl": true
      },
      "packages": {
        "@formatjs/intl-relativetimeformat>@formatjs/intl-utils": true
      }
    },
    "@formatjs/intl-relativetimeformat>@formatjs/intl-utils": {
      "globals": {
        "Intl.getCanonicalLocales": true
      }
    },
    "@keystonehq/bc-ur-registry-eth": {
      "packages": {
        "@keystonehq/bc-ur-registry-eth>@keystonehq/bc-ur-registry": true,
        "@keystonehq/bc-ur-registry-eth>hdkey": true,
        "browserify>buffer": true,
        "eth-lattice-keyring>@ethereumjs/util": true,
        "uuid": true
      }
    },
<<<<<<< HEAD
    "@keystonehq/bc-ur-registry-eth>@ethereumjs/util": {
      "packages": {
        "@keystonehq/bc-ur-registry-eth>@ethereumjs/util>@ethereumjs/rlp": true,
        "@keystonehq/bc-ur-registry-eth>@ethereumjs/util>ethereum-cryptography": true,
        "browserify>buffer": true,
        "browserify>insert-module-globals>is-buffer": true
      }
    },
    "@keystonehq/bc-ur-registry-eth>@ethereumjs/util>@ethereumjs/rlp": {
      "globals": {
        "TextEncoder": true
      }
    },
    "@keystonehq/bc-ur-registry-eth>@ethereumjs/util>ethereum-cryptography": {
      "globals": {
        "TextDecoder": true,
        "crypto": true
      },
      "packages": {
        "@keystonehq/bc-ur-registry-eth>@ethereumjs/util>ethereum-cryptography>@noble/hashes": true,
        "eth-json-rpc-middleware>@metamask/eth-sig-util>ethereum-cryptography>@noble/secp256k1": true
      }
    },
    "@keystonehq/bc-ur-registry-eth>@ethereumjs/util>ethereum-cryptography>@noble/hashes": {
      "globals": {
        "TextEncoder": true,
        "crypto": true
      }
    },
=======
>>>>>>> 802a2044
    "@keystonehq/bc-ur-registry-eth>@keystonehq/bc-ur-registry": {
      "globals": {
        "define": true
      },
      "packages": {
        "@keystonehq/bc-ur-registry-eth>@keystonehq/bc-ur-registry>tslib": true,
        "@ngraveio/bc-ur": true,
        "browserify>buffer": true,
        "ethereumjs-wallet>bs58check": true
      }
    },
    "@keystonehq/bc-ur-registry-eth>@keystonehq/bc-ur-registry>tslib": {
      "globals": {
        "define": true
      }
    },
    "@keystonehq/bc-ur-registry-eth>hdkey": {
      "packages": {
        "@keystonehq/bc-ur-registry-eth>hdkey>secp256k1": true,
        "browserify>assert": true,
        "browserify>crypto-browserify": true,
        "ethereumjs-wallet>bs58check": true,
        "ethereumjs-wallet>safe-buffer": true
      }
    },
    "@keystonehq/bc-ur-registry-eth>hdkey>secp256k1": {
      "packages": {
        "3box>ethers>elliptic": true
      }
    },
    "@keystonehq/metamask-airgapped-keyring": {
      "packages": {
        "@ethereumjs/tx": true,
        "@keystonehq/bc-ur-registry-eth": true,
        "@keystonehq/metamask-airgapped-keyring>@keystonehq/base-eth-keyring": true,
        "@keystonehq/metamask-airgapped-keyring>@metamask/obs-store": true,
        "browserify>buffer": true,
        "browserify>events": true,
        "ethereumjs-util>rlp": true,
        "uuid": true
      }
    },
    "@keystonehq/metamask-airgapped-keyring>@keystonehq/base-eth-keyring": {
      "packages": {
        "@ethereumjs/tx": true,
        "@keystonehq/bc-ur-registry-eth": true,
        "@keystonehq/bc-ur-registry-eth>hdkey": true,
        "@keystonehq/metamask-airgapped-keyring>@keystonehq/base-eth-keyring>rlp": true,
        "browserify>buffer": true,
        "eth-lattice-keyring>@ethereumjs/util": true,
        "uuid": true
      }
    },
    "@keystonehq/metamask-airgapped-keyring>@keystonehq/base-eth-keyring>rlp": {
      "globals": {
        "TextEncoder": true
      }
    },
    "@keystonehq/metamask-airgapped-keyring>@metamask/obs-store": {
      "packages": {
        "@keystonehq/metamask-airgapped-keyring>@metamask/obs-store>through2": true,
        "browserify>stream-browserify": true,
        "json-rpc-engine>@metamask/safe-event-emitter": true
      }
    },
    "@keystonehq/metamask-airgapped-keyring>@metamask/obs-store>through2": {
      "packages": {
        "browserify>process": true,
        "browserify>util": true,
        "readable-stream": true,
        "watchify>xtend": true
      }
    },
    "@material-ui/core": {
      "globals": {
        "Image": true,
        "_formatMuiErrorMessage": true,
        "addEventListener": true,
        "clearInterval": true,
        "clearTimeout": true,
        "console.error": true,
        "console.warn": true,
        "document": true,
        "getComputedStyle": true,
        "getSelection": true,
        "innerHeight": true,
        "innerWidth": true,
        "matchMedia": true,
        "navigator": true,
        "performance.now": true,
        "removeEventListener": true,
        "requestAnimationFrame": true,
        "setInterval": true,
        "setTimeout": true
      },
      "packages": {
        "@babel/runtime": true,
        "@material-ui/core>@material-ui/styles": true,
        "@material-ui/core>@material-ui/system": true,
        "@material-ui/core>@material-ui/utils": true,
        "@material-ui/core>clsx": true,
        "@material-ui/core>popper.js": true,
        "@material-ui/core>react-transition-group": true,
        "prop-types": true,
        "prop-types>react-is": true,
        "react": true,
        "react-dom": true,
        "react-redux>hoist-non-react-statics": true
      }
    },
    "@material-ui/core>@material-ui/styles": {
      "globals": {
        "console.error": true,
        "console.warn": true,
        "document.createComment": true,
        "document.head": true
      },
      "packages": {
        "@babel/runtime": true,
        "@material-ui/core>@material-ui/styles>jss": true,
        "@material-ui/core>@material-ui/styles>jss-plugin-camel-case": true,
        "@material-ui/core>@material-ui/styles>jss-plugin-default-unit": true,
        "@material-ui/core>@material-ui/styles>jss-plugin-global": true,
        "@material-ui/core>@material-ui/styles>jss-plugin-nested": true,
        "@material-ui/core>@material-ui/styles>jss-plugin-props-sort": true,
        "@material-ui/core>@material-ui/styles>jss-plugin-rule-value-function": true,
        "@material-ui/core>@material-ui/styles>jss-plugin-vendor-prefixer": true,
        "@material-ui/core>@material-ui/utils": true,
        "@material-ui/core>clsx": true,
        "prop-types": true,
        "react": true,
        "react-redux>hoist-non-react-statics": true
      }
    },
    "@material-ui/core>@material-ui/styles>jss": {
      "globals": {
        "CSS": true,
        "document.createElement": true,
        "document.querySelector": true
      },
      "packages": {
        "@babel/runtime": true,
        "@material-ui/core>@material-ui/styles>jss>is-in-browser": true,
        "react-router-dom>tiny-warning": true
      }
    },
    "@material-ui/core>@material-ui/styles>jss-plugin-camel-case": {
      "packages": {
        "@material-ui/core>@material-ui/styles>jss-plugin-camel-case>hyphenate-style-name": true
      }
    },
    "@material-ui/core>@material-ui/styles>jss-plugin-default-unit": {
      "globals": {
        "CSS": true
      },
      "packages": {
        "@material-ui/core>@material-ui/styles>jss": true
      }
    },
    "@material-ui/core>@material-ui/styles>jss-plugin-global": {
      "packages": {
        "@babel/runtime": true,
        "@material-ui/core>@material-ui/styles>jss": true
      }
    },
    "@material-ui/core>@material-ui/styles>jss-plugin-nested": {
      "packages": {
        "@babel/runtime": true,
        "react-router-dom>tiny-warning": true
      }
    },
    "@material-ui/core>@material-ui/styles>jss-plugin-rule-value-function": {
      "packages": {
        "@material-ui/core>@material-ui/styles>jss": true,
        "react-router-dom>tiny-warning": true
      }
    },
    "@material-ui/core>@material-ui/styles>jss-plugin-vendor-prefixer": {
      "packages": {
        "@material-ui/core>@material-ui/styles>jss": true,
        "@material-ui/core>@material-ui/styles>jss-plugin-vendor-prefixer>css-vendor": true
      }
    },
    "@material-ui/core>@material-ui/styles>jss-plugin-vendor-prefixer>css-vendor": {
      "globals": {
        "document.createElement": true,
        "document.documentElement": true,
        "getComputedStyle": true
      },
      "packages": {
        "@babel/runtime": true,
        "@material-ui/core>@material-ui/styles>jss>is-in-browser": true
      }
    },
    "@material-ui/core>@material-ui/styles>jss>is-in-browser": {
      "globals": {
        "document": true
      }
    },
    "@material-ui/core>@material-ui/system": {
      "globals": {
        "console.error": true
      },
      "packages": {
        "@babel/runtime": true,
        "@material-ui/core>@material-ui/utils": true,
        "prop-types": true
      }
    },
    "@material-ui/core>@material-ui/utils": {
      "packages": {
        "@babel/runtime": true,
        "prop-types": true,
        "prop-types>react-is": true
      }
    },
    "@material-ui/core>popper.js": {
      "globals": {
        "MSInputMethodContext": true,
        "Node.DOCUMENT_POSITION_FOLLOWING": true,
        "cancelAnimationFrame": true,
        "console.warn": true,
        "define": true,
        "devicePixelRatio": true,
        "document": true,
        "getComputedStyle": true,
        "innerHeight": true,
        "innerWidth": true,
        "navigator": true,
        "requestAnimationFrame": true,
        "setTimeout": true
      }
    },
    "@material-ui/core>react-transition-group": {
      "globals": {
        "Element": true,
        "setTimeout": true
      },
      "packages": {
        "@material-ui/core>react-transition-group>dom-helpers": true,
        "prop-types": true,
        "react": true,
        "react-dom": true
      }
    },
    "@material-ui/core>react-transition-group>dom-helpers": {
      "packages": {
        "@babel/runtime": true
      }
    },
    "@metamask/controllers": {
      "globals": {
        "Headers": true,
        "URL": true,
        "clearInterval": true,
        "clearTimeout": true,
        "console.error": true,
        "console.log": true,
        "fetch": true,
        "setInterval": true,
        "setTimeout": true
      },
      "packages": {
        "@ethereumjs/common": true,
        "@ethereumjs/tx": true,
        "@metamask/contract-metadata": true,
        "@metamask/controllers>@ethersproject/abi": true,
        "@metamask/controllers>@ethersproject/contracts": true,
        "@metamask/controllers>@ethersproject/providers": true,
        "@metamask/controllers>abort-controller": true,
        "@metamask/controllers>async-mutex": true,
        "@metamask/controllers>eth-json-rpc-infura": true,
        "@metamask/controllers>eth-method-registry": true,
        "@metamask/controllers>eth-phishing-detect": true,
        "@metamask/controllers>ethereumjs-wallet": true,
        "@metamask/controllers>isomorphic-fetch": true,
        "@metamask/controllers>multiformats": true,
        "@metamask/controllers>nanoid": true,
        "@metamask/controllers>web3": true,
        "@metamask/controllers>web3-provider-engine": true,
        "@metamask/metamask-eth-abis": true,
        "browserify>buffer": true,
        "browserify>events": true,
        "deep-freeze-strict": true,
        "eslint>fast-deep-equal": true,
        "eth-ens-namehash": true,
        "eth-keyring-controller": true,
        "eth-query": true,
        "eth-rpc-errors": true,
        "eth-sig-util": true,
        "ethereumjs-util": true,
        "ethjs>ethjs-unit": true,
        "immer": true,
        "json-rpc-engine": true,
        "jsonschema": true,
        "punycode": true,
        "single-call-balance-checker-abi": true,
        "uuid": true
      }
    },
    "@metamask/controllers>@ethersproject/abi": {
      "globals": {
        "console.log": true
      },
      "packages": {
        "@ethersproject/bignumber": true,
        "@ethersproject/bignumber>@ethersproject/bytes": true,
        "@ethersproject/bignumber>@ethersproject/logger": true,
        "ethers>@ethersproject/hdnode>@ethersproject/strings": true,
        "ethers>@ethersproject/units>@ethersproject/constants": true,
        "ethers>@ethersproject/wallet>@ethersproject/address": true,
        "ethers>@ethersproject/wallet>@ethersproject/hash": true,
        "ethers>@ethersproject/wallet>@ethersproject/keccak256": true,
        "ethers>@ethersproject/wallet>@ethersproject/properties": true
      }
    },
    "@metamask/controllers>@ethersproject/contracts": {
      "globals": {
        "setTimeout": true
      },
      "packages": {
        "@eth-optimism/contracts>@ethersproject/abstract-provider": true,
        "@eth-optimism/contracts>@ethersproject/abstract-signer": true,
        "@ethersproject/bignumber": true,
        "@ethersproject/bignumber>@ethersproject/bytes": true,
        "@ethersproject/bignumber>@ethersproject/logger": true,
        "@metamask/controllers>@ethersproject/abi": true,
        "ethers>@ethersproject/wallet>@ethersproject/address": true,
        "ethers>@ethersproject/wallet>@ethersproject/properties": true,
        "ethers>@ethersproject/wallet>@ethersproject/transactions": true
      }
    },
    "@metamask/controllers>@ethersproject/providers": {
      "globals": {
        "WebSocket": true,
        "clearInterval": true,
        "clearTimeout": true,
        "console.log": true,
        "console.warn": true,
        "setInterval": true,
        "setTimeout": true
      },
      "packages": {
        "@eth-optimism/contracts>@ethersproject/abstract-provider": true,
        "@eth-optimism/contracts>@ethersproject/abstract-signer": true,
        "@ethersproject/bignumber": true,
        "@ethersproject/bignumber>@ethersproject/bytes": true,
        "@ethersproject/bignumber>@ethersproject/logger": true,
        "@metamask/controllers>@ethersproject/providers>@ethersproject/base64": true,
        "@metamask/controllers>@ethersproject/providers>@ethersproject/networks": true,
        "@metamask/controllers>@ethersproject/providers>@ethersproject/web": true,
        "ethers>@ethersproject/hdnode>@ethersproject/basex": true,
        "ethers>@ethersproject/hdnode>@ethersproject/strings": true,
        "ethers>@ethersproject/pbkdf2>@ethersproject/sha2": true,
        "ethers>@ethersproject/providers>bech32": true,
        "ethers>@ethersproject/units>@ethersproject/constants": true,
        "ethers>@ethersproject/wallet>@ethersproject/address": true,
        "ethers>@ethersproject/wallet>@ethersproject/hash": true,
        "ethers>@ethersproject/wallet>@ethersproject/properties": true,
        "ethers>@ethersproject/wallet>@ethersproject/random": true,
        "ethers>@ethersproject/wallet>@ethersproject/transactions": true
      }
    },
    "@metamask/controllers>@ethersproject/providers>@ethersproject/base64": {
      "globals": {
        "atob": true,
        "btoa": true
      },
      "packages": {
        "@ethersproject/bignumber>@ethersproject/bytes": true
      }
    },
    "@metamask/controllers>@ethersproject/providers>@ethersproject/networks": {
      "packages": {
        "@ethersproject/bignumber>@ethersproject/logger": true
      }
    },
    "@metamask/controllers>@ethersproject/providers>@ethersproject/rlp": {
      "packages": {
        "@ethersproject/bignumber>@ethersproject/bytes": true,
        "@ethersproject/bignumber>@ethersproject/logger": true
      }
    },
    "@metamask/controllers>@ethersproject/providers>@ethersproject/web": {
      "globals": {
        "clearTimeout": true,
        "fetch": true,
        "setTimeout": true
      },
      "packages": {
        "@ethersproject/bignumber>@ethersproject/bytes": true,
        "@ethersproject/bignumber>@ethersproject/logger": true,
        "@metamask/controllers>@ethersproject/providers>@ethersproject/base64": true,
        "ethers>@ethersproject/hdnode>@ethersproject/strings": true,
        "ethers>@ethersproject/wallet>@ethersproject/properties": true
      }
    },
    "@metamask/controllers>abort-controller": {
      "globals": {
        "AbortController": true
      }
    },
    "@metamask/controllers>async-mutex": {
      "globals": {
        "setTimeout": true
      },
      "packages": {
        "@metamask/controllers>async-mutex>tslib": true
      }
    },
    "@metamask/controllers>async-mutex>tslib": {
      "globals": {
        "define": true
      }
    },
    "@metamask/controllers>eth-json-rpc-infura": {
      "globals": {
        "setTimeout": true
      },
      "packages": {
        "@metamask/controllers>eth-json-rpc-infura>eth-json-rpc-middleware": true,
        "@metamask/controllers>eth-json-rpc-infura>eth-rpc-errors": true,
        "@metamask/controllers>eth-json-rpc-infura>json-rpc-engine": true,
        "node-fetch": true
      }
    },
    "@metamask/controllers>eth-json-rpc-infura>eth-json-rpc-middleware": {
      "packages": {
        "safe-event-emitter": true
      }
    },
    "@metamask/controllers>eth-json-rpc-infura>eth-rpc-errors": {
      "packages": {
        "eth-rpc-errors>fast-safe-stringify": true
      }
    },
    "@metamask/controllers>eth-json-rpc-infura>json-rpc-engine": {
      "packages": {
        "@metamask/controllers>eth-json-rpc-infura>eth-rpc-errors": true,
        "safe-event-emitter": true
      }
    },
    "@metamask/controllers>eth-method-registry": {
      "packages": {
        "@metamask/controllers>eth-method-registry>ethjs": true
      }
    },
    "@metamask/controllers>eth-method-registry>ethjs": {
      "globals": {
        "clearInterval": true,
        "setInterval": true
      },
      "packages": {
        "@metamask/controllers>eth-method-registry>ethjs>bn.js": true,
        "@metamask/controllers>eth-method-registry>ethjs>ethjs-abi": true,
        "@metamask/controllers>eth-method-registry>ethjs>ethjs-contract": true,
        "@metamask/controllers>eth-method-registry>ethjs>ethjs-query": true,
        "@metamask/controllers>eth-method-registry>ethjs>js-sha3": true,
        "browserify>buffer": true,
        "ethjs>ethjs-filter": true,
        "ethjs>ethjs-provider-http": true,
        "ethjs>ethjs-unit": true,
        "ethjs>ethjs-util": true,
        "ethjs>number-to-bn": true
      }
    },
    "@metamask/controllers>eth-method-registry>ethjs>ethjs-abi": {
      "packages": {
        "@metamask/controllers>eth-method-registry>ethjs>bn.js": true,
        "@metamask/controllers>eth-method-registry>ethjs>js-sha3": true,
        "browserify>buffer": true,
        "ethjs>number-to-bn": true
      }
    },
    "@metamask/controllers>eth-method-registry>ethjs>ethjs-contract": {
      "packages": {
        "@metamask/controllers>eth-method-registry>ethjs>ethjs-contract>ethjs-abi": true,
        "@metamask/controllers>eth-method-registry>ethjs>js-sha3": true,
        "ethjs-query>babel-runtime": true,
        "ethjs>ethjs-filter": true,
        "ethjs>ethjs-util": true,
        "promise-to-callback": true
      }
    },
    "@metamask/controllers>eth-method-registry>ethjs>ethjs-contract>ethjs-abi": {
      "packages": {
        "@metamask/controllers>eth-method-registry>ethjs>bn.js": true,
        "@metamask/controllers>eth-method-registry>ethjs>js-sha3": true,
        "browserify>buffer": true,
        "ethjs>number-to-bn": true
      }
    },
    "@metamask/controllers>eth-method-registry>ethjs>ethjs-query": {
      "globals": {
        "console": true
      },
      "packages": {
        "ethjs-query>babel-runtime": true,
        "ethjs-query>ethjs-format": true,
        "ethjs-query>ethjs-rpc": true,
        "promise-to-callback": true
      }
    },
    "@metamask/controllers>eth-method-registry>ethjs>js-sha3": {
      "packages": {
        "browserify>process": true
      }
    },
    "@metamask/controllers>eth-phishing-detect": {
      "packages": {
        "eslint>optionator>fast-levenshtein": true
      }
    },
    "@metamask/controllers>ethereumjs-wallet": {
      "packages": {
        "@metamask/controllers>ethereumjs-wallet>uuid": true,
        "@truffle/codec>utf8": true,
        "browserify>buffer": true,
        "browserify>crypto-browserify": true,
        "ethereumjs-util": true,
        "ethereumjs-util>ethereum-cryptography": true,
        "ethereumjs-wallet>aes-js": true,
        "ethereumjs-wallet>bs58check": true,
        "ethereumjs-wallet>randombytes": true,
        "ethers>@ethersproject/json-wallets>scrypt-js": true
      }
    },
    "@metamask/controllers>ethereumjs-wallet>uuid": {
      "globals": {
        "crypto": true,
        "msCrypto": true
      }
    },
    "@metamask/controllers>isomorphic-fetch": {
      "globals": {
        "fetch.bind": true
      },
      "packages": {
        "@metamask/controllers>isomorphic-fetch>whatwg-fetch": true
      }
    },
    "@metamask/controllers>isomorphic-fetch>whatwg-fetch": {
      "globals": {
        "Blob": true,
        "FileReader": true,
        "FormData": true,
        "URLSearchParams.prototype.isPrototypeOf": true,
        "XMLHttpRequest": true,
        "define": true,
        "setTimeout": true
      }
    },
    "@metamask/controllers>multiformats": {
      "globals": {
        "TextDecoder": true,
        "TextEncoder": true,
        "console.warn": true
      }
    },
    "@metamask/controllers>nanoid": {
      "globals": {
        "crypto.getRandomValues": true
      }
    },
    "@metamask/controllers>web3": {
      "globals": {
        "Web3": "write",
        "XMLHttpRequest": true,
        "clearTimeout": true,
        "console.error": true,
        "setTimeout": true
      },
      "packages": {
        "@metamask/controllers>web3>bignumber.js": true,
        "@metamask/controllers>web3>crypto-js": true,
        "@metamask/controllers>web3>utf8": true,
        "@metamask/controllers>web3>xhr2-cookies": true,
        "browserify>buffer": true
      }
    },
    "@metamask/controllers>web3-provider-engine": {
      "globals": {
        "WebSocket": true,
        "console": true,
        "setTimeout": true
      },
      "packages": {
        "@ethereumjs/tx": true,
        "@metamask/controllers>eth-json-rpc-infura": true,
        "@metamask/controllers>web3-provider-engine>backoff": true,
        "@metamask/controllers>web3-provider-engine>eth-block-tracker": true,
        "@metamask/controllers>web3-provider-engine>eth-json-rpc-middleware": true,
        "@metamask/controllers>web3-provider-engine>eth-sig-util": true,
        "@metamask/controllers>web3-provider-engine>ethereumjs-util": true,
        "@metamask/controllers>web3-provider-engine>semaphore": true,
        "browserify>browser-resolve": true,
        "browserify>buffer": true,
        "browserify>events": true,
        "browserify>util": true,
        "eth-json-rpc-filters": true,
        "gh-pages>async": true,
        "lavamoat>json-stable-stringify": true,
        "watchify>xtend": true
      }
    },
    "@metamask/controllers>web3-provider-engine>backoff": {
      "globals": {
        "clearTimeout": true,
        "setTimeout": true
      },
      "packages": {
        "@metamask/controllers>web3-provider-engine>backoff>precond": true,
        "browserify>events": true,
        "browserify>util": true
      }
    },
    "@metamask/controllers>web3-provider-engine>backoff>precond": {
      "packages": {
        "browserify>util": true
      }
    },
    "@metamask/controllers>web3-provider-engine>cross-fetch>node-fetch": {
      "globals": {
        "fetch": true
      }
    },
    "@metamask/controllers>web3-provider-engine>eth-block-tracker": {
      "globals": {
        "clearTimeout": true,
        "console.error": true,
        "setTimeout": true
      },
      "packages": {
        "@metamask/controllers>web3-provider-engine>eth-block-tracker>pify": true,
        "eth-query": true,
        "safe-event-emitter": true
      }
    },
    "@metamask/controllers>web3-provider-engine>eth-json-rpc-middleware": {
      "globals": {
        "console.error": true,
        "fetch": true,
        "setTimeout": true
      },
      "packages": {
        "@metamask/controllers>web3-provider-engine>eth-json-rpc-middleware>json-rpc-engine": true,
        "@metamask/controllers>web3-provider-engine>eth-rpc-errors": true,
        "browserify>url": true,
        "lavamoat>json-stable-stringify": true,
        "node-fetch": true,
        "source-map-explorer>btoa": true,
        "vinyl>clone": true
      }
    },
    "@metamask/controllers>web3-provider-engine>eth-json-rpc-middleware>node-fetch": {
      "globals": {
        "fetch": true
      }
    },
    "@metamask/controllers>web3-provider-engine>eth-rpc-errors": {
      "packages": {
        "eth-rpc-errors>fast-safe-stringify": true
      }
    },
    "@metamask/controllers>web3-provider-engine>eth-sig-util": {
      "packages": {
        "@metamask/controllers>web3-provider-engine>ethereumjs-util": true,
        "ethereumjs-abi": true
      }
    },
    "@metamask/controllers>web3-provider-engine>ethereumjs-util": {
      "packages": {
        "3box>ethers>elliptic": true,
        "@metamask/controllers>web3-provider-engine>ethereumjs-util>ethjs-util": true,
        "bn.js": true,
        "browserify>assert": true,
        "browserify>buffer": true,
        "ethereumjs-util>create-hash": true,
        "ethereumjs-util>ethereum-cryptography": true,
        "ethereumjs-util>rlp": true,
        "ethereumjs-wallet>safe-buffer": true
      }
    },
    "@metamask/controllers>web3-provider-engine>ethereumjs-util>ethjs-util": {
      "packages": {
        "browserify>buffer": true,
        "ethjs>ethjs-util>is-hex-prefixed": true,
        "ethjs>ethjs-util>strip-hex-prefix": true
      }
    },
    "@metamask/controllers>web3-provider-engine>semaphore": {
      "globals": {
        "define": true,
        "setTimeout": true
      },
      "packages": {
        "browserify>process": true
      }
    },
    "@metamask/controllers>web3>bignumber.js": {
      "globals": {
        "define": true
      },
      "packages": {
        "browserify>crypto-browserify": true
      }
    },
    "@metamask/controllers>web3>crypto-js": {
      "globals": {
        "define": true
      }
    },
    "@metamask/controllers>web3>utf8": {
      "globals": {
        "define": true
      }
    },
    "@metamask/controllers>web3>xhr2-cookies": {
      "globals": {
        "console.warn": true
      },
      "packages": {
        "browserify>buffer": true,
        "browserify>https-browserify": true,
        "browserify>os-browserify": true,
        "browserify>process": true,
        "browserify>stream-http": true,
        "browserify>url": true,
        "pubnub>superagent>cookiejar": true
      }
    },
    "@metamask/eth-json-rpc-infura": {
      "globals": {
        "setTimeout": true
      },
      "packages": {
        "@metamask/eth-json-rpc-infura>eth-json-rpc-middleware": true,
        "eth-block-tracker>@metamask/utils": true,
        "eth-rpc-errors": true,
        "json-rpc-engine": true,
        "node-fetch": true
      }
    },
    "@metamask/eth-json-rpc-infura>eth-json-rpc-middleware": {
      "globals": {
        "URL": true,
        "btoa": true,
        "console.error": true,
        "fetch": true,
        "setTimeout": true
      },
      "packages": {
        "@metamask/eth-json-rpc-infura>eth-json-rpc-middleware>eth-sig-util": true,
        "@metamask/eth-json-rpc-infura>eth-json-rpc-middleware>pify": true,
        "browserify>browser-resolve": true,
        "eth-rpc-errors": true,
        "json-rpc-engine": true,
        "json-rpc-engine>@metamask/safe-event-emitter": true,
        "lavamoat>json-stable-stringify": true,
        "vinyl>clone": true
      }
    },
    "@metamask/eth-json-rpc-infura>eth-json-rpc-middleware>eth-sig-util": {
      "packages": {
        "@metamask/eth-json-rpc-infura>eth-json-rpc-middleware>eth-sig-util>ethereumjs-util": true,
        "ethereumjs-abi": true
      }
    },
    "@metamask/eth-json-rpc-infura>eth-json-rpc-middleware>eth-sig-util>ethereumjs-util": {
      "packages": {
        "3box>ethers>elliptic": true,
        "@metamask/eth-json-rpc-infura>eth-json-rpc-middleware>eth-sig-util>ethereumjs-util>ethjs-util": true,
        "bn.js": true,
        "browserify>assert": true,
        "browserify>buffer": true,
        "ethereumjs-util>create-hash": true,
        "ethereumjs-util>ethereum-cryptography": true,
        "ethereumjs-util>rlp": true,
        "ethereumjs-wallet>safe-buffer": true
      }
    },
    "@metamask/eth-json-rpc-infura>eth-json-rpc-middleware>eth-sig-util>ethereumjs-util>ethjs-util": {
      "packages": {
        "browserify>buffer": true,
        "ethjs>ethjs-util>is-hex-prefixed": true,
        "ethjs>ethjs-util>strip-hex-prefix": true
      }
    },
    "@metamask/eth-ledger-bridge-keyring": {
      "globals": {
        "addEventListener": true,
        "console.log": true,
        "document.createElement": true,
        "document.head.appendChild": true,
        "fetch": true,
        "removeEventListener": true
      },
      "packages": {
        "@ethereumjs/tx": true,
        "@metamask/eth-ledger-bridge-keyring>eth-sig-util": true,
        "@metamask/eth-ledger-bridge-keyring>hdkey": true,
        "browserify>buffer": true,
        "browserify>events": true,
        "ethereumjs-util": true
      }
    },
    "@metamask/eth-ledger-bridge-keyring>eth-sig-util": {
      "packages": {
        "3box>tweetnacl": true,
        "3box>tweetnacl-util": true,
        "@metamask/eth-ledger-bridge-keyring>eth-sig-util>ethereumjs-util": true,
        "browserify>buffer": true,
        "ethereumjs-abi": true
      }
    },
    "@metamask/eth-ledger-bridge-keyring>eth-sig-util>ethereumjs-util": {
      "packages": {
        "3box>ethers>elliptic": true,
        "@metamask/eth-ledger-bridge-keyring>eth-sig-util>ethereumjs-util>ethjs-util": true,
        "bn.js": true,
        "browserify>assert": true,
        "browserify>buffer": true,
        "ethereumjs-util>create-hash": true,
        "ethereumjs-util>ethereum-cryptography": true,
        "ethereumjs-util>rlp": true,
        "ethereumjs-wallet>safe-buffer": true
      }
    },
    "@metamask/eth-ledger-bridge-keyring>eth-sig-util>ethereumjs-util>ethjs-util": {
      "packages": {
        "browserify>buffer": true,
        "ethjs>ethjs-util>is-hex-prefixed": true,
        "ethjs>ethjs-util>strip-hex-prefix": true
      }
    },
    "@metamask/eth-ledger-bridge-keyring>hdkey": {
      "packages": {
        "browserify>assert": true,
        "browserify>crypto-browserify": true,
        "eth-trezor-keyring>hdkey>coinstring": true,
        "eth-trezor-keyring>hdkey>secp256k1": true,
        "ethereumjs-wallet>safe-buffer": true
      }
    },
    "@metamask/eth-token-tracker": {
      "globals": {
        "console.warn": true
      },
      "packages": {
        "@babel/runtime": true,
        "@metamask/eth-token-tracker>deep-equal": true,
        "@metamask/eth-token-tracker>eth-block-tracker": true,
        "@metamask/eth-token-tracker>ethjs": true,
        "@metamask/eth-token-tracker>human-standard-token-abi": true,
        "ethjs-contract": true,
        "ethjs-query": true,
        "safe-event-emitter": true
      }
    },
    "@metamask/eth-token-tracker>deep-equal": {
      "packages": {
        "@metamask/eth-token-tracker>deep-equal>is-arguments": true,
        "@metamask/eth-token-tracker>deep-equal>is-date-object": true,
        "enzyme>is-regex": true,
        "enzyme>object-is": true,
        "mocha>object.assign>object-keys": true,
        "string.prototype.matchall>regexp.prototype.flags": true
      }
    },
    "@metamask/eth-token-tracker>deep-equal>is-arguments": {
      "packages": {
        "koa>is-generator-function>has-tostringtag": true,
        "string.prototype.matchall>call-bind": true
      }
    },
    "@metamask/eth-token-tracker>deep-equal>is-date-object": {
      "packages": {
        "koa>is-generator-function>has-tostringtag": true
      }
    },
    "@metamask/eth-token-tracker>eth-block-tracker": {
      "globals": {
        "clearTimeout": true,
        "console.error": true,
        "setTimeout": true
      },
      "packages": {
        "@metamask/eth-token-tracker>eth-block-tracker>pify": true,
        "eth-query": true,
        "safe-event-emitter": true
      }
    },
    "@metamask/eth-token-tracker>ethjs": {
      "globals": {
        "clearInterval": true,
        "setInterval": true
      },
      "packages": {
        "@metamask/eth-token-tracker>ethjs>bn.js": true,
        "@metamask/eth-token-tracker>ethjs>ethjs-abi": true,
        "@metamask/eth-token-tracker>ethjs>ethjs-contract": true,
        "@metamask/eth-token-tracker>ethjs>ethjs-query": true,
        "@metamask/eth-token-tracker>ethjs>js-sha3": true,
        "browserify>buffer": true,
        "ethjs>ethjs-filter": true,
        "ethjs>ethjs-provider-http": true,
        "ethjs>ethjs-unit": true,
        "ethjs>ethjs-util": true,
        "ethjs>number-to-bn": true
      }
    },
    "@metamask/eth-token-tracker>ethjs>ethjs-abi": {
      "packages": {
        "@metamask/eth-token-tracker>ethjs>bn.js": true,
        "@metamask/eth-token-tracker>ethjs>js-sha3": true,
        "browserify>buffer": true,
        "ethjs>number-to-bn": true
      }
    },
    "@metamask/eth-token-tracker>ethjs>ethjs-contract": {
      "packages": {
        "@metamask/eth-token-tracker>ethjs>ethjs-contract>ethjs-abi": true,
        "@metamask/eth-token-tracker>ethjs>js-sha3": true,
        "ethjs-query>babel-runtime": true,
        "ethjs>ethjs-filter": true,
        "ethjs>ethjs-util": true,
        "promise-to-callback": true
      }
    },
    "@metamask/eth-token-tracker>ethjs>ethjs-contract>ethjs-abi": {
      "packages": {
        "@metamask/eth-token-tracker>ethjs>bn.js": true,
        "@metamask/eth-token-tracker>ethjs>js-sha3": true,
        "browserify>buffer": true,
        "ethjs>number-to-bn": true
      }
    },
    "@metamask/eth-token-tracker>ethjs>ethjs-query": {
      "globals": {
        "console": true
      },
      "packages": {
        "ethjs-query>babel-runtime": true,
        "ethjs-query>ethjs-format": true,
        "ethjs-query>ethjs-rpc": true,
        "promise-to-callback": true
      }
    },
    "@metamask/eth-token-tracker>ethjs>js-sha3": {
      "packages": {
        "browserify>process": true
      }
    },
    "@metamask/etherscan-link": {
      "globals": {
        "URL": true
      }
    },
    "@metamask/jazzicon": {
      "globals": {
        "document.createElement": true,
        "document.createElementNS": true
      },
      "packages": {
        "@metamask/jazzicon>color": true,
        "@metamask/jazzicon>mersenne-twister": true
      }
    },
    "@metamask/jazzicon>color": {
      "packages": {
        "@metamask/jazzicon>color>clone": true,
        "@metamask/jazzicon>color>color-convert": true,
        "@metamask/jazzicon>color>color-string": true
      }
    },
    "@metamask/jazzicon>color>clone": {
      "packages": {
        "browserify>buffer": true
      }
    },
    "@metamask/jazzicon>color>color-convert": {
      "packages": {
        "@metamask/jazzicon>color>color-convert>color-name": true
      }
    },
    "@metamask/jazzicon>color>color-string": {
      "packages": {
        "jest-canvas-mock>moo-color>color-name": true
      }
    },
    "@metamask/logo": {
      "globals": {
        "addEventListener": true,
        "document.body.appendChild": true,
        "document.createElementNS": true,
        "innerHeight": true,
        "innerWidth": true,
        "requestAnimationFrame": true
      },
      "packages": {
        "@metamask/logo>gl-mat4": true,
        "@metamask/logo>gl-vec3": true
      }
    },
    "@metamask/obs-store": {
      "globals": {
        "localStorage": true
      },
      "packages": {
        "@metamask/obs-store>through2": true,
        "browserify>stream-browserify": true,
        "json-rpc-engine>@metamask/safe-event-emitter": true
      }
    },
    "@metamask/obs-store>through2": {
      "packages": {
        "browserify>process": true,
        "browserify>util": true,
        "readable-stream": true,
        "watchify>xtend": true
      }
    },
    "@metamask/rpc-methods>nanoid": {
      "globals": {
        "crypto.getRandomValues": true
      }
    },
    "@metamask/smart-transactions-controller": {
      "globals": {
        "URLSearchParams": true,
        "clearInterval": true,
        "console.error": true,
        "console.log": true,
        "fetch": true,
        "setInterval": true
      },
      "packages": {
        "@ethersproject/bignumber": true,
        "@ethersproject/bignumber>@ethersproject/bytes": true,
        "@metamask/controllers>@ethersproject/providers": true,
        "@metamask/controllers>isomorphic-fetch": true,
        "@metamask/smart-transactions-controller>@metamask/controllers": true,
        "@metamask/smart-transactions-controller>bignumber.js": true,
        "@metamask/smart-transactions-controller>fast-json-patch": true,
        "lodash": true
      }
    },
    "@metamask/smart-transactions-controller>@metamask/controllers": {
      "globals": {
        "Headers": true,
        "URL": true,
        "clearInterval": true,
        "clearTimeout": true,
        "console.error": true,
        "console.log": true,
        "fetch": true,
        "setInterval": true,
        "setTimeout": true
      },
      "packages": {
        "@ethereumjs/common": true,
        "@ethereumjs/tx": true,
        "@metamask/contract-metadata": true,
        "@metamask/controllers>abort-controller": true,
        "@metamask/controllers>async-mutex": true,
        "@metamask/controllers>eth-json-rpc-infura": true,
        "@metamask/controllers>eth-phishing-detect": true,
        "@metamask/controllers>isomorphic-fetch": true,
        "@metamask/controllers>multiformats": true,
        "@metamask/controllers>web3": true,
        "@metamask/controllers>web3-provider-engine": true,
        "@metamask/metamask-eth-abis": true,
        "@metamask/smart-transactions-controller>@metamask/controllers>eth-method-registry": true,
        "@metamask/smart-transactions-controller>@metamask/controllers>ethereumjs-wallet": true,
        "@metamask/smart-transactions-controller>@metamask/controllers>nanoid": true,
        "browserify>buffer": true,
        "browserify>events": true,
        "deep-freeze-strict": true,
        "eslint>fast-deep-equal": true,
        "eth-ens-namehash": true,
        "eth-keyring-controller": true,
        "eth-query": true,
        "eth-rpc-errors": true,
        "eth-sig-util": true,
        "ethereumjs-util": true,
        "ethers": true,
        "ethjs>ethjs-unit": true,
        "immer": true,
        "json-rpc-engine": true,
        "jsonschema": true,
        "punycode": true,
        "single-call-balance-checker-abi": true,
        "uuid": true
      }
    },
    "@metamask/smart-transactions-controller>@metamask/controllers>eth-method-registry": {
      "packages": {
        "@metamask/smart-transactions-controller>@metamask/controllers>eth-method-registry>ethjs": true
      }
    },
    "@metamask/smart-transactions-controller>@metamask/controllers>eth-method-registry>ethjs": {
      "globals": {
        "clearInterval": true,
        "setInterval": true
      },
      "packages": {
        "@metamask/smart-transactions-controller>@metamask/controllers>eth-method-registry>ethjs>bn.js": true,
        "@metamask/smart-transactions-controller>@metamask/controllers>eth-method-registry>ethjs>ethjs-abi": true,
        "@metamask/smart-transactions-controller>@metamask/controllers>eth-method-registry>ethjs>ethjs-contract": true,
        "@metamask/smart-transactions-controller>@metamask/controllers>eth-method-registry>ethjs>ethjs-query": true,
        "@metamask/smart-transactions-controller>@metamask/controllers>eth-method-registry>ethjs>js-sha3": true,
        "browserify>buffer": true,
        "ethjs>ethjs-filter": true,
        "ethjs>ethjs-provider-http": true,
        "ethjs>ethjs-unit": true,
        "ethjs>ethjs-util": true,
        "ethjs>number-to-bn": true
      }
    },
    "@metamask/smart-transactions-controller>@metamask/controllers>eth-method-registry>ethjs>ethjs-abi": {
      "packages": {
        "@metamask/smart-transactions-controller>@metamask/controllers>eth-method-registry>ethjs>bn.js": true,
        "@metamask/smart-transactions-controller>@metamask/controllers>eth-method-registry>ethjs>js-sha3": true,
        "browserify>buffer": true,
        "ethjs>number-to-bn": true
      }
    },
    "@metamask/smart-transactions-controller>@metamask/controllers>eth-method-registry>ethjs>ethjs-contract": {
      "packages": {
        "@metamask/smart-transactions-controller>@metamask/controllers>eth-method-registry>ethjs>ethjs-contract>ethjs-abi": true,
        "@metamask/smart-transactions-controller>@metamask/controllers>eth-method-registry>ethjs>js-sha3": true,
        "ethjs-query>babel-runtime": true,
        "ethjs>ethjs-filter": true,
        "ethjs>ethjs-util": true,
        "promise-to-callback": true
      }
    },
    "@metamask/smart-transactions-controller>@metamask/controllers>eth-method-registry>ethjs>ethjs-contract>ethjs-abi": {
      "packages": {
        "@metamask/smart-transactions-controller>@metamask/controllers>eth-method-registry>ethjs>bn.js": true,
        "@metamask/smart-transactions-controller>@metamask/controllers>eth-method-registry>ethjs>js-sha3": true,
        "browserify>buffer": true,
        "ethjs>number-to-bn": true
      }
    },
    "@metamask/smart-transactions-controller>@metamask/controllers>eth-method-registry>ethjs>ethjs-query": {
      "globals": {
        "console": true
      },
      "packages": {
        "ethjs-query>babel-runtime": true,
        "ethjs-query>ethjs-format": true,
        "ethjs-query>ethjs-rpc": true,
        "promise-to-callback": true
      }
    },
    "@metamask/smart-transactions-controller>@metamask/controllers>eth-method-registry>ethjs>js-sha3": {
      "packages": {
        "browserify>process": true
      }
    },
    "@metamask/smart-transactions-controller>@metamask/controllers>ethereumjs-wallet": {
      "packages": {
        "@metamask/smart-transactions-controller>@metamask/controllers>ethereumjs-wallet>uuid": true,
        "@truffle/codec>utf8": true,
        "browserify>buffer": true,
        "browserify>crypto-browserify": true,
        "ethereumjs-util": true,
        "ethereumjs-util>ethereum-cryptography": true,
        "ethereumjs-wallet>aes-js": true,
        "ethereumjs-wallet>bs58check": true,
        "ethereumjs-wallet>randombytes": true,
        "ethers>@ethersproject/json-wallets>scrypt-js": true
      }
    },
    "@metamask/smart-transactions-controller>@metamask/controllers>ethereumjs-wallet>uuid": {
      "globals": {
        "crypto": true,
        "msCrypto": true
      }
    },
    "@metamask/smart-transactions-controller>@metamask/controllers>nanoid": {
      "globals": {
        "crypto.getRandomValues": true
      }
    },
    "@metamask/smart-transactions-controller>bignumber.js": {
      "globals": {
        "crypto": true,
        "define": true
      }
    },
    "@metamask/smart-transactions-controller>fast-json-patch": {
      "globals": {
        "addEventListener": true,
        "clearTimeout": true,
        "removeEventListener": true,
        "setTimeout": true
      }
    },
    "@metamask/snap-controllers>nanoid": {
      "globals": {
        "crypto.getRandomValues": true
      }
    },
    "@ngraveio/bc-ur": {
      "packages": {
        "@ngraveio/bc-ur>@apocentre/alias-sampling": true,
        "@ngraveio/bc-ur>bignumber.js": true,
        "@ngraveio/bc-ur>crc": true,
        "@ngraveio/bc-ur>jsbi": true,
        "addons-linter>sha.js": true,
        "browserify>assert": true,
        "browserify>buffer": true,
        "pubnub>cbor-sync": true
      }
    },
    "@ngraveio/bc-ur>bignumber.js": {
      "globals": {
        "crypto": true,
        "define": true
      }
    },
    "@ngraveio/bc-ur>crc": {
      "packages": {
        "browserify>buffer": true
      }
    },
    "@ngraveio/bc-ur>jsbi": {
      "globals": {
        "define": true
      }
    },
    "@popperjs/core": {
      "globals": {
        "Element": true,
        "HTMLElement": true,
        "ShadowRoot": true,
        "console.error": true,
        "console.warn": true,
        "document": true,
        "navigator.userAgent": true
      }
    },
    "@reduxjs/toolkit": {
      "globals": {
        "AbortController": true,
        "__REDUX_DEVTOOLS_EXTENSION_COMPOSE__": true,
        "__REDUX_DEVTOOLS_EXTENSION__": true,
        "console.error": true,
        "console.info": true,
        "console.warn": true
      },
      "packages": {
        "@reduxjs/toolkit>reselect": true,
        "immer": true,
        "redux": true,
        "redux-thunk": true
      }
    },
    "@segment/loosely-validate-event": {
      "packages": {
        "@segment/loosely-validate-event>component-type": true,
        "@segment/loosely-validate-event>join-component": true,
        "browserify>assert": true,
        "browserify>buffer": true
      }
    },
    "@sentry/browser": {
      "globals": {
        "XMLHttpRequest": true,
        "setTimeout": true
      },
      "packages": {
        "@sentry/browser>@sentry/core": true,
        "@sentry/types": true,
        "@sentry/utils": true,
        "@sentry/utils>tslib": true
      }
    },
    "@sentry/browser>@sentry/core": {
      "globals": {
        "clearInterval": true,
        "setInterval": true
      },
      "packages": {
        "@sentry/browser>@sentry/core>@sentry/hub": true,
        "@sentry/browser>@sentry/core>@sentry/minimal": true,
        "@sentry/types": true,
        "@sentry/utils": true,
        "@sentry/utils>tslib": true
      }
    },
    "@sentry/browser>@sentry/core>@sentry/hub": {
      "globals": {
        "clearInterval": true,
        "setInterval": true
      },
      "packages": {
        "@sentry/types": true,
        "@sentry/utils": true,
        "@sentry/utils>tslib": true
      }
    },
    "@sentry/browser>@sentry/core>@sentry/minimal": {
      "packages": {
        "@sentry/browser>@sentry/core>@sentry/hub": true,
        "@sentry/utils>tslib": true
      }
    },
    "@sentry/integrations": {
      "globals": {
        "clearTimeout": true,
        "console.error": true,
        "console.log": true,
        "setTimeout": true
      },
      "packages": {
        "@sentry/types": true,
        "@sentry/utils": true,
        "@sentry/utils>tslib": true,
        "localforage": true
      }
    },
    "@sentry/utils": {
      "globals": {
        "CustomEvent": true,
        "DOMError": true,
        "DOMException": true,
        "Element": true,
        "ErrorEvent": true,
        "Event": true,
        "Headers": true,
        "Request": true,
        "Response": true,
        "XMLHttpRequest.prototype": true,
        "clearTimeout": true,
        "console.error": true,
        "document": true,
        "setTimeout": true
      },
      "packages": {
        "@sentry/utils>tslib": true,
        "browserify>process": true
      }
    },
    "@sentry/utils>tslib": {
      "globals": {
        "define": true
      }
    },
    "@spruceid/siwe-parser": {
      "globals": {
        "console.error": true,
        "console.log": true
      },
      "packages": {
        "@spruceid/siwe-parser>apg-js": true
      }
    },
    "@spruceid/siwe-parser>apg-js": {
      "globals": {
        "mode": true
      },
      "packages": {
        "browserify>buffer": true,
        "browserify>insert-module-globals>is-buffer": true
      }
    },
    "@storybook/api>regenerator-runtime": {
      "globals": {
        "regeneratorRuntime": "write"
      }
    },
    "@storybook/api>util-deprecate": {
      "globals": {
        "console.trace": true,
        "console.warn": true,
        "localStorage": true
      }
    },
    "@storybook/react>@storybook/store>stable": {
      "globals": {
        "define": true
      }
    },
    "@truffle/codec": {
      "packages": {
        "@truffle/codec>@truffle/abi-utils": true,
        "@truffle/codec>@truffle/compile-common": true,
        "@truffle/codec>big.js": true,
        "@truffle/codec>bn.js": true,
        "@truffle/codec>cbor": true,
        "@truffle/codec>lodash.escaperegexp": true,
        "@truffle/codec>lodash.partition": true,
        "@truffle/codec>lodash.sum": true,
        "@truffle/codec>utf8": true,
        "@truffle/codec>web3-utils": true,
        "browserify>buffer": true,
        "browserify>util": true,
        "gulp-dart-sass>lodash.clonedeep": true,
        "nock>debug": true,
        "semver": true
      }
    },
    "@truffle/codec>@truffle/abi-utils": {
      "packages": {
        "@truffle/codec>@truffle/abi-utils>change-case": true,
        "@truffle/codec>@truffle/abi-utils>faker": true,
        "@truffle/codec>@truffle/abi-utils>fast-check": true
      }
    },
    "@truffle/codec>@truffle/abi-utils>change-case": {
      "packages": {
        "@truffle/codec>@truffle/abi-utils>change-case>camel-case": true,
        "@truffle/codec>@truffle/abi-utils>change-case>constant-case": true,
        "@truffle/codec>@truffle/abi-utils>change-case>dot-case": true,
        "@truffle/codec>@truffle/abi-utils>change-case>header-case": true,
        "@truffle/codec>@truffle/abi-utils>change-case>is-lower-case": true,
        "@truffle/codec>@truffle/abi-utils>change-case>is-upper-case": true,
        "@truffle/codec>@truffle/abi-utils>change-case>lower-case": true,
        "@truffle/codec>@truffle/abi-utils>change-case>lower-case-first": true,
        "@truffle/codec>@truffle/abi-utils>change-case>no-case": true,
        "@truffle/codec>@truffle/abi-utils>change-case>param-case": true,
        "@truffle/codec>@truffle/abi-utils>change-case>pascal-case": true,
        "@truffle/codec>@truffle/abi-utils>change-case>path-case": true,
        "@truffle/codec>@truffle/abi-utils>change-case>sentence-case": true,
        "@truffle/codec>@truffle/abi-utils>change-case>snake-case": true,
        "@truffle/codec>@truffle/abi-utils>change-case>swap-case": true,
        "@truffle/codec>@truffle/abi-utils>change-case>title-case": true,
        "@truffle/codec>@truffle/abi-utils>change-case>upper-case": true,
        "@truffle/codec>@truffle/abi-utils>change-case>upper-case-first": true
      }
    },
    "@truffle/codec>@truffle/abi-utils>change-case>camel-case": {
      "packages": {
        "@truffle/codec>@truffle/abi-utils>change-case>no-case": true,
        "@truffle/codec>@truffle/abi-utils>change-case>upper-case": true
      }
    },
    "@truffle/codec>@truffle/abi-utils>change-case>constant-case": {
      "packages": {
        "@truffle/codec>@truffle/abi-utils>change-case>snake-case": true,
        "@truffle/codec>@truffle/abi-utils>change-case>upper-case": true
      }
    },
    "@truffle/codec>@truffle/abi-utils>change-case>dot-case": {
      "packages": {
        "@truffle/codec>@truffle/abi-utils>change-case>no-case": true
      }
    },
    "@truffle/codec>@truffle/abi-utils>change-case>header-case": {
      "packages": {
        "@truffle/codec>@truffle/abi-utils>change-case>no-case": true,
        "@truffle/codec>@truffle/abi-utils>change-case>upper-case": true
      }
    },
    "@truffle/codec>@truffle/abi-utils>change-case>is-lower-case": {
      "packages": {
        "@truffle/codec>@truffle/abi-utils>change-case>lower-case": true
      }
    },
    "@truffle/codec>@truffle/abi-utils>change-case>is-upper-case": {
      "packages": {
        "@truffle/codec>@truffle/abi-utils>change-case>upper-case": true
      }
    },
    "@truffle/codec>@truffle/abi-utils>change-case>lower-case-first": {
      "packages": {
        "@truffle/codec>@truffle/abi-utils>change-case>lower-case": true
      }
    },
    "@truffle/codec>@truffle/abi-utils>change-case>no-case": {
      "packages": {
        "@truffle/codec>@truffle/abi-utils>change-case>lower-case": true
      }
    },
    "@truffle/codec>@truffle/abi-utils>change-case>param-case": {
      "packages": {
        "@truffle/codec>@truffle/abi-utils>change-case>no-case": true
      }
    },
    "@truffle/codec>@truffle/abi-utils>change-case>pascal-case": {
      "packages": {
        "@truffle/codec>@truffle/abi-utils>change-case>camel-case": true,
        "@truffle/codec>@truffle/abi-utils>change-case>upper-case-first": true
      }
    },
    "@truffle/codec>@truffle/abi-utils>change-case>path-case": {
      "packages": {
        "@truffle/codec>@truffle/abi-utils>change-case>no-case": true
      }
    },
    "@truffle/codec>@truffle/abi-utils>change-case>sentence-case": {
      "packages": {
        "@truffle/codec>@truffle/abi-utils>change-case>no-case": true,
        "@truffle/codec>@truffle/abi-utils>change-case>upper-case-first": true
      }
    },
    "@truffle/codec>@truffle/abi-utils>change-case>snake-case": {
      "packages": {
        "@truffle/codec>@truffle/abi-utils>change-case>no-case": true
      }
    },
    "@truffle/codec>@truffle/abi-utils>change-case>swap-case": {
      "packages": {
        "@truffle/codec>@truffle/abi-utils>change-case>lower-case": true,
        "@truffle/codec>@truffle/abi-utils>change-case>upper-case": true
      }
    },
    "@truffle/codec>@truffle/abi-utils>change-case>title-case": {
      "packages": {
        "@truffle/codec>@truffle/abi-utils>change-case>no-case": true,
        "@truffle/codec>@truffle/abi-utils>change-case>upper-case": true
      }
    },
    "@truffle/codec>@truffle/abi-utils>change-case>upper-case-first": {
      "packages": {
        "@truffle/codec>@truffle/abi-utils>change-case>upper-case": true
      }
    },
    "@truffle/codec>@truffle/abi-utils>faker": {
      "globals": {
        "console.error": true,
        "console.log": true,
        "dbg": "write"
      }
    },
    "@truffle/codec>@truffle/abi-utils>fast-check": {
      "globals": {
        "clearTimeout": true,
        "console.log": true,
        "setTimeout": true
      },
      "packages": {
        "@truffle/codec>@truffle/abi-utils>fast-check>pure-rand": true,
        "browserify>buffer": true
      }
    },
    "@truffle/codec>@truffle/compile-common": {
      "packages": {
        "@truffle/codec>@truffle/compile-common>@truffle/error": true,
        "@truffle/codec>@truffle/compile-common>colors": true,
        "browserify>path-browserify": true
      }
    },
    "@truffle/codec>@truffle/compile-common>colors": {
      "globals": {
        "console.log": true
      },
      "packages": {
        "browserify>os-browserify": true,
        "browserify>process": true,
        "browserify>util": true
      }
    },
    "@truffle/codec>big.js": {
      "globals": {
        "define": true
      }
    },
    "@truffle/codec>bn.js": {
      "globals": {
        "Buffer": true
      },
      "packages": {
        "browserify>browser-resolve": true
      }
    },
    "@truffle/codec>cbor": {
      "globals": {
        "TextDecoder": true
      },
      "packages": {
        "@truffle/codec>cbor>bignumber.js": true,
        "@truffle/codec>cbor>nofilter": true,
        "browserify>buffer": true,
        "browserify>insert-module-globals>is-buffer": true,
        "browserify>stream-browserify": true,
        "browserify>url": true,
        "browserify>util": true
      }
    },
    "@truffle/codec>cbor>bignumber.js": {
      "globals": {
        "crypto": true,
        "define": true
      }
    },
    "@truffle/codec>cbor>nofilter": {
      "packages": {
        "browserify>buffer": true,
        "browserify>stream-browserify": true,
        "browserify>util": true
      }
    },
    "@truffle/codec>web3-utils": {
      "globals": {
        "setTimeout": true
      },
      "packages": {
        "@truffle/codec>utf8": true,
        "@truffle/codec>web3-utils>eth-lib": true,
        "@truffle/codec>web3-utils>ethereum-bloom-filters": true,
        "bn.js": true,
        "browserify>insert-module-globals>is-buffer": true,
        "ethereumjs-wallet>randombytes": true,
        "ethjs>ethjs-unit": true,
        "ethjs>number-to-bn": true
      }
    },
    "@truffle/codec>web3-utils>ethereum-bloom-filters": {
      "packages": {
        "ethers>@ethersproject/keccak256>js-sha3": true
      }
    },
    "@truffle/decoder": {
      "packages": {
        "@truffle/codec": true,
        "@truffle/codec>@truffle/abi-utils": true,
        "@truffle/codec>@truffle/compile-common": true,
        "@truffle/codec>web3-utils": true,
        "@truffle/decoder>@truffle/source-map-utils": true,
        "@truffle/decoder>bn.js": true,
        "nock>debug": true
      }
    },
    "@truffle/decoder>@truffle/source-map-utils": {
      "packages": {
        "@truffle/codec": true,
        "@truffle/codec>web3-utils": true,
        "@truffle/decoder>@truffle/source-map-utils>@truffle/code-utils": true,
        "@truffle/decoder>@truffle/source-map-utils>json-pointer": true,
        "@truffle/decoder>@truffle/source-map-utils>node-interval-tree": true,
        "nock>debug": true
      }
    },
    "@truffle/decoder>@truffle/source-map-utils>@truffle/code-utils": {
      "packages": {
        "@truffle/codec>cbor": true,
        "browserify>buffer": true
      }
    },
    "@truffle/decoder>@truffle/source-map-utils>json-pointer": {
      "packages": {
        "@truffle/decoder>@truffle/source-map-utils>json-pointer>foreach": true
      }
    },
    "@truffle/decoder>@truffle/source-map-utils>node-interval-tree": {
      "packages": {
        "react-dnd>shallowequal": true
      }
    },
    "@truffle/decoder>bn.js": {
      "globals": {
        "Buffer": true
      },
      "packages": {
        "browserify>browser-resolve": true
      }
    },
    "@zxing/browser": {
      "globals": {
        "HTMLElement": true,
        "HTMLImageElement": true,
        "HTMLVideoElement": true,
        "URL.createObjectURL": true,
        "clearTimeout": true,
        "console.error": true,
        "console.warn": true,
        "document": true,
        "navigator": true,
        "setTimeout": true
      },
      "packages": {
        "@zxing/library": true
      }
    },
    "@zxing/library": {
      "globals": {
        "TextDecoder": true,
        "TextEncoder": true,
        "btoa": true,
        "clearTimeout": true,
        "define": true,
        "document.createElement": true,
        "document.createElementNS": true,
        "document.getElementById": true,
        "navigator.mediaDevices.enumerateDevices": true,
        "navigator.mediaDevices.getUserMedia": true,
        "setTimeout": true
      }
    },
    "addons-linter>sha.js": {
      "packages": {
        "ethereumjs-wallet>safe-buffer": true,
        "pumpify>inherits": true
      }
    },
    "await-semaphore": {
      "packages": {
        "browserify>process": true,
        "browserify>timers-browserify": true
      }
    },
    "base32-encode": {
      "packages": {
        "base32-encode>to-data-view": true
      }
    },
    "bignumber.js": {
      "globals": {
        "crypto": true,
        "define": true
      }
    },
    "bn.js": {
      "globals": {
        "Buffer": true
      },
      "packages": {
        "browserify>browser-resolve": true
      }
    },
    "browserify>assert": {
      "globals": {
        "Buffer": true
      },
      "packages": {
        "browserify>assert>util": true,
        "react>object-assign": true
      }
    },
    "browserify>assert>util": {
      "globals": {
        "console.error": true,
        "console.log": true,
        "console.trace": true,
        "process": true
      },
      "packages": {
        "browserify>assert>util>inherits": true,
        "browserify>process": true
      }
    },
    "browserify>browser-resolve": {
      "packages": {
        "ethjs-query>babel-runtime>core-js": true
      }
    },
    "browserify>buffer": {
      "globals": {
        "console": true
      },
      "packages": {
        "base64-js": true,
        "browserify>buffer>ieee754": true
      }
    },
    "browserify>crypto-browserify": {
      "packages": {
        "browserify>crypto-browserify>browserify-cipher": true,
        "browserify>crypto-browserify>browserify-sign": true,
        "browserify>crypto-browserify>create-ecdh": true,
        "browserify>crypto-browserify>create-hmac": true,
        "browserify>crypto-browserify>diffie-hellman": true,
        "browserify>crypto-browserify>pbkdf2": true,
        "browserify>crypto-browserify>public-encrypt": true,
        "browserify>crypto-browserify>randomfill": true,
        "ethereumjs-util>create-hash": true,
        "ethereumjs-wallet>randombytes": true
      }
    },
    "browserify>crypto-browserify>browserify-cipher": {
      "packages": {
        "browserify>crypto-browserify>browserify-cipher>browserify-des": true,
        "browserify>crypto-browserify>browserify-cipher>evp_bytestokey": true,
        "ethereumjs-util>ethereum-cryptography>browserify-aes": true
      }
    },
    "browserify>crypto-browserify>browserify-cipher>browserify-des": {
      "packages": {
        "browserify>buffer": true,
        "browserify>crypto-browserify>browserify-cipher>browserify-des>des.js": true,
        "ethereumjs-util>create-hash>cipher-base": true,
        "pumpify>inherits": true
      }
    },
    "browserify>crypto-browserify>browserify-cipher>browserify-des>des.js": {
      "packages": {
        "3box>ethers>hash.js>minimalistic-assert": true,
        "pumpify>inherits": true
      }
    },
    "browserify>crypto-browserify>browserify-cipher>evp_bytestokey": {
      "packages": {
        "ethereumjs-util>create-hash>md5.js": true,
        "ethereumjs-wallet>safe-buffer": true
      }
    },
    "browserify>crypto-browserify>browserify-sign": {
      "packages": {
        "3box>ethers>elliptic": true,
        "bn.js": true,
        "browserify>buffer": true,
        "browserify>crypto-browserify>create-hmac": true,
        "browserify>crypto-browserify>public-encrypt>browserify-rsa": true,
        "browserify>crypto-browserify>public-encrypt>parse-asn1": true,
        "browserify>stream-browserify": true,
        "ethereumjs-util>create-hash": true,
        "pumpify>inherits": true
      }
    },
    "browserify>crypto-browserify>create-ecdh": {
      "packages": {
        "3box>ethers>elliptic": true,
        "bn.js": true,
        "browserify>buffer": true
      }
    },
    "browserify>crypto-browserify>create-hmac": {
      "packages": {
        "addons-linter>sha.js": true,
        "ethereumjs-util>create-hash": true,
        "ethereumjs-util>create-hash>cipher-base": true,
        "ethereumjs-util>create-hash>ripemd160": true,
        "ethereumjs-wallet>safe-buffer": true,
        "pumpify>inherits": true
      }
    },
    "browserify>crypto-browserify>diffie-hellman": {
      "packages": {
        "bn.js": true,
        "browserify>buffer": true,
        "browserify>crypto-browserify>diffie-hellman>miller-rabin": true,
        "ethereumjs-wallet>randombytes": true
      }
    },
    "browserify>crypto-browserify>diffie-hellman>miller-rabin": {
      "packages": {
        "3box>ethers>elliptic>brorand": true,
        "bn.js": true
      }
    },
    "browserify>crypto-browserify>pbkdf2": {
      "globals": {
        "crypto": true,
        "process": true,
        "queueMicrotask": true,
        "setImmediate": true,
        "setTimeout": true
      },
      "packages": {
        "addons-linter>sha.js": true,
        "browserify>process": true,
        "ethereumjs-util>create-hash": true,
        "ethereumjs-util>create-hash>ripemd160": true,
        "ethereumjs-wallet>safe-buffer": true
      }
    },
    "browserify>crypto-browserify>public-encrypt": {
      "packages": {
        "bn.js": true,
        "browserify>buffer": true,
        "browserify>crypto-browserify>public-encrypt>browserify-rsa": true,
        "browserify>crypto-browserify>public-encrypt>parse-asn1": true,
        "ethereumjs-util>create-hash": true,
        "ethereumjs-wallet>randombytes": true
      }
    },
    "browserify>crypto-browserify>public-encrypt>browserify-rsa": {
      "packages": {
        "bn.js": true,
        "browserify>buffer": true,
        "ethereumjs-wallet>randombytes": true
      }
    },
    "browserify>crypto-browserify>public-encrypt>parse-asn1": {
      "packages": {
        "browserify>buffer": true,
        "browserify>crypto-browserify>browserify-cipher>evp_bytestokey": true,
        "browserify>crypto-browserify>pbkdf2": true,
        "browserify>crypto-browserify>public-encrypt>parse-asn1>asn1.js": true,
        "ethereumjs-util>ethereum-cryptography>browserify-aes": true
      }
    },
    "browserify>crypto-browserify>public-encrypt>parse-asn1>asn1.js": {
      "packages": {
        "3box>ethers>hash.js>minimalistic-assert": true,
        "bn.js": true,
        "browserify>buffer": true,
        "browserify>vm-browserify": true,
        "pumpify>inherits": true
      }
    },
    "browserify>crypto-browserify>randomfill": {
      "globals": {
        "crypto": true,
        "msCrypto": true
      },
      "packages": {
        "browserify>process": true,
        "ethereumjs-wallet>randombytes": true,
        "ethereumjs-wallet>safe-buffer": true
      }
    },
    "browserify>events": {
      "globals": {
        "console": true
      }
    },
    "browserify>https-browserify": {
      "packages": {
        "browserify>stream-http": true,
        "browserify>url": true
      }
    },
    "browserify>os-browserify": {
      "globals": {
        "location": true,
        "navigator": true
      }
    },
    "browserify>path-browserify": {
      "packages": {
        "browserify>process": true
      }
    },
    "browserify>process": {
      "globals": {
        "clearTimeout": true,
        "setTimeout": true
      }
    },
    "browserify>punycode": {
      "globals": {
        "define": true
      }
    },
    "browserify>stream-browserify": {
      "packages": {
        "browserify>events": true,
        "pumpify>inherits": true,
        "readable-stream": true
      }
    },
    "browserify>stream-http": {
      "globals": {
        "AbortController": true,
        "Blob": true,
        "MSStreamReader": true,
        "ReadableStream": true,
        "WritableStream": true,
        "XDomainRequest": true,
        "XMLHttpRequest": true,
        "clearTimeout": true,
        "fetch": true,
        "location.protocol.search": true,
        "setTimeout": true
      },
      "packages": {
        "browserify>buffer": true,
        "browserify>process": true,
        "browserify>stream-http>builtin-status-codes": true,
        "browserify>stream-http>readable-stream": true,
        "browserify>url": true,
        "pumpify>inherits": true,
        "watchify>xtend": true
      }
    },
    "browserify>stream-http>readable-stream": {
      "packages": {
        "@storybook/api>util-deprecate": true,
        "browserify>browser-resolve": true,
        "browserify>buffer": true,
        "browserify>events": true,
        "browserify>process": true,
        "browserify>string_decoder": true,
        "pumpify>inherits": true
      }
    },
    "browserify>string_decoder": {
      "packages": {
        "ethereumjs-wallet>safe-buffer": true
      }
    },
    "browserify>timers-browserify": {
      "globals": {
        "clearInterval": true,
        "clearTimeout": true,
        "setInterval": true,
        "setTimeout": true
      },
      "packages": {
        "browserify>process": true
      }
    },
    "browserify>url": {
      "packages": {
        "browserify>punycode": true,
        "browserify>querystring-es3": true
      }
    },
    "browserify>util": {
      "globals": {
        "console.error": true,
        "console.log": true,
        "console.trace": true,
        "process": true
      },
      "packages": {
        "browserify>process": true,
        "browserify>util>inherits": true
      }
    },
    "browserify>vm-browserify": {
      "globals": {
        "document.body.appendChild": true,
        "document.body.removeChild": true,
        "document.createElement": true
      }
    },
    "classnames": {
      "globals": {
        "classNames": "write",
        "define": true
      }
    },
    "copy-to-clipboard": {
      "globals": {
        "clipboardData": true,
        "console.error": true,
        "console.warn": true,
        "document.body.appendChild": true,
        "document.body.removeChild": true,
        "document.createElement": true,
        "document.createRange": true,
        "document.execCommand": true,
        "document.getSelection": true,
        "navigator.userAgent": true,
        "prompt": true
      },
      "packages": {
        "copy-to-clipboard>toggle-selection": true
      }
    },
    "copy-to-clipboard>toggle-selection": {
      "globals": {
        "document.activeElement": true,
        "document.getSelection": true
      }
    },
    "currency-formatter": {
      "packages": {
        "currency-formatter>accounting": true,
        "currency-formatter>locale-currency": true,
        "react>object-assign": true
      }
    },
    "currency-formatter>accounting": {
      "globals": {
        "define": true
      }
    },
    "currency-formatter>locale-currency": {
      "globals": {
        "countryCode": true
      }
    },
    "debounce-stream": {
      "packages": {
        "debounce-stream>debounce": true,
        "debounce-stream>duplexer": true,
        "debounce-stream>through": true
      }
    },
    "debounce-stream>debounce": {
      "globals": {
        "clearTimeout": true,
        "setTimeout": true
      }
    },
    "debounce-stream>duplexer": {
      "packages": {
        "browserify>stream-browserify": true
      }
    },
    "debounce-stream>through": {
      "packages": {
        "browserify>process": true,
        "browserify>stream-browserify": true
      }
    },
    "depcheck>@vue/compiler-sfc>postcss>nanoid": {
      "globals": {
        "crypto.getRandomValues": true
      }
    },
    "dependency-tree>precinct>detective-postcss>postcss>nanoid": {
      "globals": {
        "crypto.getRandomValues": true
      }
    },
    "end-of-stream": {
      "packages": {
        "browserify>process": true,
        "pump>once": true
      }
    },
    "enzyme>has": {
      "packages": {
        "mocha>object.assign>function-bind": true
      }
    },
    "enzyme>is-regex": {
      "packages": {
        "koa>is-generator-function>has-tostringtag": true,
        "string.prototype.matchall>call-bind": true
      }
    },
    "enzyme>object-is": {
      "packages": {
        "globalthis>define-properties": true,
        "string.prototype.matchall>call-bind": true
      }
    },
    "eslint>optionator>fast-levenshtein": {
      "globals": {
        "Intl": true,
        "Levenshtein": "write",
        "console.log": true,
        "define": true,
        "importScripts": true,
        "postMessage": true
      }
    },
    "eth-block-tracker": {
      "globals": {
        "clearTimeout": true,
        "console.error": true,
        "setTimeout": true
      },
      "packages": {
        "eth-block-tracker>@metamask/utils": true,
        "eth-block-tracker>pify": true,
        "eth-query>json-rpc-random-id": true,
        "json-rpc-engine>@metamask/safe-event-emitter": true
      }
    },
    "eth-block-tracker>@metamask/utils": {
      "globals": {
        "TextDecoder": true,
        "TextEncoder": true
      },
      "packages": {
        "@metamask/snap-utils>superstruct": true,
        "eslint>fast-deep-equal": true,
        "nock>debug": true
      }
    },
    "eth-ens-namehash": {
      "globals": {
        "name": "write"
      },
      "packages": {
        "browserify>buffer": true,
        "eth-ens-namehash>idna-uts46-hx": true,
        "eth-ens-namehash>js-sha3": true
      }
    },
    "eth-ens-namehash>idna-uts46-hx": {
      "globals": {
        "define": true
      },
      "packages": {
        "browserify>punycode": true
      }
    },
    "eth-ens-namehash>js-sha3": {
      "packages": {
        "browserify>process": true
      }
    },
    "eth-json-rpc-filters": {
      "globals": {
        "console.error": true,
        "results": "write"
      },
      "packages": {
        "await-semaphore": true,
        "eth-json-rpc-filters>eth-json-rpc-middleware": true,
        "eth-json-rpc-filters>eth-json-rpc-middleware>pify": true,
        "eth-json-rpc-filters>json-rpc-engine": true,
        "eth-json-rpc-filters>lodash.flatmap": true,
        "eth-query": true,
        "safe-event-emitter": true
      }
    },
    "eth-json-rpc-filters>eth-json-rpc-middleware": {
      "packages": {
        "eth-json-rpc-filters>json-rpc-engine": true
      }
    },
    "eth-json-rpc-middleware": {
      "globals": {
        "URL": true,
        "btoa": true,
        "console.error": true,
        "fetch": true,
        "setTimeout": true
      },
      "packages": {
        "browserify>browser-resolve": true,
        "eth-block-tracker>@metamask/utils": true,
        "eth-json-rpc-middleware>@metamask/eth-sig-util": true,
        "eth-json-rpc-middleware>pify": true,
        "eth-rpc-errors": true,
        "json-rpc-engine": true,
        "json-rpc-engine>@metamask/safe-event-emitter": true,
        "lavamoat>json-stable-stringify": true,
        "vinyl>clone": true
      }
    },
    "eth-json-rpc-middleware>@metamask/eth-sig-util": {
<<<<<<< HEAD
      "packages": {
        "3box>tweetnacl": true,
        "3box>tweetnacl-util": true,
        "@keystonehq/bc-ur-registry-eth>@ethereumjs/util": true,
        "browserify>buffer": true,
        "eth-json-rpc-middleware>@metamask/eth-sig-util>bn.js": true,
        "eth-json-rpc-middleware>@metamask/eth-sig-util>ethereum-cryptography": true,
        "eth-json-rpc-middleware>@metamask/eth-sig-util>ethjs-util": true
      }
    },
    "eth-json-rpc-middleware>@metamask/eth-sig-util>bn.js": {
      "packages": {
        "browserify>browser-resolve": true
      }
    },
    "eth-json-rpc-middleware>@metamask/eth-sig-util>ethereum-cryptography": {
      "globals": {
        "TextDecoder": true,
        "crypto": true
      },
      "packages": {
        "eth-json-rpc-middleware>@metamask/eth-sig-util>ethereum-cryptography>@noble/hashes": true
      }
    },
    "eth-json-rpc-middleware>@metamask/eth-sig-util>ethereum-cryptography>@noble/hashes": {
      "globals": {
        "TextEncoder": true,
        "crypto": true
      }
    },
    "eth-json-rpc-middleware>@metamask/eth-sig-util>ethereum-cryptography>@noble/secp256k1": {
      "globals": {
        "crypto": true
      },
      "packages": {
        "browserify>browser-resolve": true
=======
      "packages": {
        "3box>tweetnacl": true,
        "3box>tweetnacl-util": true,
        "browserify>buffer": true,
        "eth-json-rpc-middleware>@metamask/eth-sig-util>bn.js": true,
        "eth-json-rpc-middleware>@metamask/eth-sig-util>ethereum-cryptography": true,
        "eth-json-rpc-middleware>@metamask/eth-sig-util>ethjs-util": true,
        "eth-lattice-keyring>@ethereumjs/util": true
      }
    },
    "eth-json-rpc-middleware>@metamask/eth-sig-util>bn.js": {
      "packages": {
        "browserify>browser-resolve": true
      }
    },
    "eth-json-rpc-middleware>@metamask/eth-sig-util>ethereum-cryptography": {
      "globals": {
        "TextDecoder": true,
        "crypto": true
      },
      "packages": {
        "eth-json-rpc-middleware>@metamask/eth-sig-util>ethereum-cryptography>@noble/hashes": true
      }
    },
    "eth-json-rpc-middleware>@metamask/eth-sig-util>ethereum-cryptography>@noble/hashes": {
      "globals": {
        "TextEncoder": true,
        "crypto": true
>>>>>>> 802a2044
      }
    },
    "eth-json-rpc-middleware>@metamask/eth-sig-util>ethjs-util": {
      "packages": {
        "browserify>buffer": true,
        "ethjs>ethjs-util>is-hex-prefixed": true,
        "ethjs>ethjs-util>strip-hex-prefix": true
      }
    },
    "eth-keyring-controller": {
      "packages": {
        "browserify>buffer": true,
        "browserify>events": true,
        "eth-keyring-controller>@metamask/bip39": true,
        "eth-keyring-controller>@metamask/eth-hd-keyring": true,
        "eth-keyring-controller>browser-passworder": true,
        "eth-keyring-controller>eth-simple-keyring": true,
        "eth-keyring-controller>obs-store": true,
        "eth-sig-util": true
      }
    },
    "eth-keyring-controller>@metamask/bip39": {
      "packages": {
        "browserify>buffer": true,
        "browserify>crypto-browserify>pbkdf2": true,
        "ethereumjs-util>create-hash": true,
        "ethereumjs-wallet>randombytes": true
      }
    },
    "eth-keyring-controller>@metamask/eth-hd-keyring": {
      "packages": {
        "browserify>buffer": true,
        "eth-keyring-controller>@metamask/bip39": true,
        "eth-keyring-controller>@metamask/eth-hd-keyring>ethereumjs-wallet": true,
        "eth-keyring-controller>eth-simple-keyring": true,
        "eth-trezor-keyring>@metamask/eth-sig-util": true
      }
    },
    "eth-keyring-controller>@metamask/eth-hd-keyring>ethereumjs-wallet": {
      "packages": {
        "@truffle/codec>utf8": true,
        "browserify>buffer": true,
        "browserify>crypto-browserify": true,
        "eth-keyring-controller>@metamask/eth-hd-keyring>ethereumjs-wallet>uuid": true,
        "ethereumjs-util": true,
        "ethereumjs-util>ethereum-cryptography": true,
        "ethereumjs-wallet>aes-js": true,
        "ethereumjs-wallet>bs58check": true,
        "ethereumjs-wallet>randombytes": true,
        "ethers>@ethersproject/json-wallets>scrypt-js": true
      }
    },
    "eth-keyring-controller>@metamask/eth-hd-keyring>ethereumjs-wallet>uuid": {
      "globals": {
        "crypto": true,
        "msCrypto": true
      }
    },
    "eth-keyring-controller>browser-passworder": {
      "globals": {
        "btoa": true,
        "crypto": true
      },
      "packages": {
        "eth-keyring-controller>browser-passworder>browserify-unibabel": true
      }
    },
    "eth-keyring-controller>browser-passworder>browserify-unibabel": {
      "globals": {
        "atob": true,
        "btoa": true
      }
    },
    "eth-keyring-controller>eth-simple-keyring": {
      "packages": {
        "browserify>buffer": true,
        "browserify>events": true,
        "eth-keyring-controller>eth-simple-keyring>ethereumjs-wallet": true,
        "eth-sig-util": true,
        "ethereumjs-util": true
      }
    },
    "eth-keyring-controller>eth-simple-keyring>ethereumjs-wallet": {
      "packages": {
        "@truffle/codec>utf8": true,
        "browserify>buffer": true,
        "browserify>crypto-browserify": true,
        "eth-keyring-controller>eth-simple-keyring>ethereumjs-wallet>uuid": true,
        "ethereumjs-util": true,
        "ethereumjs-util>ethereum-cryptography": true,
        "ethereumjs-wallet>aes-js": true,
        "ethereumjs-wallet>bs58check": true,
        "ethereumjs-wallet>randombytes": true,
        "ethers>@ethersproject/json-wallets>scrypt-js": true
      }
    },
    "eth-keyring-controller>eth-simple-keyring>ethereumjs-wallet>uuid": {
      "globals": {
        "crypto": true,
        "msCrypto": true
      }
    },
    "eth-keyring-controller>obs-store": {
      "packages": {
        "safe-event-emitter": true,
        "watchify>xtend": true
      }
    },
    "eth-lattice-keyring": {
      "globals": {
        "addEventListener": true,
        "browser": true,
        "clearInterval": true,
        "fetch": true,
        "open": true,
        "setInterval": true
      },
      "packages": {
        "browserify>buffer": true,
        "browserify>crypto-browserify": true,
        "browserify>events": true,
        "eth-lattice-keyring>@ethereumjs/tx": true,
        "eth-lattice-keyring>@ethereumjs/util": true,
        "eth-lattice-keyring>bn.js": true,
        "eth-lattice-keyring>gridplus-sdk": true,
        "eth-lattice-keyring>rlp": true
      }
    },
    "eth-lattice-keyring>@ethereumjs/tx": {
      "packages": {
        "@ethereumjs/common": true,
        "browserify>buffer": true,
        "browserify>insert-module-globals>is-buffer": true,
        "ethereumjs-util": true
      }
    },
    "eth-lattice-keyring>@ethereumjs/util": {
      "packages": {
        "browserify>buffer": true,
        "browserify>insert-module-globals>is-buffer": true,
        "eth-lattice-keyring>@ethereumjs/util>@ethereumjs/rlp": true,
        "eth-lattice-keyring>@ethereumjs/util>ethereum-cryptography": true
      }
    },
    "eth-lattice-keyring>@ethereumjs/util>@ethereumjs/rlp": {
      "globals": {
        "TextEncoder": true
      }
    },
    "eth-lattice-keyring>@ethereumjs/util>ethereum-cryptography": {
      "globals": {
        "TextDecoder": true,
        "crypto": true
      },
      "packages": {
        "eth-lattice-keyring>@ethereumjs/util>ethereum-cryptography>@noble/hashes": true,
        "eth-lattice-keyring>@ethereumjs/util>ethereum-cryptography>@noble/secp256k1": true
      }
    },
    "eth-lattice-keyring>@ethereumjs/util>ethereum-cryptography>@noble/hashes": {
      "globals": {
        "TextEncoder": true,
        "crypto": true
      }
    },
    "eth-lattice-keyring>@ethereumjs/util>ethereum-cryptography>@noble/secp256k1": {
      "globals": {
        "crypto": true
      },
      "packages": {
        "browserify>browser-resolve": true
      }
    },
    "eth-lattice-keyring>bn.js": {
      "globals": {
        "Buffer": true
      },
      "packages": {
        "browserify>browser-resolve": true
      }
    },
    "eth-lattice-keyring>gridplus-sdk": {
      "globals": {
        "AbortController": true,
        "Request": true,
        "__values": true,
        "caches": true,
        "clearTimeout": true,
        "console.error": true,
        "console.log": true,
        "console.warn": true,
        "fetch": true,
        "setTimeout": true
      },
      "packages": {
        "3box>ethers>elliptic": true,
        "@ethereumjs/common>crc-32": true,
        "@metamask/controllers>@ethersproject/abi": true,
        "bn.js": true,
        "browserify>buffer": true,
        "browserify>process": true,
        "eth-lattice-keyring>gridplus-sdk>@ethereumjs/common": true,
        "eth-lattice-keyring>gridplus-sdk>@ethereumjs/tx": true,
        "eth-lattice-keyring>gridplus-sdk>bech32": true,
        "eth-lattice-keyring>gridplus-sdk>bignumber.js": true,
        "eth-lattice-keyring>gridplus-sdk>bitwise": true,
        "eth-lattice-keyring>gridplus-sdk>borc": true,
        "eth-lattice-keyring>gridplus-sdk>eth-eip712-util-browser": true,
        "eth-lattice-keyring>gridplus-sdk>rlp": true,
        "eth-lattice-keyring>gridplus-sdk>secp256k1": true,
        "ethereumjs-wallet>aes-js": true,
        "ethereumjs-wallet>bs58check": true,
        "ethers>@ethersproject/keccak256>js-sha3": true,
        "ethers>@ethersproject/sha2>hash.js": true,
        "lodash": true
      }
    },
    "eth-lattice-keyring>gridplus-sdk>@ethereumjs/common": {
      "packages": {
        "@ethereumjs/common>crc-32": true,
        "browserify>buffer": true,
        "browserify>events": true,
        "ethereumjs-util": true
      }
    },
    "eth-lattice-keyring>gridplus-sdk>@ethereumjs/tx": {
      "packages": {
        "browserify>buffer": true,
        "browserify>insert-module-globals>is-buffer": true,
        "eth-lattice-keyring>gridplus-sdk>@ethereumjs/tx>@ethereumjs/common": true,
        "ethereumjs-util": true
      }
    },
    "eth-lattice-keyring>gridplus-sdk>@ethereumjs/tx>@ethereumjs/common": {
      "packages": {
        "@ethereumjs/common>crc-32": true,
        "browserify>buffer": true,
        "browserify>events": true,
        "ethereumjs-util": true
      }
    },
    "eth-lattice-keyring>gridplus-sdk>bignumber.js": {
      "globals": {
        "crypto": true,
        "define": true
      }
    },
    "eth-lattice-keyring>gridplus-sdk>bitwise": {
      "packages": {
        "browserify>buffer": true
      }
    },
    "eth-lattice-keyring>gridplus-sdk>borc": {
      "globals": {
        "console": true
      },
      "packages": {
        "3box>ipfs>iso-url": true,
        "browserify>buffer": true,
        "browserify>buffer>ieee754": true,
        "eth-lattice-keyring>gridplus-sdk>borc>bignumber.js": true
      }
    },
    "eth-lattice-keyring>gridplus-sdk>borc>bignumber.js": {
      "globals": {
        "crypto": true,
        "define": true
      }
    },
    "eth-lattice-keyring>gridplus-sdk>eth-eip712-util-browser": {
      "globals": {
        "intToBuffer": true
      },
      "packages": {
        "eth-lattice-keyring>gridplus-sdk>eth-eip712-util-browser>bn.js": true,
        "eth-lattice-keyring>gridplus-sdk>eth-eip712-util-browser>buffer": true,
        "ethers>@ethersproject/keccak256>js-sha3": true
      }
    },
    "eth-lattice-keyring>gridplus-sdk>eth-eip712-util-browser>bn.js": {
      "globals": {
        "Buffer": true
      },
      "packages": {
        "browserify>browser-resolve": true
      }
    },
    "eth-lattice-keyring>gridplus-sdk>eth-eip712-util-browser>buffer": {
      "globals": {
        "console": true
      },
      "packages": {
        "base64-js": true,
        "browserify>buffer>ieee754": true
      }
    },
    "eth-lattice-keyring>gridplus-sdk>rlp": {
      "globals": {
        "TextEncoder": true
      }
    },
    "eth-lattice-keyring>gridplus-sdk>secp256k1": {
      "packages": {
        "3box>ethers>elliptic": true
      }
    },
    "eth-lattice-keyring>rlp": {
      "globals": {
        "TextEncoder": true
      }
    },
    "eth-method-registry": {
      "packages": {
        "ethjs": true
      }
    },
    "eth-query": {
      "packages": {
        "eth-query>json-rpc-random-id": true,
        "nock>debug": true,
        "watchify>xtend": true
      }
    },
    "eth-rpc-errors": {
      "packages": {
        "eth-rpc-errors>fast-safe-stringify": true
      }
    },
    "eth-sig-util": {
      "packages": {
        "3box>tweetnacl": true,
        "3box>tweetnacl-util": true,
        "browserify>buffer": true,
        "eth-sig-util>ethereumjs-util": true,
        "ethereumjs-abi": true
      }
    },
    "eth-sig-util>ethereumjs-util": {
      "packages": {
        "3box>ethers>elliptic": true,
        "bn.js": true,
        "browserify>assert": true,
        "browserify>buffer": true,
        "eth-sig-util>ethereumjs-util>ethjs-util": true,
        "ethereumjs-util>create-hash": true,
        "ethereumjs-util>ethereum-cryptography": true,
        "ethereumjs-util>rlp": true,
        "ethereumjs-wallet>safe-buffer": true
      }
    },
    "eth-sig-util>ethereumjs-util>ethjs-util": {
      "packages": {
        "browserify>buffer": true,
        "ethjs>ethjs-util>is-hex-prefixed": true,
        "ethjs>ethjs-util>strip-hex-prefix": true
      }
    },
    "eth-trezor-keyring": {
      "globals": {
        "setTimeout": true
      },
      "packages": {
        "@ethereumjs/tx": true,
        "browserify>buffer": true,
        "browserify>events": true,
        "eth-trezor-keyring>hdkey": true,
        "eth-trezor-keyring>trezor-connect": true,
        "ethereumjs-util": true
      }
    },
    "eth-trezor-keyring>@metamask/eth-sig-util": {
      "packages": {
        "3box>tweetnacl": true,
        "3box>tweetnacl-util": true,
        "browserify>buffer": true,
        "eth-trezor-keyring>@metamask/eth-sig-util>ethereumjs-util": true,
        "eth-trezor-keyring>@metamask/eth-sig-util>ethjs-util": true,
        "ethereumjs-abi": true
      }
    },
    "eth-trezor-keyring>@metamask/eth-sig-util>ethereumjs-util": {
      "packages": {
        "3box>ethers>elliptic": true,
        "bn.js": true,
        "browserify>assert": true,
        "browserify>buffer": true,
        "eth-trezor-keyring>@metamask/eth-sig-util>ethjs-util": true,
        "ethereumjs-util>create-hash": true,
        "ethereumjs-util>ethereum-cryptography": true,
        "ethereumjs-util>rlp": true
      }
    },
    "eth-trezor-keyring>@metamask/eth-sig-util>ethjs-util": {
      "packages": {
        "browserify>buffer": true,
        "ethjs>ethjs-util>is-hex-prefixed": true,
        "ethjs>ethjs-util>strip-hex-prefix": true
      }
    },
    "eth-trezor-keyring>hdkey": {
      "packages": {
        "browserify>assert": true,
        "browserify>crypto-browserify": true,
        "eth-trezor-keyring>hdkey>coinstring": true,
        "eth-trezor-keyring>hdkey>secp256k1": true,
        "ethereumjs-wallet>safe-buffer": true
      }
    },
    "eth-trezor-keyring>hdkey>coinstring": {
      "packages": {
        "browserify>buffer": true,
        "eth-trezor-keyring>hdkey>coinstring>bs58": true,
        "ethereumjs-util>create-hash": true
      }
    },
    "eth-trezor-keyring>hdkey>secp256k1": {
      "packages": {
        "3box>ethers>elliptic": true,
        "bn.js": true,
        "browserify>insert-module-globals>is-buffer": true,
        "eth-trezor-keyring>hdkey>secp256k1>bip66": true,
        "eth-trezor-keyring>hdkey>secp256k1>drbg.js": true,
        "ethereumjs-util>create-hash": true,
        "ethereumjs-wallet>safe-buffer": true
      }
    },
    "eth-trezor-keyring>hdkey>secp256k1>bip66": {
      "packages": {
        "ethereumjs-wallet>safe-buffer": true
      }
    },
    "eth-trezor-keyring>hdkey>secp256k1>drbg.js": {
      "packages": {
        "browserify>buffer": true,
        "browserify>crypto-browserify>create-hmac": true
      }
    },
    "eth-trezor-keyring>trezor-connect": {
      "globals": {
        "__TREZOR_CONNECT_SRC": true,
        "addEventListener": true,
        "btoa": true,
        "chrome": true,
        "clearInterval": true,
        "clearTimeout": true,
        "console": true,
        "document.body": true,
        "document.createElement": true,
        "document.createTextNode": true,
        "document.getElementById": true,
        "document.querySelectorAll": true,
        "location": true,
        "navigator": true,
        "open": true,
        "removeEventListener": true,
        "setInterval": true,
        "setTimeout": true
      },
      "packages": {
        "3box>graphql-request>cross-fetch": true,
        "@babel/runtime": true,
        "browserify>events": true,
        "eth-trezor-keyring>@metamask/eth-sig-util": true
      }
    },
    "ethereumjs-abi": {
      "packages": {
        "bn.js": true,
        "browserify>buffer": true,
        "ethereumjs-abi>ethereumjs-util": true
      }
    },
    "ethereumjs-abi>ethereumjs-util": {
      "packages": {
        "3box>ethers>elliptic": true,
        "bn.js": true,
        "browserify>assert": true,
        "browserify>buffer": true,
        "ethereumjs-abi>ethereumjs-util>ethjs-util": true,
        "ethereumjs-util>create-hash": true,
        "ethereumjs-util>ethereum-cryptography": true,
        "ethereumjs-util>rlp": true
      }
    },
    "ethereumjs-abi>ethereumjs-util>ethjs-util": {
      "packages": {
        "browserify>buffer": true,
        "ethjs>ethjs-util>is-hex-prefixed": true,
        "ethjs>ethjs-util>strip-hex-prefix": true
      }
    },
    "ethereumjs-util": {
      "packages": {
        "browserify>assert": true,
        "browserify>buffer": true,
        "browserify>insert-module-globals>is-buffer": true,
        "ethereumjs-util>bn.js": true,
        "ethereumjs-util>create-hash": true,
        "ethereumjs-util>ethereum-cryptography": true,
        "ethereumjs-util>rlp": true
      }
    },
    "ethereumjs-util>bn.js": {
      "globals": {
        "Buffer": true
      },
      "packages": {
        "browserify>browser-resolve": true
      }
    },
    "ethereumjs-util>create-hash": {
      "packages": {
        "addons-linter>sha.js": true,
        "ethereumjs-util>create-hash>cipher-base": true,
        "ethereumjs-util>create-hash>md5.js": true,
        "ethereumjs-util>create-hash>ripemd160": true,
        "pumpify>inherits": true
      }
    },
    "ethereumjs-util>create-hash>cipher-base": {
      "packages": {
        "browserify>stream-browserify": true,
        "browserify>string_decoder": true,
        "ethereumjs-wallet>safe-buffer": true,
        "pumpify>inherits": true
      }
    },
    "ethereumjs-util>create-hash>md5.js": {
      "packages": {
        "ethereumjs-util>create-hash>md5.js>hash-base": true,
        "ethereumjs-wallet>safe-buffer": true,
        "pumpify>inherits": true
      }
    },
    "ethereumjs-util>create-hash>md5.js>hash-base": {
      "packages": {
        "ethereumjs-util>create-hash>md5.js>hash-base>readable-stream": true,
        "ethereumjs-wallet>safe-buffer": true,
        "pumpify>inherits": true
      }
    },
    "ethereumjs-util>create-hash>md5.js>hash-base>readable-stream": {
      "packages": {
        "@storybook/api>util-deprecate": true,
        "browserify>browser-resolve": true,
        "browserify>buffer": true,
        "browserify>events": true,
        "browserify>process": true,
        "browserify>string_decoder": true,
        "pumpify>inherits": true
      }
    },
    "ethereumjs-util>create-hash>ripemd160": {
      "packages": {
        "browserify>buffer": true,
        "ethereumjs-util>create-hash>md5.js>hash-base": true,
        "pumpify>inherits": true
      }
    },
    "ethereumjs-util>ethereum-cryptography": {
      "packages": {
        "browserify>assert": true,
        "browserify>buffer": true,
        "browserify>crypto-browserify>create-hmac": true,
        "ethereumjs-util>ethereum-cryptography>keccak": true,
        "ethereumjs-util>ethereum-cryptography>secp256k1": true,
        "ethereumjs-wallet>bs58check": true,
        "ethereumjs-wallet>randombytes": true,
        "ethereumjs-wallet>safe-buffer": true,
        "ethers>@ethersproject/sha2>hash.js": true
      }
    },
    "ethereumjs-util>ethereum-cryptography>blakejs": {
      "globals": {
        "TextEncoder": true,
        "console.log": true
      }
    },
    "ethereumjs-util>ethereum-cryptography>browserify-aes": {
      "packages": {
        "browserify>buffer": true,
        "browserify>crypto-browserify>browserify-cipher>evp_bytestokey": true,
        "ethereumjs-util>create-hash>cipher-base": true,
        "ethereumjs-util>ethereum-cryptography>browserify-aes>buffer-xor": true,
        "ethereumjs-wallet>safe-buffer": true,
        "pumpify>inherits": true
      }
    },
    "ethereumjs-util>ethereum-cryptography>browserify-aes>buffer-xor": {
      "packages": {
        "browserify>buffer": true
      }
    },
    "ethereumjs-util>ethereum-cryptography>keccak": {
      "packages": {
        "browserify>buffer": true,
        "ethereumjs-util>ethereum-cryptography>keccak>readable-stream": true
      }
    },
    "ethereumjs-util>ethereum-cryptography>keccak>readable-stream": {
      "packages": {
        "@storybook/api>util-deprecate": true,
        "browserify>browser-resolve": true,
        "browserify>buffer": true,
        "browserify>events": true,
        "browserify>process": true,
        "browserify>string_decoder": true,
        "pumpify>inherits": true
      }
    },
    "ethereumjs-util>ethereum-cryptography>secp256k1": {
      "packages": {
        "3box>ethers>elliptic": true
      }
    },
    "ethereumjs-util>rlp": {
      "packages": {
        "browserify>buffer": true,
        "ethereumjs-util>rlp>bn.js": true
      }
    },
    "ethereumjs-util>rlp>bn.js": {
      "globals": {
        "Buffer": true
      },
      "packages": {
        "browserify>browser-resolve": true
      }
    },
    "ethereumjs-wallet": {
      "packages": {
        "@truffle/codec>utf8": true,
        "browserify>crypto-browserify": true,
        "ethereumjs-wallet>aes-js": true,
        "ethereumjs-wallet>bs58check": true,
        "ethereumjs-wallet>ethereumjs-util": true,
        "ethereumjs-wallet>randombytes": true,
        "ethereumjs-wallet>safe-buffer": true,
        "ethereumjs-wallet>scryptsy": true,
        "ethereumjs-wallet>uuid": true
      }
    },
    "ethereumjs-wallet>aes-js": {
      "globals": {
        "define": true
      }
    },
    "ethereumjs-wallet>bs58check": {
      "packages": {
        "3box>ipfs>bs58": true,
        "ethereumjs-util>create-hash": true,
        "ethereumjs-wallet>safe-buffer": true
      }
    },
    "ethereumjs-wallet>ethereumjs-util": {
      "packages": {
        "3box>ethers>elliptic": true,
        "bn.js": true,
        "browserify>assert": true,
        "browserify>buffer": true,
        "ethereumjs-util>create-hash": true,
        "ethereumjs-util>ethereum-cryptography": true,
        "ethereumjs-util>rlp": true,
        "ethereumjs-wallet>ethereumjs-util>ethjs-util": true
      }
    },
    "ethereumjs-wallet>ethereumjs-util>ethjs-util": {
      "packages": {
        "browserify>buffer": true,
        "ethjs>ethjs-util>is-hex-prefixed": true,
        "ethjs>ethjs-util>strip-hex-prefix": true
      }
    },
    "ethereumjs-wallet>randombytes": {
      "globals": {
        "crypto": true,
        "msCrypto": true
      },
      "packages": {
        "browserify>process": true,
        "ethereumjs-wallet>safe-buffer": true
      }
    },
    "ethereumjs-wallet>safe-buffer": {
      "packages": {
        "browserify>buffer": true
      }
    },
    "ethereumjs-wallet>scryptsy": {
      "packages": {
        "browserify>buffer": true,
        "browserify>crypto-browserify>pbkdf2": true
      }
    },
    "ethereumjs-wallet>uuid": {
      "globals": {
        "crypto": true,
        "msCrypto": true
      }
    },
    "ethers": {
      "packages": {
        "ethers>@ethersproject/abi": true,
        "ethers>@ethersproject/abstract-signer": true,
        "ethers>@ethersproject/address": true,
        "ethers>@ethersproject/base64": true,
        "ethers>@ethersproject/basex": true,
        "ethers>@ethersproject/bignumber": true,
        "ethers>@ethersproject/bytes": true,
        "ethers>@ethersproject/constants": true,
        "ethers>@ethersproject/contracts": true,
        "ethers>@ethersproject/hash": true,
        "ethers>@ethersproject/hdnode": true,
        "ethers>@ethersproject/json-wallets": true,
        "ethers>@ethersproject/keccak256": true,
        "ethers>@ethersproject/logger": true,
        "ethers>@ethersproject/properties": true,
        "ethers>@ethersproject/providers": true,
        "ethers>@ethersproject/random": true,
        "ethers>@ethersproject/rlp": true,
        "ethers>@ethersproject/sha2": true,
        "ethers>@ethersproject/signing-key": true,
        "ethers>@ethersproject/solidity": true,
        "ethers>@ethersproject/strings": true,
        "ethers>@ethersproject/transactions": true,
        "ethers>@ethersproject/units": true,
        "ethers>@ethersproject/wallet": true,
        "ethers>@ethersproject/web": true,
        "ethers>@ethersproject/wordlists": true
      }
    },
    "ethers>@ethersproject/abi": {
      "globals": {
        "console.log": true
      },
      "packages": {
        "ethers>@ethersproject/abi>@ethersproject/address": true,
        "ethers>@ethersproject/abi>@ethersproject/bignumber": true,
        "ethers>@ethersproject/abi>@ethersproject/bytes": true,
        "ethers>@ethersproject/abi>@ethersproject/constants": true,
        "ethers>@ethersproject/abi>@ethersproject/hash": true,
        "ethers>@ethersproject/abi>@ethersproject/keccak256": true,
        "ethers>@ethersproject/abi>@ethersproject/logger": true,
        "ethers>@ethersproject/abi>@ethersproject/properties": true,
        "ethers>@ethersproject/abi>@ethersproject/strings": true
      }
    },
    "ethers>@ethersproject/abi>@ethersproject/address": {
      "packages": {
        "ethers>@ethersproject/abi>@ethersproject/address>@ethersproject/rlp": true,
        "ethers>@ethersproject/abi>@ethersproject/bignumber": true,
        "ethers>@ethersproject/abi>@ethersproject/bytes": true,
        "ethers>@ethersproject/abi>@ethersproject/keccak256": true,
        "ethers>@ethersproject/abi>@ethersproject/logger": true
      }
    },
    "ethers>@ethersproject/abi>@ethersproject/address>@ethersproject/rlp": {
      "packages": {
        "ethers>@ethersproject/abi>@ethersproject/bytes": true,
        "ethers>@ethersproject/abi>@ethersproject/logger": true
      }
    },
    "ethers>@ethersproject/abi>@ethersproject/bignumber": {
      "packages": {
        "ethers>@ethersproject/abi>@ethersproject/bignumber>bn.js": true,
        "ethers>@ethersproject/abi>@ethersproject/bytes": true,
        "ethers>@ethersproject/abi>@ethersproject/logger": true
      }
    },
    "ethers>@ethersproject/abi>@ethersproject/bignumber>bn.js": {
      "globals": {
        "Buffer": true
      },
      "packages": {
        "browserify>browser-resolve": true
      }
    },
    "ethers>@ethersproject/abi>@ethersproject/bytes": {
      "packages": {
        "ethers>@ethersproject/abi>@ethersproject/logger": true
      }
    },
    "ethers>@ethersproject/abi>@ethersproject/constants": {
      "packages": {
        "ethers>@ethersproject/abi>@ethersproject/bignumber": true
      }
    },
    "ethers>@ethersproject/abi>@ethersproject/hash": {
      "packages": {
        "ethers>@ethersproject/abi>@ethersproject/address": true,
        "ethers>@ethersproject/abi>@ethersproject/bignumber": true,
        "ethers>@ethersproject/abi>@ethersproject/bytes": true,
        "ethers>@ethersproject/abi>@ethersproject/hash>@ethersproject/base64": true,
        "ethers>@ethersproject/abi>@ethersproject/keccak256": true,
        "ethers>@ethersproject/abi>@ethersproject/logger": true,
        "ethers>@ethersproject/abi>@ethersproject/properties": true,
        "ethers>@ethersproject/abi>@ethersproject/strings": true
      }
    },
    "ethers>@ethersproject/abi>@ethersproject/hash>@ethersproject/base64": {
      "globals": {
        "atob": true,
        "btoa": true
      },
      "packages": {
        "ethers>@ethersproject/abi>@ethersproject/bytes": true
      }
    },
    "ethers>@ethersproject/abi>@ethersproject/keccak256": {
      "packages": {
        "ethers>@ethersproject/abi>@ethersproject/bytes": true,
        "ethers>@ethersproject/keccak256>js-sha3": true
      }
    },
    "ethers>@ethersproject/abi>@ethersproject/logger": {
      "globals": {
        "console": true
      }
    },
    "ethers>@ethersproject/abi>@ethersproject/properties": {
      "packages": {
        "ethers>@ethersproject/abi>@ethersproject/logger": true
      }
    },
    "ethers>@ethersproject/abi>@ethersproject/strings": {
      "packages": {
        "ethers>@ethersproject/abi>@ethersproject/bytes": true,
        "ethers>@ethersproject/abi>@ethersproject/constants": true,
        "ethers>@ethersproject/abi>@ethersproject/logger": true
      }
    },
    "ethers>@ethersproject/abstract-signer": {
      "packages": {
        "ethers>@ethersproject/abstract-signer>@ethersproject/logger": true,
        "ethers>@ethersproject/abstract-signer>@ethersproject/properties": true
      }
    },
    "ethers>@ethersproject/abstract-signer>@ethersproject/logger": {
      "globals": {
        "console": true
      }
    },
    "ethers>@ethersproject/abstract-signer>@ethersproject/properties": {
      "packages": {
        "ethers>@ethersproject/abstract-signer>@ethersproject/logger": true
      }
    },
    "ethers>@ethersproject/address": {
      "packages": {
        "ethers>@ethersproject/address>@ethersproject/bignumber": true,
        "ethers>@ethersproject/address>@ethersproject/bytes": true,
        "ethers>@ethersproject/address>@ethersproject/keccak256": true,
        "ethers>@ethersproject/address>@ethersproject/logger": true,
        "ethers>@ethersproject/address>@ethersproject/rlp": true
      }
    },
    "ethers>@ethersproject/address>@ethersproject/bignumber": {
      "packages": {
        "ethers>@ethersproject/address>@ethersproject/bignumber>bn.js": true,
        "ethers>@ethersproject/address>@ethersproject/bytes": true,
        "ethers>@ethersproject/address>@ethersproject/logger": true
      }
    },
    "ethers>@ethersproject/address>@ethersproject/bignumber>bn.js": {
      "globals": {
        "Buffer": true
      },
      "packages": {
        "browserify>browser-resolve": true
      }
    },
    "ethers>@ethersproject/address>@ethersproject/bytes": {
      "packages": {
        "ethers>@ethersproject/address>@ethersproject/logger": true
      }
    },
    "ethers>@ethersproject/address>@ethersproject/keccak256": {
      "packages": {
        "ethers>@ethersproject/address>@ethersproject/bytes": true,
        "ethers>@ethersproject/keccak256>js-sha3": true
      }
    },
    "ethers>@ethersproject/address>@ethersproject/logger": {
      "globals": {
        "console": true
      }
    },
    "ethers>@ethersproject/address>@ethersproject/rlp": {
      "packages": {
        "ethers>@ethersproject/address>@ethersproject/bytes": true,
        "ethers>@ethersproject/address>@ethersproject/logger": true
      }
    },
    "ethers>@ethersproject/base64": {
      "globals": {
        "atob": true,
        "btoa": true
      },
      "packages": {
        "ethers>@ethersproject/base64>@ethersproject/bytes": true
      }
    },
    "ethers>@ethersproject/base64>@ethersproject/bytes": {
      "packages": {
        "ethers>@ethersproject/base64>@ethersproject/bytes>@ethersproject/logger": true
      }
    },
    "ethers>@ethersproject/base64>@ethersproject/bytes>@ethersproject/logger": {
      "globals": {
        "console": true
      }
    },
    "ethers>@ethersproject/basex": {
      "packages": {
        "ethers>@ethersproject/basex>@ethersproject/bytes": true,
        "ethers>@ethersproject/basex>@ethersproject/properties": true
      }
    },
    "ethers>@ethersproject/basex>@ethersproject/bytes": {
      "packages": {
        "ethers>@ethersproject/basex>@ethersproject/bytes>@ethersproject/logger": true
      }
    },
    "ethers>@ethersproject/basex>@ethersproject/bytes>@ethersproject/logger": {
      "globals": {
        "console": true
      }
    },
    "ethers>@ethersproject/basex>@ethersproject/properties": {
      "packages": {
        "ethers>@ethersproject/basex>@ethersproject/bytes>@ethersproject/logger": true
      }
    },
    "ethers>@ethersproject/bignumber": {
      "packages": {
        "bn.js": true,
        "ethers>@ethersproject/bignumber>@ethersproject/bytes": true,
        "ethers>@ethersproject/bignumber>@ethersproject/logger": true
      }
    },
    "ethers>@ethersproject/bignumber>@ethersproject/bytes": {
      "packages": {
        "ethers>@ethersproject/bignumber>@ethersproject/logger": true
      }
    },
    "ethers>@ethersproject/bignumber>@ethersproject/logger": {
      "globals": {
        "console": true
      }
    },
    "ethers>@ethersproject/bytes": {
      "packages": {
        "ethers>@ethersproject/bytes>@ethersproject/logger": true
      }
    },
    "ethers>@ethersproject/bytes>@ethersproject/logger": {
      "globals": {
        "console": true
      }
    },
    "ethers>@ethersproject/constants": {
      "packages": {
        "ethers>@ethersproject/constants>@ethersproject/bignumber": true
      }
    },
    "ethers>@ethersproject/constants>@ethersproject/bignumber": {
      "packages": {
        "ethers>@ethersproject/constants>@ethersproject/bignumber>@ethersproject/bytes": true,
        "ethers>@ethersproject/constants>@ethersproject/bignumber>@ethersproject/logger": true,
        "ethers>@ethersproject/constants>@ethersproject/bignumber>bn.js": true
      }
    },
    "ethers>@ethersproject/constants>@ethersproject/bignumber>@ethersproject/bytes": {
      "packages": {
        "ethers>@ethersproject/constants>@ethersproject/bignumber>@ethersproject/logger": true
      }
    },
    "ethers>@ethersproject/constants>@ethersproject/bignumber>@ethersproject/logger": {
      "globals": {
        "console": true
      }
    },
    "ethers>@ethersproject/constants>@ethersproject/bignumber>bn.js": {
      "globals": {
        "Buffer": true
      },
      "packages": {
        "browserify>browser-resolve": true
      }
    },
    "ethers>@ethersproject/contracts": {
      "globals": {
        "setTimeout": true
      },
      "packages": {
        "ethers>@ethersproject/contracts>@ethersproject/abi": true,
        "ethers>@ethersproject/contracts>@ethersproject/abstract-provider": true,
        "ethers>@ethersproject/contracts>@ethersproject/abstract-signer": true,
        "ethers>@ethersproject/contracts>@ethersproject/address": true,
        "ethers>@ethersproject/contracts>@ethersproject/bignumber": true,
        "ethers>@ethersproject/contracts>@ethersproject/bytes": true,
        "ethers>@ethersproject/contracts>@ethersproject/logger": true,
        "ethers>@ethersproject/contracts>@ethersproject/properties": true,
        "ethers>@ethersproject/contracts>@ethersproject/transactions": true
      }
    },
    "ethers>@ethersproject/contracts>@ethersproject/abi": {
      "globals": {
        "console.log": true
      },
      "packages": {
        "ethers>@ethersproject/contracts>@ethersproject/abi>@ethersproject/hash": true,
        "ethers>@ethersproject/contracts>@ethersproject/abi>@ethersproject/keccak256": true,
        "ethers>@ethersproject/contracts>@ethersproject/abi>@ethersproject/strings": true,
        "ethers>@ethersproject/contracts>@ethersproject/address": true,
        "ethers>@ethersproject/contracts>@ethersproject/bignumber": true,
        "ethers>@ethersproject/contracts>@ethersproject/bytes": true,
        "ethers>@ethersproject/contracts>@ethersproject/constants": true,
        "ethers>@ethersproject/contracts>@ethersproject/logger": true,
        "ethers>@ethersproject/contracts>@ethersproject/properties": true
      }
    },
    "ethers>@ethersproject/contracts>@ethersproject/abi>@ethersproject/hash": {
      "packages": {
        "ethers>@ethersproject/contracts>@ethersproject/abi>@ethersproject/hash>@ethersproject/base64": true,
        "ethers>@ethersproject/contracts>@ethersproject/abi>@ethersproject/keccak256": true,
        "ethers>@ethersproject/contracts>@ethersproject/abi>@ethersproject/strings": true,
        "ethers>@ethersproject/contracts>@ethersproject/address": true,
        "ethers>@ethersproject/contracts>@ethersproject/bignumber": true,
        "ethers>@ethersproject/contracts>@ethersproject/bytes": true,
        "ethers>@ethersproject/contracts>@ethersproject/logger": true,
        "ethers>@ethersproject/contracts>@ethersproject/properties": true
      }
    },
    "ethers>@ethersproject/contracts>@ethersproject/abi>@ethersproject/hash>@ethersproject/base64": {
      "globals": {
        "atob": true,
        "btoa": true
      },
      "packages": {
        "ethers>@ethersproject/contracts>@ethersproject/bytes": true
      }
    },
    "ethers>@ethersproject/contracts>@ethersproject/abi>@ethersproject/keccak256": {
      "packages": {
        "ethers>@ethersproject/contracts>@ethersproject/bytes": true,
        "ethers>@ethersproject/keccak256>js-sha3": true
      }
    },
    "ethers>@ethersproject/contracts>@ethersproject/abi>@ethersproject/strings": {
      "packages": {
        "ethers>@ethersproject/contracts>@ethersproject/bytes": true,
        "ethers>@ethersproject/contracts>@ethersproject/constants": true,
        "ethers>@ethersproject/contracts>@ethersproject/logger": true
      }
    },
    "ethers>@ethersproject/contracts>@ethersproject/abstract-provider": {
      "packages": {
        "ethers>@ethersproject/contracts>@ethersproject/bignumber": true,
        "ethers>@ethersproject/contracts>@ethersproject/bytes": true,
        "ethers>@ethersproject/contracts>@ethersproject/logger": true,
        "ethers>@ethersproject/contracts>@ethersproject/properties": true
      }
    },
    "ethers>@ethersproject/contracts>@ethersproject/abstract-signer": {
      "packages": {
        "ethers>@ethersproject/contracts>@ethersproject/logger": true,
        "ethers>@ethersproject/contracts>@ethersproject/properties": true
      }
    },
    "ethers>@ethersproject/contracts>@ethersproject/address": {
      "packages": {
        "ethers>@ethersproject/contracts>@ethersproject/abi>@ethersproject/keccak256": true,
        "ethers>@ethersproject/contracts>@ethersproject/address>@ethersproject/rlp": true,
        "ethers>@ethersproject/contracts>@ethersproject/bignumber": true,
        "ethers>@ethersproject/contracts>@ethersproject/bytes": true,
        "ethers>@ethersproject/contracts>@ethersproject/logger": true
      }
    },
    "ethers>@ethersproject/contracts>@ethersproject/address>@ethersproject/rlp": {
      "packages": {
        "ethers>@ethersproject/contracts>@ethersproject/bytes": true,
        "ethers>@ethersproject/contracts>@ethersproject/logger": true
      }
    },
    "ethers>@ethersproject/contracts>@ethersproject/bignumber": {
      "packages": {
        "ethers>@ethersproject/contracts>@ethersproject/bignumber>bn.js": true,
        "ethers>@ethersproject/contracts>@ethersproject/bytes": true,
        "ethers>@ethersproject/contracts>@ethersproject/logger": true
      }
    },
    "ethers>@ethersproject/contracts>@ethersproject/bignumber>bn.js": {
      "globals": {
        "Buffer": true
      },
      "packages": {
        "browserify>browser-resolve": true
      }
    },
    "ethers>@ethersproject/contracts>@ethersproject/bytes": {
      "packages": {
        "ethers>@ethersproject/contracts>@ethersproject/logger": true
      }
    },
    "ethers>@ethersproject/contracts>@ethersproject/constants": {
      "packages": {
        "ethers>@ethersproject/contracts>@ethersproject/bignumber": true
      }
    },
    "ethers>@ethersproject/contracts>@ethersproject/logger": {
      "globals": {
        "console": true
      }
    },
    "ethers>@ethersproject/contracts>@ethersproject/properties": {
      "packages": {
        "ethers>@ethersproject/contracts>@ethersproject/logger": true
      }
    },
    "ethers>@ethersproject/contracts>@ethersproject/transactions": {
      "packages": {
        "ethers>@ethersproject/contracts>@ethersproject/abi>@ethersproject/keccak256": true,
        "ethers>@ethersproject/contracts>@ethersproject/address": true,
        "ethers>@ethersproject/contracts>@ethersproject/address>@ethersproject/rlp": true,
        "ethers>@ethersproject/contracts>@ethersproject/bignumber": true,
        "ethers>@ethersproject/contracts>@ethersproject/bytes": true,
        "ethers>@ethersproject/contracts>@ethersproject/constants": true,
        "ethers>@ethersproject/contracts>@ethersproject/logger": true,
        "ethers>@ethersproject/contracts>@ethersproject/properties": true,
        "ethers>@ethersproject/contracts>@ethersproject/transactions>@ethersproject/signing-key": true
      }
    },
    "ethers>@ethersproject/contracts>@ethersproject/transactions>@ethersproject/signing-key": {
      "packages": {
        "3box>ethers>elliptic": true,
        "ethers>@ethersproject/contracts>@ethersproject/bytes": true,
        "ethers>@ethersproject/contracts>@ethersproject/logger": true,
        "ethers>@ethersproject/contracts>@ethersproject/properties": true
      }
    },
    "ethers>@ethersproject/hash": {
      "packages": {
        "ethers>@ethersproject/hash>@ethersproject/address": true,
        "ethers>@ethersproject/hash>@ethersproject/bignumber": true,
        "ethers>@ethersproject/hash>@ethersproject/bytes": true,
        "ethers>@ethersproject/hash>@ethersproject/keccak256": true,
        "ethers>@ethersproject/hash>@ethersproject/logger": true,
        "ethers>@ethersproject/hash>@ethersproject/properties": true,
        "ethers>@ethersproject/hash>@ethersproject/strings": true
      }
    },
    "ethers>@ethersproject/hash>@ethersproject/address": {
      "packages": {
        "ethers>@ethersproject/hash>@ethersproject/address>@ethersproject/rlp": true,
        "ethers>@ethersproject/hash>@ethersproject/bignumber": true,
        "ethers>@ethersproject/hash>@ethersproject/bytes": true,
        "ethers>@ethersproject/hash>@ethersproject/keccak256": true,
        "ethers>@ethersproject/hash>@ethersproject/logger": true
      }
    },
    "ethers>@ethersproject/hash>@ethersproject/address>@ethersproject/rlp": {
      "packages": {
        "ethers>@ethersproject/hash>@ethersproject/bytes": true,
        "ethers>@ethersproject/hash>@ethersproject/logger": true
      }
    },
    "ethers>@ethersproject/hash>@ethersproject/bignumber": {
      "packages": {
        "ethers>@ethersproject/hash>@ethersproject/bignumber>bn.js": true,
        "ethers>@ethersproject/hash>@ethersproject/bytes": true,
        "ethers>@ethersproject/hash>@ethersproject/logger": true
      }
    },
    "ethers>@ethersproject/hash>@ethersproject/bignumber>bn.js": {
      "globals": {
        "Buffer": true
      },
      "packages": {
        "browserify>browser-resolve": true
      }
    },
    "ethers>@ethersproject/hash>@ethersproject/bytes": {
      "packages": {
        "ethers>@ethersproject/hash>@ethersproject/logger": true
      }
    },
    "ethers>@ethersproject/hash>@ethersproject/keccak256": {
      "packages": {
        "ethers>@ethersproject/hash>@ethersproject/bytes": true,
        "ethers>@ethersproject/keccak256>js-sha3": true
      }
    },
    "ethers>@ethersproject/hash>@ethersproject/logger": {
      "globals": {
        "console": true
      }
    },
    "ethers>@ethersproject/hash>@ethersproject/properties": {
      "packages": {
        "ethers>@ethersproject/hash>@ethersproject/logger": true
      }
    },
    "ethers>@ethersproject/hash>@ethersproject/strings": {
      "packages": {
        "ethers>@ethersproject/hash>@ethersproject/bytes": true,
        "ethers>@ethersproject/hash>@ethersproject/logger": true,
        "ethers>@ethersproject/hash>@ethersproject/strings>@ethersproject/constants": true
      }
    },
    "ethers>@ethersproject/hash>@ethersproject/strings>@ethersproject/constants": {
      "packages": {
        "ethers>@ethersproject/hash>@ethersproject/bignumber": true
      }
    },
    "ethers>@ethersproject/hdnode": {
      "packages": {
        "@ethersproject/bignumber": true,
        "@ethersproject/bignumber>@ethersproject/bytes": true,
        "@ethersproject/bignumber>@ethersproject/logger": true,
        "ethers>@ethersproject/hdnode>@ethersproject/basex": true,
        "ethers>@ethersproject/hdnode>@ethersproject/strings": true,
        "ethers>@ethersproject/pbkdf2": true,
        "ethers>@ethersproject/pbkdf2>@ethersproject/sha2": true,
        "ethers>@ethersproject/wallet>@ethersproject/properties": true,
        "ethers>@ethersproject/wallet>@ethersproject/signing-key": true,
        "ethers>@ethersproject/wallet>@ethersproject/transactions": true,
        "ethers>@ethersproject/wordlists": true
      }
    },
    "ethers>@ethersproject/hdnode>@ethersproject/basex": {
      "packages": {
        "@ethersproject/bignumber>@ethersproject/bytes": true,
        "ethers>@ethersproject/wallet>@ethersproject/properties": true
      }
    },
    "ethers>@ethersproject/hdnode>@ethersproject/strings": {
      "packages": {
        "@ethersproject/bignumber>@ethersproject/bytes": true,
        "@ethersproject/bignumber>@ethersproject/logger": true,
        "ethers>@ethersproject/units>@ethersproject/constants": true
      }
    },
    "ethers>@ethersproject/json-wallets": {
      "packages": {
        "@ethersproject/bignumber>@ethersproject/bytes": true,
        "@ethersproject/bignumber>@ethersproject/logger": true,
        "ethers>@ethersproject/hdnode": true,
        "ethers>@ethersproject/hdnode>@ethersproject/strings": true,
        "ethers>@ethersproject/json-wallets>aes-js": true,
        "ethers>@ethersproject/json-wallets>scrypt-js": true,
        "ethers>@ethersproject/pbkdf2": true,
        "ethers>@ethersproject/wallet>@ethersproject/address": true,
        "ethers>@ethersproject/wallet>@ethersproject/keccak256": true,
        "ethers>@ethersproject/wallet>@ethersproject/properties": true,
        "ethers>@ethersproject/wallet>@ethersproject/random": true,
        "ethers>@ethersproject/wallet>@ethersproject/transactions": true
      }
    },
    "ethers>@ethersproject/json-wallets>aes-js": {
      "globals": {
        "define": true
      }
    },
    "ethers>@ethersproject/json-wallets>scrypt-js": {
      "globals": {
        "define": true,
        "setTimeout": true
      },
      "packages": {
        "browserify>timers-browserify": true
      }
    },
    "ethers>@ethersproject/keccak256": {
      "packages": {
        "ethers>@ethersproject/keccak256>@ethersproject/bytes": true,
        "ethers>@ethersproject/keccak256>js-sha3": true
      }
    },
    "ethers>@ethersproject/keccak256>@ethersproject/bytes": {
      "packages": {
        "ethers>@ethersproject/keccak256>@ethersproject/bytes>@ethersproject/logger": true
      }
    },
    "ethers>@ethersproject/keccak256>@ethersproject/bytes>@ethersproject/logger": {
      "globals": {
        "console": true
      }
    },
    "ethers>@ethersproject/keccak256>js-sha3": {
      "globals": {
        "define": true
      },
      "packages": {
        "browserify>process": true
      }
    },
    "ethers>@ethersproject/logger": {
      "globals": {
        "console": true
      }
    },
    "ethers>@ethersproject/pbkdf2": {
      "packages": {
        "@ethersproject/bignumber>@ethersproject/bytes": true,
        "ethers>@ethersproject/pbkdf2>@ethersproject/sha2": true
      }
    },
    "ethers>@ethersproject/pbkdf2>@ethersproject/sha2": {
      "packages": {
        "@ethersproject/bignumber>@ethersproject/bytes": true,
        "@ethersproject/bignumber>@ethersproject/logger": true,
        "ethers>@ethersproject/sha2>hash.js": true
      }
    },
    "ethers>@ethersproject/properties": {
      "packages": {
        "ethers>@ethersproject/properties>@ethersproject/logger": true
      }
    },
    "ethers>@ethersproject/properties>@ethersproject/logger": {
      "globals": {
        "console": true
      }
    },
    "ethers>@ethersproject/providers": {
      "globals": {
        "WebSocket": true,
        "clearInterval": true,
        "clearTimeout": true,
        "console.log": true,
        "console.warn": true,
        "name": true,
        "setInterval": true,
        "setTimeout": true
      },
      "packages": {
        "ethers>@ethersproject/providers>@ethersproject/abstract-provider": true,
        "ethers>@ethersproject/providers>@ethersproject/abstract-signer": true,
        "ethers>@ethersproject/providers>@ethersproject/address": true,
        "ethers>@ethersproject/providers>@ethersproject/basex": true,
        "ethers>@ethersproject/providers>@ethersproject/bignumber": true,
        "ethers>@ethersproject/providers>@ethersproject/bytes": true,
        "ethers>@ethersproject/providers>@ethersproject/constants": true,
        "ethers>@ethersproject/providers>@ethersproject/hash": true,
        "ethers>@ethersproject/providers>@ethersproject/logger": true,
        "ethers>@ethersproject/providers>@ethersproject/networks": true,
        "ethers>@ethersproject/providers>@ethersproject/properties": true,
        "ethers>@ethersproject/providers>@ethersproject/random": true,
        "ethers>@ethersproject/providers>@ethersproject/sha2": true,
        "ethers>@ethersproject/providers>@ethersproject/strings": true,
        "ethers>@ethersproject/providers>@ethersproject/transactions": true,
        "ethers>@ethersproject/providers>@ethersproject/web": true,
        "ethers>@ethersproject/providers>bech32": true
      }
    },
    "ethers>@ethersproject/providers>@ethersproject/abstract-provider": {
      "packages": {
        "ethers>@ethersproject/providers>@ethersproject/bignumber": true,
        "ethers>@ethersproject/providers>@ethersproject/bytes": true,
        "ethers>@ethersproject/providers>@ethersproject/logger": true,
        "ethers>@ethersproject/providers>@ethersproject/properties": true
      }
    },
    "ethers>@ethersproject/providers>@ethersproject/abstract-signer": {
      "packages": {
        "ethers>@ethersproject/providers>@ethersproject/logger": true,
        "ethers>@ethersproject/providers>@ethersproject/properties": true
      }
    },
    "ethers>@ethersproject/providers>@ethersproject/address": {
      "packages": {
        "ethers>@ethersproject/providers>@ethersproject/bignumber": true,
        "ethers>@ethersproject/providers>@ethersproject/bytes": true,
        "ethers>@ethersproject/providers>@ethersproject/hash>@ethersproject/keccak256": true,
        "ethers>@ethersproject/providers>@ethersproject/logger": true,
        "ethers>@ethersproject/providers>@ethersproject/rlp": true
      }
    },
    "ethers>@ethersproject/providers>@ethersproject/basex": {
      "packages": {
        "ethers>@ethersproject/providers>@ethersproject/bytes": true,
        "ethers>@ethersproject/providers>@ethersproject/properties": true
      }
    },
    "ethers>@ethersproject/providers>@ethersproject/bignumber": {
      "packages": {
        "ethers>@ethersproject/providers>@ethersproject/bignumber>bn.js": true,
        "ethers>@ethersproject/providers>@ethersproject/bytes": true,
        "ethers>@ethersproject/providers>@ethersproject/logger": true
      }
    },
    "ethers>@ethersproject/providers>@ethersproject/bignumber>bn.js": {
      "globals": {
        "Buffer": true
      },
      "packages": {
        "browserify>browser-resolve": true
      }
    },
    "ethers>@ethersproject/providers>@ethersproject/bytes": {
      "packages": {
        "ethers>@ethersproject/providers>@ethersproject/logger": true
      }
    },
    "ethers>@ethersproject/providers>@ethersproject/constants": {
      "packages": {
        "ethers>@ethersproject/providers>@ethersproject/bignumber": true
      }
    },
    "ethers>@ethersproject/providers>@ethersproject/hash": {
      "packages": {
        "ethers>@ethersproject/providers>@ethersproject/address": true,
        "ethers>@ethersproject/providers>@ethersproject/bignumber": true,
        "ethers>@ethersproject/providers>@ethersproject/bytes": true,
        "ethers>@ethersproject/providers>@ethersproject/hash>@ethersproject/keccak256": true,
        "ethers>@ethersproject/providers>@ethersproject/logger": true,
        "ethers>@ethersproject/providers>@ethersproject/properties": true,
        "ethers>@ethersproject/providers>@ethersproject/strings": true,
        "ethers>@ethersproject/providers>@ethersproject/web>@ethersproject/base64": true
      }
    },
    "ethers>@ethersproject/providers>@ethersproject/hash>@ethersproject/keccak256": {
      "packages": {
        "ethers>@ethersproject/keccak256>js-sha3": true,
        "ethers>@ethersproject/providers>@ethersproject/bytes": true
      }
    },
    "ethers>@ethersproject/providers>@ethersproject/logger": {
      "globals": {
        "console": true
      }
    },
    "ethers>@ethersproject/providers>@ethersproject/networks": {
      "packages": {
        "ethers>@ethersproject/providers>@ethersproject/logger": true
      }
    },
    "ethers>@ethersproject/providers>@ethersproject/properties": {
      "packages": {
        "ethers>@ethersproject/providers>@ethersproject/logger": true
      }
    },
    "ethers>@ethersproject/providers>@ethersproject/random": {
      "packages": {
        "ethers>@ethersproject/providers>@ethersproject/bytes": true,
        "ethers>@ethersproject/providers>@ethersproject/logger": true
      }
    },
    "ethers>@ethersproject/providers>@ethersproject/rlp": {
      "packages": {
        "ethers>@ethersproject/providers>@ethersproject/bytes": true,
        "ethers>@ethersproject/providers>@ethersproject/logger": true
      }
    },
    "ethers>@ethersproject/providers>@ethersproject/sha2": {
      "packages": {
        "ethers>@ethersproject/providers>@ethersproject/bytes": true,
        "ethers>@ethersproject/providers>@ethersproject/logger": true,
        "ethers>@ethersproject/sha2>hash.js": true
      }
    },
    "ethers>@ethersproject/providers>@ethersproject/strings": {
      "packages": {
        "ethers>@ethersproject/providers>@ethersproject/bytes": true,
        "ethers>@ethersproject/providers>@ethersproject/constants": true,
        "ethers>@ethersproject/providers>@ethersproject/logger": true
      }
    },
    "ethers>@ethersproject/providers>@ethersproject/transactions": {
      "packages": {
        "ethers>@ethersproject/providers>@ethersproject/address": true,
        "ethers>@ethersproject/providers>@ethersproject/bignumber": true,
        "ethers>@ethersproject/providers>@ethersproject/bytes": true,
        "ethers>@ethersproject/providers>@ethersproject/constants": true,
        "ethers>@ethersproject/providers>@ethersproject/hash>@ethersproject/keccak256": true,
        "ethers>@ethersproject/providers>@ethersproject/logger": true,
        "ethers>@ethersproject/providers>@ethersproject/properties": true,
        "ethers>@ethersproject/providers>@ethersproject/rlp": true,
        "ethers>@ethersproject/providers>@ethersproject/transactions>@ethersproject/signing-key": true
      }
    },
    "ethers>@ethersproject/providers>@ethersproject/transactions>@ethersproject/signing-key": {
      "packages": {
        "3box>ethers>elliptic": true,
        "ethers>@ethersproject/providers>@ethersproject/bytes": true,
        "ethers>@ethersproject/providers>@ethersproject/logger": true,
        "ethers>@ethersproject/providers>@ethersproject/properties": true
      }
    },
    "ethers>@ethersproject/providers>@ethersproject/web": {
      "globals": {
        "clearTimeout": true,
        "fetch": true,
        "setTimeout": true
      },
      "packages": {
        "ethers>@ethersproject/providers>@ethersproject/bytes": true,
        "ethers>@ethersproject/providers>@ethersproject/logger": true,
        "ethers>@ethersproject/providers>@ethersproject/properties": true,
        "ethers>@ethersproject/providers>@ethersproject/strings": true,
        "ethers>@ethersproject/providers>@ethersproject/web>@ethersproject/base64": true
      }
    },
    "ethers>@ethersproject/providers>@ethersproject/web>@ethersproject/base64": {
      "globals": {
        "atob": true,
        "btoa": true
      },
      "packages": {
        "ethers>@ethersproject/providers>@ethersproject/bytes": true
      }
    },
    "ethers>@ethersproject/random": {
      "globals": {
        "crypto.getRandomValues": true
      },
      "packages": {
        "ethers>@ethersproject/random>@ethersproject/bytes": true,
        "ethers>@ethersproject/random>@ethersproject/logger": true
      }
    },
    "ethers>@ethersproject/random>@ethersproject/bytes": {
      "packages": {
        "ethers>@ethersproject/random>@ethersproject/logger": true
      }
    },
    "ethers>@ethersproject/random>@ethersproject/logger": {
      "globals": {
        "console": true
      }
    },
    "ethers>@ethersproject/rlp": {
      "packages": {
        "ethers>@ethersproject/rlp>@ethersproject/bytes": true,
        "ethers>@ethersproject/rlp>@ethersproject/logger": true
      }
    },
    "ethers>@ethersproject/rlp>@ethersproject/bytes": {
      "packages": {
        "ethers>@ethersproject/rlp>@ethersproject/logger": true
      }
    },
    "ethers>@ethersproject/rlp>@ethersproject/logger": {
      "globals": {
        "console": true
      }
    },
    "ethers>@ethersproject/sha2": {
      "packages": {
        "ethers>@ethersproject/sha2>@ethersproject/bytes": true,
        "ethers>@ethersproject/sha2>@ethersproject/logger": true,
        "ethers>@ethersproject/sha2>hash.js": true
      }
    },
    "ethers>@ethersproject/sha2>@ethersproject/bytes": {
      "packages": {
        "ethers>@ethersproject/sha2>@ethersproject/logger": true
      }
    },
    "ethers>@ethersproject/sha2>@ethersproject/logger": {
      "globals": {
        "console": true
      }
    },
    "ethers>@ethersproject/sha2>hash.js": {
      "packages": {
        "3box>ethers>hash.js>minimalistic-assert": true,
        "pumpify>inherits": true
      }
    },
    "ethers>@ethersproject/signing-key": {
      "packages": {
        "3box>ethers>elliptic": true,
        "ethers>@ethersproject/signing-key>@ethersproject/bytes": true,
        "ethers>@ethersproject/signing-key>@ethersproject/logger": true,
        "ethers>@ethersproject/signing-key>@ethersproject/properties": true
      }
    },
    "ethers>@ethersproject/signing-key>@ethersproject/bytes": {
      "packages": {
        "ethers>@ethersproject/signing-key>@ethersproject/logger": true
      }
    },
    "ethers>@ethersproject/signing-key>@ethersproject/logger": {
      "globals": {
        "console": true
      }
    },
    "ethers>@ethersproject/signing-key>@ethersproject/properties": {
      "packages": {
        "ethers>@ethersproject/signing-key>@ethersproject/logger": true
      }
    },
    "ethers>@ethersproject/solidity": {
      "packages": {
        "@ethersproject/bignumber": true,
        "@ethersproject/bignumber>@ethersproject/bytes": true,
        "@ethersproject/bignumber>@ethersproject/logger": true,
        "ethers>@ethersproject/hdnode>@ethersproject/strings": true,
        "ethers>@ethersproject/pbkdf2>@ethersproject/sha2": true,
        "ethers>@ethersproject/wallet>@ethersproject/keccak256": true
      }
    },
    "ethers>@ethersproject/strings": {
      "packages": {
        "ethers>@ethersproject/strings>@ethersproject/bytes": true,
        "ethers>@ethersproject/strings>@ethersproject/constants": true,
        "ethers>@ethersproject/strings>@ethersproject/logger": true
      }
    },
    "ethers>@ethersproject/strings>@ethersproject/bytes": {
      "packages": {
        "ethers>@ethersproject/strings>@ethersproject/logger": true
      }
    },
    "ethers>@ethersproject/strings>@ethersproject/constants": {
      "packages": {
        "ethers>@ethersproject/strings>@ethersproject/constants>@ethersproject/bignumber": true
      }
    },
    "ethers>@ethersproject/strings>@ethersproject/constants>@ethersproject/bignumber": {
      "packages": {
        "ethers>@ethersproject/strings>@ethersproject/bytes": true,
        "ethers>@ethersproject/strings>@ethersproject/constants>@ethersproject/bignumber>bn.js": true,
        "ethers>@ethersproject/strings>@ethersproject/logger": true
      }
    },
    "ethers>@ethersproject/strings>@ethersproject/constants>@ethersproject/bignumber>bn.js": {
      "globals": {
        "Buffer": true
      },
      "packages": {
        "browserify>browser-resolve": true
      }
    },
    "ethers>@ethersproject/strings>@ethersproject/logger": {
      "globals": {
        "console": true
      }
    },
    "ethers>@ethersproject/transactions": {
      "globals": {
        "console.log": true
      },
      "packages": {
        "ethers>@ethersproject/transactions>@ethersproject/address": true,
        "ethers>@ethersproject/transactions>@ethersproject/bignumber": true,
        "ethers>@ethersproject/transactions>@ethersproject/bytes": true,
        "ethers>@ethersproject/transactions>@ethersproject/constants": true,
        "ethers>@ethersproject/transactions>@ethersproject/keccak256": true,
        "ethers>@ethersproject/transactions>@ethersproject/logger": true,
        "ethers>@ethersproject/transactions>@ethersproject/properties": true,
        "ethers>@ethersproject/transactions>@ethersproject/rlp": true,
        "ethers>@ethersproject/transactions>@ethersproject/signing-key": true
      }
    },
    "ethers>@ethersproject/transactions>@ethersproject/address": {
      "packages": {
        "ethers>@ethersproject/transactions>@ethersproject/bignumber": true,
        "ethers>@ethersproject/transactions>@ethersproject/bytes": true,
        "ethers>@ethersproject/transactions>@ethersproject/keccak256": true,
        "ethers>@ethersproject/transactions>@ethersproject/logger": true,
        "ethers>@ethersproject/transactions>@ethersproject/rlp": true
      }
    },
    "ethers>@ethersproject/transactions>@ethersproject/bignumber": {
      "packages": {
        "ethers>@ethersproject/transactions>@ethersproject/bignumber>bn.js": true,
        "ethers>@ethersproject/transactions>@ethersproject/bytes": true,
        "ethers>@ethersproject/transactions>@ethersproject/logger": true
      }
    },
    "ethers>@ethersproject/transactions>@ethersproject/bignumber>bn.js": {
      "globals": {
        "Buffer": true
      },
      "packages": {
        "browserify>browser-resolve": true
      }
    },
    "ethers>@ethersproject/transactions>@ethersproject/bytes": {
      "packages": {
        "ethers>@ethersproject/transactions>@ethersproject/logger": true
      }
    },
    "ethers>@ethersproject/transactions>@ethersproject/constants": {
      "packages": {
        "ethers>@ethersproject/transactions>@ethersproject/bignumber": true
      }
    },
    "ethers>@ethersproject/transactions>@ethersproject/keccak256": {
      "packages": {
        "ethers>@ethersproject/keccak256>js-sha3": true,
        "ethers>@ethersproject/transactions>@ethersproject/bytes": true
      }
    },
    "ethers>@ethersproject/transactions>@ethersproject/logger": {
      "globals": {
        "console": true
      }
    },
    "ethers>@ethersproject/transactions>@ethersproject/properties": {
      "packages": {
        "ethers>@ethersproject/transactions>@ethersproject/logger": true
      }
    },
    "ethers>@ethersproject/transactions>@ethersproject/rlp": {
      "packages": {
        "ethers>@ethersproject/transactions>@ethersproject/bytes": true,
        "ethers>@ethersproject/transactions>@ethersproject/logger": true
      }
    },
    "ethers>@ethersproject/transactions>@ethersproject/signing-key": {
      "packages": {
        "3box>ethers>elliptic": true,
        "ethers>@ethersproject/transactions>@ethersproject/bytes": true,
        "ethers>@ethersproject/transactions>@ethersproject/logger": true,
        "ethers>@ethersproject/transactions>@ethersproject/properties": true
      }
    },
    "ethers>@ethersproject/units": {
      "packages": {
        "@ethersproject/bignumber": true,
        "@ethersproject/bignumber>@ethersproject/logger": true
      }
    },
    "ethers>@ethersproject/units>@ethersproject/constants": {
      "packages": {
        "@ethersproject/bignumber": true
      }
    },
    "ethers>@ethersproject/wallet": {
      "packages": {
        "@eth-optimism/contracts>@ethersproject/abstract-provider": true,
        "@eth-optimism/contracts>@ethersproject/abstract-signer": true,
        "@ethersproject/bignumber>@ethersproject/bytes": true,
        "@ethersproject/bignumber>@ethersproject/logger": true,
        "ethers>@ethersproject/hdnode": true,
        "ethers>@ethersproject/json-wallets": true,
        "ethers>@ethersproject/wallet>@ethersproject/address": true,
        "ethers>@ethersproject/wallet>@ethersproject/hash": true,
        "ethers>@ethersproject/wallet>@ethersproject/keccak256": true,
        "ethers>@ethersproject/wallet>@ethersproject/properties": true,
        "ethers>@ethersproject/wallet>@ethersproject/random": true,
        "ethers>@ethersproject/wallet>@ethersproject/signing-key": true,
        "ethers>@ethersproject/wallet>@ethersproject/transactions": true
      }
    },
    "ethers>@ethersproject/wallet>@ethersproject/address": {
      "packages": {
        "@ethersproject/bignumber": true,
        "@ethersproject/bignumber>@ethersproject/bytes": true,
        "@ethersproject/bignumber>@ethersproject/logger": true,
        "@metamask/controllers>@ethersproject/providers>@ethersproject/rlp": true,
        "ethers>@ethersproject/wallet>@ethersproject/keccak256": true
      }
    },
    "ethers>@ethersproject/wallet>@ethersproject/hash": {
      "packages": {
        "@ethersproject/bignumber": true,
        "@ethersproject/bignumber>@ethersproject/bytes": true,
        "@ethersproject/bignumber>@ethersproject/logger": true,
        "@metamask/controllers>@ethersproject/providers>@ethersproject/base64": true,
        "ethers>@ethersproject/hdnode>@ethersproject/strings": true,
        "ethers>@ethersproject/wallet>@ethersproject/address": true,
        "ethers>@ethersproject/wallet>@ethersproject/keccak256": true,
        "ethers>@ethersproject/wallet>@ethersproject/properties": true
      }
    },
    "ethers>@ethersproject/wallet>@ethersproject/keccak256": {
      "packages": {
        "@ethersproject/bignumber>@ethersproject/bytes": true,
        "ethers>@ethersproject/keccak256>js-sha3": true
      }
    },
    "ethers>@ethersproject/wallet>@ethersproject/properties": {
      "packages": {
        "@ethersproject/bignumber>@ethersproject/logger": true
      }
    },
    "ethers>@ethersproject/wallet>@ethersproject/random": {
      "packages": {
        "@ethersproject/bignumber>@ethersproject/bytes": true,
        "@ethersproject/bignumber>@ethersproject/logger": true
      }
    },
    "ethers>@ethersproject/wallet>@ethersproject/signing-key": {
      "packages": {
        "3box>ethers>elliptic": true,
        "@ethersproject/bignumber>@ethersproject/bytes": true,
        "@ethersproject/bignumber>@ethersproject/logger": true,
        "ethers>@ethersproject/wallet>@ethersproject/properties": true
      }
    },
    "ethers>@ethersproject/wallet>@ethersproject/transactions": {
      "packages": {
        "@ethersproject/bignumber": true,
        "@ethersproject/bignumber>@ethersproject/bytes": true,
        "@ethersproject/bignumber>@ethersproject/logger": true,
        "@metamask/controllers>@ethersproject/providers>@ethersproject/rlp": true,
        "ethers>@ethersproject/units>@ethersproject/constants": true,
        "ethers>@ethersproject/wallet>@ethersproject/address": true,
        "ethers>@ethersproject/wallet>@ethersproject/keccak256": true,
        "ethers>@ethersproject/wallet>@ethersproject/properties": true,
        "ethers>@ethersproject/wallet>@ethersproject/signing-key": true
      }
    },
    "ethers>@ethersproject/web": {
      "globals": {
        "clearTimeout": true,
        "fetch": true,
        "setTimeout": true
      },
      "packages": {
        "ethers>@ethersproject/web>@ethersproject/base64": true,
        "ethers>@ethersproject/web>@ethersproject/bytes": true,
        "ethers>@ethersproject/web>@ethersproject/logger": true,
        "ethers>@ethersproject/web>@ethersproject/properties": true,
        "ethers>@ethersproject/web>@ethersproject/strings": true
      }
    },
    "ethers>@ethersproject/web>@ethersproject/base64": {
      "globals": {
        "atob": true,
        "btoa": true
      },
      "packages": {
        "ethers>@ethersproject/web>@ethersproject/bytes": true
      }
    },
    "ethers>@ethersproject/web>@ethersproject/bytes": {
      "packages": {
        "ethers>@ethersproject/web>@ethersproject/logger": true
      }
    },
    "ethers>@ethersproject/web>@ethersproject/logger": {
      "globals": {
        "console": true
      }
    },
    "ethers>@ethersproject/web>@ethersproject/properties": {
      "packages": {
        "ethers>@ethersproject/web>@ethersproject/logger": true
      }
    },
    "ethers>@ethersproject/web>@ethersproject/strings": {
      "packages": {
        "ethers>@ethersproject/web>@ethersproject/bytes": true,
        "ethers>@ethersproject/web>@ethersproject/logger": true,
        "ethers>@ethersproject/web>@ethersproject/strings>@ethersproject/constants": true
      }
    },
    "ethers>@ethersproject/web>@ethersproject/strings>@ethersproject/constants": {
      "packages": {
        "ethers>@ethersproject/web>@ethersproject/strings>@ethersproject/constants>@ethersproject/bignumber": true
      }
    },
    "ethers>@ethersproject/web>@ethersproject/strings>@ethersproject/constants>@ethersproject/bignumber": {
      "packages": {
        "ethers>@ethersproject/web>@ethersproject/bytes": true,
        "ethers>@ethersproject/web>@ethersproject/logger": true,
        "ethers>@ethersproject/web>@ethersproject/strings>@ethersproject/constants>@ethersproject/bignumber>bn.js": true
      }
    },
    "ethers>@ethersproject/web>@ethersproject/strings>@ethersproject/constants>@ethersproject/bignumber>bn.js": {
      "globals": {
        "Buffer": true
      },
      "packages": {
        "browserify>browser-resolve": true
      }
    },
    "ethers>@ethersproject/wordlists": {
      "packages": {
        "@ethersproject/bignumber>@ethersproject/bytes": true,
        "@ethersproject/bignumber>@ethersproject/logger": true,
        "ethers>@ethersproject/hdnode>@ethersproject/strings": true,
        "ethers>@ethersproject/wallet>@ethersproject/hash": true,
        "ethers>@ethersproject/wallet>@ethersproject/properties": true
      }
    },
    "ethjs": {
      "globals": {
        "clearInterval": true,
        "setInterval": true
      },
      "packages": {
        "browserify>buffer": true,
        "ethjs-contract": true,
        "ethjs-query": true,
        "ethjs>bn.js": true,
        "ethjs>ethjs-abi": true,
        "ethjs>ethjs-filter": true,
        "ethjs>ethjs-provider-http": true,
        "ethjs>ethjs-unit": true,
        "ethjs>ethjs-util": true,
        "ethjs>js-sha3": true,
        "ethjs>number-to-bn": true
      }
    },
    "ethjs-contract": {
      "packages": {
        "ethjs-contract>ethjs-abi": true,
        "ethjs-contract>js-sha3": true,
        "ethjs-query>babel-runtime": true,
        "ethjs>ethjs-filter": true,
        "ethjs>ethjs-util": true,
        "promise-to-callback": true
      }
    },
    "ethjs-contract>ethjs-abi": {
      "packages": {
        "browserify>buffer": true,
        "ethjs-contract>ethjs-abi>bn.js": true,
        "ethjs-contract>ethjs-abi>js-sha3": true,
        "ethjs>number-to-bn": true
      }
    },
    "ethjs-contract>ethjs-abi>js-sha3": {
      "packages": {
        "browserify>process": true
      }
    },
    "ethjs-contract>js-sha3": {
      "packages": {
        "browserify>process": true
      }
    },
    "ethjs-query": {
      "globals": {
        "console": true
      },
      "packages": {
        "ethjs-query>ethjs-format": true,
        "ethjs-query>ethjs-rpc": true,
        "promise-to-callback": true
      }
    },
    "ethjs-query>babel-runtime": {
      "packages": {
        "@babel/runtime": true,
        "@storybook/api>regenerator-runtime": true,
        "ethjs-query>babel-runtime>core-js": true
      }
    },
    "ethjs-query>babel-runtime>core-js": {
      "globals": {
        "PromiseRejectionEvent": true,
        "__e": "write",
        "__g": "write",
        "document.createTextNode": true,
        "postMessage": true,
        "setTimeout": true
      }
    },
    "ethjs-query>ethjs-format": {
      "packages": {
        "ethjs-query>ethjs-format>ethjs-schema": true,
        "ethjs>ethjs-util": true,
        "ethjs>ethjs-util>strip-hex-prefix": true,
        "ethjs>number-to-bn": true
      }
    },
    "ethjs-query>ethjs-rpc": {
      "packages": {
        "promise-to-callback": true
      }
    },
    "ethjs>ethjs-abi": {
      "packages": {
        "browserify>buffer": true,
        "ethjs>bn.js": true,
        "ethjs>js-sha3": true,
        "ethjs>number-to-bn": true
      }
    },
    "ethjs>ethjs-filter": {
      "globals": {
        "clearInterval": true,
        "setInterval": true
      }
    },
    "ethjs>ethjs-provider-http": {
      "packages": {
        "ethjs>ethjs-provider-http>xhr2": true
      }
    },
    "ethjs>ethjs-provider-http>xhr2": {
      "globals": {
        "XMLHttpRequest": true
      }
    },
    "ethjs>ethjs-unit": {
      "packages": {
        "ethjs>ethjs-unit>bn.js": true,
        "ethjs>number-to-bn": true
      }
    },
    "ethjs>ethjs-util": {
      "packages": {
        "browserify>buffer": true,
        "ethjs>ethjs-util>is-hex-prefixed": true,
        "ethjs>ethjs-util>strip-hex-prefix": true
      }
    },
    "ethjs>ethjs-util>strip-hex-prefix": {
      "packages": {
        "ethjs>ethjs-util>is-hex-prefixed": true
      }
    },
    "ethjs>js-sha3": {
      "packages": {
        "browserify>process": true
      }
    },
    "ethjs>number-to-bn": {
      "packages": {
        "ethjs>ethjs-util>strip-hex-prefix": true,
        "ethjs>number-to-bn>bn.js": true
      }
    },
    "extension-port-stream": {
      "packages": {
        "browserify>buffer": true,
        "browserify>stream-browserify": true
      }
    },
    "fast-json-patch": {
      "globals": {
        "addEventListener": true,
        "clearTimeout": true,
        "removeEventListener": true,
        "setTimeout": true
      },
      "packages": {
        "fast-json-patch>fast-deep-equal": true
      }
    },
    "fuse.js": {
      "globals": {
        "console": true,
        "define": true
      }
    },
    "gh-pages>async": {
      "globals": {
        "clearTimeout": true,
        "setTimeout": true
      },
      "packages": {
        "browserify>process": true,
        "browserify>timers-browserify": true,
        "lodash": true
      }
    },
    "globalthis>define-properties": {
      "packages": {
        "globalthis>define-properties>has-property-descriptors": true,
        "mocha>object.assign>object-keys": true
      }
    },
    "globalthis>define-properties>has-property-descriptors": {
      "packages": {
        "string.prototype.matchall>get-intrinsic": true
      }
    },
    "json-rpc-engine": {
      "packages": {
        "eth-rpc-errors": true,
        "json-rpc-engine>@metamask/safe-event-emitter": true
      }
    },
    "json-rpc-engine>@metamask/safe-event-emitter": {
      "globals": {
        "setTimeout": true
      },
      "packages": {
        "browserify>events": true
      }
    },
    "json-rpc-middleware-stream": {
      "packages": {
        "readable-stream": true
      }
    },
    "jsonschema": {
      "packages": {
        "browserify>url": true
      }
    },
    "koa>is-generator-function>has-tostringtag": {
      "packages": {
        "string.prototype.matchall>has-symbols": true
      }
    },
    "lavamoat>json-stable-stringify": {
      "packages": {
        "lavamoat>json-stable-stringify>jsonify": true
      }
    },
    "localforage": {
      "globals": {
        "Blob": true,
        "BlobBuilder": true,
        "FileReader": true,
        "IDBKeyRange": true,
        "MSBlobBuilder": true,
        "MozBlobBuilder": true,
        "OIndexedDB": true,
        "WebKitBlobBuilder": true,
        "atob": true,
        "btoa": true,
        "console.error": true,
        "console.info": true,
        "console.warn": true,
        "define": true,
        "fetch": true,
        "indexedDB": true,
        "localStorage": true,
        "mozIndexedDB": true,
        "msIndexedDB": true,
        "navigator.platform": true,
        "navigator.userAgent": true,
        "openDatabase": true,
        "setTimeout": true,
        "webkitIndexedDB": true
      }
    },
    "lodash": {
      "globals": {
        "clearTimeout": true,
        "define": true,
        "setTimeout": true
      }
    },
    "loglevel": {
      "globals": {
        "console": true,
        "define": true,
        "document.cookie": true,
        "localStorage": true,
        "log": "write"
      }
    },
    "luxon": {
      "globals": {
        "Intl": true
      }
    },
    "madge>rc>deep-extend": {
      "packages": {
        "browserify>buffer": true
      }
    },
    "mockttp>node-forge": {
      "globals": {
        "Blob": true,
        "MutationObserver": true,
        "QuotaExceededError": true,
        "URL.createObjectURL": true,
        "URL.revokeObjectURL": true,
        "Worker": true,
        "addEventListener": true,
        "document": true,
        "jQuery": true,
        "localStorage": true,
        "navigator": true,
        "postMessage": true,
        "removeEventListener": true,
        "setTimeout": true
      },
      "packages": {
        "browserify>browser-resolve": true,
        "browserify>process": true,
        "browserify>timers-browserify": true
      }
    },
    "nanoid": {
      "globals": {
        "crypto": true,
        "msCrypto": true,
        "navigator": true
      }
    },
    "nock>debug": {
      "globals": {
        "console": true,
        "document": true,
        "localStorage": true,
        "navigator": true,
        "process": true
      },
      "packages": {
        "browserify>process": true,
        "nock>debug>ms": true
      }
    },
    "node-fetch": {
      "globals": {
        "Headers": true,
        "Request": true,
        "Response": true,
        "fetch": true
      }
    },
    "nonce-tracker": {
      "packages": {
        "await-semaphore": true,
        "browserify>assert": true,
        "ethjs-query": true
      }
    },
    "obj-multiplex": {
      "globals": {
        "console.warn": true
      },
      "packages": {
        "end-of-stream": true,
        "pump>once": true,
        "readable-stream": true
      }
    },
    "promise-to-callback": {
      "packages": {
        "promise-to-callback>is-fn": true,
        "promise-to-callback>set-immediate-shim": true
      }
    },
    "promise-to-callback>set-immediate-shim": {
      "globals": {
        "setTimeout.apply": true
      },
      "packages": {
        "browserify>timers-browserify": true
      }
    },
    "prop-types": {
      "globals": {
        "console": true
      },
      "packages": {
        "prop-types>react-is": true,
        "react>object-assign": true
      }
    },
    "prop-types>react-is": {
      "globals": {
        "console": true
      }
    },
    "pubnub": {
      "globals": {
        "ActiveXObject": true,
        "XMLHttpRequest": true,
        "addEventListener": true,
        "btoa": true,
        "clearInterval": true,
        "clearTimeout": true,
        "console": true,
        "define": true,
        "localStorage.getItem": true,
        "localStorage.setItem": true,
        "location": true,
        "navigator": true,
        "setInterval": true,
        "setTimeout": true
      }
    },
    "pubnub>cbor-sync": {
      "globals": {
        "define": true
      },
      "packages": {
        "browserify>buffer": true
      }
    },
    "pubnub>superagent>cookiejar": {
      "globals": {
        "console.warn": true
      }
    },
    "pump": {
      "packages": {
        "browserify>browser-resolve": true,
        "browserify>process": true,
        "end-of-stream": true,
        "pump>once": true
      }
    },
    "pump>once": {
      "packages": {
        "pump>once>wrappy": true
      }
    },
    "qrcode-generator": {
      "globals": {
        "define": true
      }
    },
    "qrcode.react": {
      "globals": {
        "Path2D": true,
        "devicePixelRatio": true
      },
      "packages": {
        "prop-types": true,
        "qrcode.react>qr.js": true,
        "react": true
      }
    },
    "react": {
      "globals": {
        "console": true
      },
      "packages": {
        "prop-types": true,
        "react>object-assign": true
      }
    },
    "react-devtools": {
      "packages": {
        "react-devtools>react-devtools-core": true
      }
    },
    "react-devtools>ip": {
      "packages": {
        "browserify>buffer": true,
        "browserify>os-browserify": true
      }
    },
    "react-devtools>react-devtools-core": {
      "globals": {
        "WebSocket": true,
        "setTimeout": true
      }
    },
    "react-dnd": {
      "globals": {
        "console.error": true
      },
      "packages": {
        "lodash": true,
        "prop-types": true,
        "react": true,
        "react-dnd>disposables": true,
        "react-dnd>dnd-core": true,
        "react-dnd>hoist-non-react-statics": true,
        "react-dnd>invariant": true,
        "react-dnd>shallowequal": true
      }
    },
    "react-dnd-html5-backend": {
      "globals": {
        "Image": true,
        "addEventListener": true,
        "clearTimeout": true,
        "console.warn": true,
        "devicePixelRatio": true,
        "document": true,
        "navigator.userAgent": true,
        "removeEventListener": true,
        "safari": true,
        "setTimeout": true
      }
    },
    "react-dnd>dnd-core": {
      "packages": {
        "lodash": true,
        "react-dnd>dnd-core>asap": true,
        "react-dnd>invariant": true,
        "redux": true
      }
    },
    "react-dnd>dnd-core>asap": {
      "globals": {
        "clearInterval": true,
        "clearTimeout": true,
        "document.createTextNode": true,
        "setInterval": true,
        "setTimeout": true
      }
    },
    "react-dom": {
      "globals": {
        "HTMLIFrameElement": true,
        "MSApp": true,
        "__REACT_DEVTOOLS_GLOBAL_HOOK__": true,
        "addEventListener": true,
        "clearTimeout": true,
        "clipboardData": true,
        "console": true,
        "dispatchEvent": true,
        "document": true,
        "event": "write",
        "jest": true,
        "location.protocol": true,
        "navigator.userAgent.indexOf": true,
        "performance": true,
        "removeEventListener": true,
        "self": true,
        "setTimeout": true,
        "top": true,
        "trustedTypes": true
      },
      "packages": {
        "prop-types": true,
        "react": true,
        "react-dom>scheduler": true,
        "react>object-assign": true
      }
    },
    "react-dom>scheduler": {
      "globals": {
        "MessageChannel": true,
        "cancelAnimationFrame": true,
        "clearTimeout": true,
        "console": true,
        "navigator": true,
        "performance": true,
        "requestAnimationFrame": true,
        "setTimeout": true
      }
    },
    "react-idle-timer": {
      "globals": {
        "clearTimeout": true,
        "document": true,
        "setTimeout": true
      },
      "packages": {
        "prop-types": true,
        "react": true
      }
    },
    "react-inspector": {
      "globals": {
        "Node.CDATA_SECTION_NODE": true,
        "Node.COMMENT_NODE": true,
        "Node.DOCUMENT_FRAGMENT_NODE": true,
        "Node.DOCUMENT_NODE": true,
        "Node.DOCUMENT_TYPE_NODE": true,
        "Node.ELEMENT_NODE": true,
        "Node.PROCESSING_INSTRUCTION_NODE": true,
        "Node.TEXT_NODE": true
      },
      "packages": {
        "ethjs-query>babel-runtime": true,
        "prop-types": true,
        "react": true,
        "react-inspector>is-dom": true
      }
    },
    "react-inspector>is-dom": {
      "globals": {
        "Node": true
      },
      "packages": {
        "proxyquire>fill-keys>is-object": true,
        "react-inspector>is-dom>is-window": true
      }
    },
    "react-popper": {
      "globals": {
        "document": true
      },
      "packages": {
        "@popperjs/core": true,
        "react": true,
        "react-popper>react-fast-compare": true,
        "react-popper>warning": true
      }
    },
    "react-popper>react-fast-compare": {
      "globals": {
        "Element": true,
        "console.warn": true
      }
    },
    "react-popper>warning": {
      "globals": {
        "console": true
      }
    },
    "react-redux": {
      "globals": {
        "console": true,
        "document": true
      },
      "packages": {
        "@babel/runtime": true,
        "prop-types": true,
        "prop-types>react-is": true,
        "react": true,
        "react-dom": true,
        "react-redux>hoist-non-react-statics": true,
        "redux": true
      }
    },
    "react-redux>hoist-non-react-statics": {
      "packages": {
        "prop-types>react-is": true
      }
    },
    "react-responsive-carousel": {
      "globals": {
        "HTMLElement": true,
        "clearTimeout": true,
        "console.warn": true,
        "document": true,
        "getComputedStyle": true,
        "setTimeout": true
      },
      "packages": {
        "classnames": true,
        "react": true,
        "react-dom": true,
        "react-responsive-carousel>react-easy-swipe": true
      }
    },
    "react-responsive-carousel>react-easy-swipe": {
      "globals": {
        "addEventListener": true,
        "define": true,
        "document.addEventListener": true,
        "document.removeEventListener": true
      },
      "packages": {
        "prop-types": true,
        "react": true
      }
    },
    "react-router-dom": {
      "packages": {
        "prop-types": true,
        "react": true,
        "react-router-dom>history": true,
        "react-router-dom>react-router": true,
        "react-router-dom>tiny-invariant": true,
        "react-router-dom>tiny-warning": true
      }
    },
    "react-router-dom>history": {
      "globals": {
        "addEventListener": true,
        "confirm": true,
        "document": true,
        "history": true,
        "location": true,
        "navigator.userAgent": true,
        "removeEventListener": true
      },
      "packages": {
        "react-router-dom>history>resolve-pathname": true,
        "react-router-dom>history>value-equal": true,
        "react-router-dom>tiny-invariant": true,
        "react-router-dom>tiny-warning": true
      }
    },
    "react-router-dom>react-router": {
      "packages": {
        "prop-types": true,
        "prop-types>react-is": true,
        "react": true,
        "react-redux>hoist-non-react-statics": true,
        "react-router-dom>react-router>history": true,
        "react-router-dom>react-router>mini-create-react-context": true,
        "react-router-dom>tiny-invariant": true,
        "react-router-dom>tiny-warning": true,
        "sinon>nise>path-to-regexp": true
      }
    },
    "react-router-dom>react-router>history": {
      "globals": {
        "addEventListener": true,
        "confirm": true,
        "document": true,
        "history": true,
        "location": true,
        "navigator.userAgent": true,
        "removeEventListener": true
      },
      "packages": {
        "react-router-dom>history>resolve-pathname": true,
        "react-router-dom>history>value-equal": true,
        "react-router-dom>tiny-invariant": true,
        "react-router-dom>tiny-warning": true
      }
    },
    "react-router-dom>react-router>mini-create-react-context": {
      "packages": {
        "@babel/runtime": true,
        "prop-types": true,
        "react": true,
        "react-router-dom>react-router>mini-create-react-context>gud": true,
        "react-router-dom>tiny-warning": true
      }
    },
    "react-router-dom>tiny-warning": {
      "globals": {
        "console": true
      }
    },
    "react-simple-file-input": {
      "globals": {
        "File": true,
        "FileReader": true,
        "console.warn": true
      },
      "packages": {
        "prop-types": true,
        "react": true
      }
    },
    "react-tippy": {
      "globals": {
        "Element": true,
        "MSStream": true,
        "MutationObserver": true,
        "addEventListener": true,
        "clearTimeout": true,
        "console.error": true,
        "console.warn": true,
        "define": true,
        "document": true,
        "getComputedStyle": true,
        "innerHeight": true,
        "innerWidth": true,
        "navigator.maxTouchPoints": true,
        "navigator.msMaxTouchPoints": true,
        "navigator.userAgent": true,
        "performance": true,
        "requestAnimationFrame": true,
        "setTimeout": true
      },
      "packages": {
        "react": true,
        "react-dom": true,
        "react-tippy>popper.js": true
      }
    },
    "react-tippy>popper.js": {
      "globals": {
        "MSInputMethodContext": true,
        "Node.DOCUMENT_POSITION_FOLLOWING": true,
        "cancelAnimationFrame": true,
        "console.warn": true,
        "define": true,
        "devicePixelRatio": true,
        "document": true,
        "getComputedStyle": true,
        "innerHeight": true,
        "innerWidth": true,
        "navigator.userAgent": true,
        "requestAnimationFrame": true,
        "setTimeout": true
      }
    },
    "react-toggle-button": {
      "globals": {
        "clearTimeout": true,
        "console.warn": true,
        "define": true,
        "performance": true,
        "setTimeout": true
      },
      "packages": {
        "react": true
      }
    },
    "react-transition-group": {
      "globals": {
        "clearTimeout": true,
        "setTimeout": true
      },
      "packages": {
        "prop-types": true,
        "react": true,
        "react-dom": true,
        "react-transition-group>chain-function": true,
        "react-transition-group>dom-helpers": true,
        "react-transition-group>warning": true
      }
    },
    "react-transition-group>dom-helpers": {
      "globals": {
        "document": true,
        "setTimeout": true
      },
      "packages": {
        "@babel/runtime": true
      }
    },
    "react-transition-group>warning": {
      "globals": {
        "console": true
      }
    },
    "readable-stream": {
      "packages": {
        "@storybook/api>util-deprecate": true,
        "browserify>browser-resolve": true,
        "browserify>events": true,
        "browserify>process": true,
        "browserify>timers-browserify": true,
        "pumpify>inherits": true,
        "readable-stream>core-util-is": true,
        "readable-stream>isarray": true,
        "readable-stream>process-nextick-args": true,
        "readable-stream>safe-buffer": true,
        "readable-stream>string_decoder": true
      }
    },
    "readable-stream>core-util-is": {
      "packages": {
        "browserify>insert-module-globals>is-buffer": true
      }
    },
    "readable-stream>process-nextick-args": {
      "packages": {
        "browserify>process": true
      }
    },
    "readable-stream>safe-buffer": {
      "packages": {
        "browserify>buffer": true
      }
    },
    "readable-stream>string_decoder": {
      "packages": {
        "readable-stream>safe-buffer": true
      }
    },
    "redux": {
      "globals": {
        "console": true
      },
      "packages": {
        "@babel/runtime": true
      }
    },
    "safe-event-emitter": {
      "globals": {
        "setTimeout": true
      },
      "packages": {
        "3box>events": true,
        "browserify>util": true
      }
    },
    "semver": {
      "globals": {
        "console.error": true
      },
      "packages": {
        "browserify>process": true,
        "semver>lru-cache": true
      }
    },
    "semver>lru-cache": {
      "packages": {
        "semver>lru-cache>yallist": true
      }
    },
    "sinon>nise>path-to-regexp": {
      "packages": {
        "sinon>nise>path-to-regexp>isarray": true
      }
    },
    "source-map-explorer>btoa": {
      "packages": {
        "browserify>buffer": true
      }
    },
    "string.prototype.matchall>call-bind": {
      "packages": {
        "mocha>object.assign>function-bind": true,
        "string.prototype.matchall>get-intrinsic": true
      }
    },
    "string.prototype.matchall>get-intrinsic": {
      "globals": {
        "AggregateError": true,
        "FinalizationRegistry": true,
        "WeakRef": true
      },
      "packages": {
        "enzyme>has": true,
        "mocha>object.assign>function-bind": true,
        "string.prototype.matchall>has-symbols": true
      }
    },
    "string.prototype.matchall>regexp.prototype.flags": {
      "packages": {
        "enzyme>function.prototype.name>functions-have-names": true,
        "globalthis>define-properties": true,
        "string.prototype.matchall>call-bind": true
      }
    },
    "stylelint>write-file-atomic>typedarray-to-buffer": {
      "packages": {
        "browserify>buffer": true,
        "jsdom>request>is-typedarray": true
      }
    },
    "textarea-caret": {
      "globals": {
        "document.body.appendChild": true,
        "document.body.removeChild": true,
        "document.createElement": true,
        "document.querySelector": true,
        "getCaretCoordinates": "write",
        "getComputedStyle": true,
        "mozInnerScreenX": true
      }
    },
    "uuid": {
      "globals": {
        "crypto": true,
        "msCrypto": true
      }
    },
    "vinyl>clone": {
      "packages": {
        "browserify>buffer": true
      }
    },
    "web3": {
      "globals": {
        "XMLHttpRequest": true
      }
    },
    "web3-stream-provider": {
      "globals": {
        "setTimeout": true
      },
      "packages": {
        "browserify>util": true,
        "readable-stream": true,
        "web3-stream-provider>uuid": true
      }
    },
    "web3-stream-provider>uuid": {
      "globals": {
        "crypto": true,
        "msCrypto": true
      }
    },
    "webextension-polyfill": {
      "globals": {
        "browser": true,
        "chrome": true,
        "console.error": true,
        "console.warn": true,
        "define": true
      }
    },
    "webpack>memory-fs>errno": {
      "packages": {
        "webpack>memory-fs>errno>prr": true
      }
    }
  }
}<|MERGE_RESOLUTION|>--- conflicted
+++ resolved
@@ -2393,38 +2393,6 @@
         "uuid": true
       }
     },
-<<<<<<< HEAD
-    "@keystonehq/bc-ur-registry-eth>@ethereumjs/util": {
-      "packages": {
-        "@keystonehq/bc-ur-registry-eth>@ethereumjs/util>@ethereumjs/rlp": true,
-        "@keystonehq/bc-ur-registry-eth>@ethereumjs/util>ethereum-cryptography": true,
-        "browserify>buffer": true,
-        "browserify>insert-module-globals>is-buffer": true
-      }
-    },
-    "@keystonehq/bc-ur-registry-eth>@ethereumjs/util>@ethereumjs/rlp": {
-      "globals": {
-        "TextEncoder": true
-      }
-    },
-    "@keystonehq/bc-ur-registry-eth>@ethereumjs/util>ethereum-cryptography": {
-      "globals": {
-        "TextDecoder": true,
-        "crypto": true
-      },
-      "packages": {
-        "@keystonehq/bc-ur-registry-eth>@ethereumjs/util>ethereum-cryptography>@noble/hashes": true,
-        "eth-json-rpc-middleware>@metamask/eth-sig-util>ethereum-cryptography>@noble/secp256k1": true
-      }
-    },
-    "@keystonehq/bc-ur-registry-eth>@ethereumjs/util>ethereum-cryptography>@noble/hashes": {
-      "globals": {
-        "TextEncoder": true,
-        "crypto": true
-      }
-    },
-=======
->>>>>>> 802a2044
     "@keystonehq/bc-ur-registry-eth>@keystonehq/bc-ur-registry": {
       "globals": {
         "define": true
@@ -4649,44 +4617,6 @@
       }
     },
     "eth-json-rpc-middleware>@metamask/eth-sig-util": {
-<<<<<<< HEAD
-      "packages": {
-        "3box>tweetnacl": true,
-        "3box>tweetnacl-util": true,
-        "@keystonehq/bc-ur-registry-eth>@ethereumjs/util": true,
-        "browserify>buffer": true,
-        "eth-json-rpc-middleware>@metamask/eth-sig-util>bn.js": true,
-        "eth-json-rpc-middleware>@metamask/eth-sig-util>ethereum-cryptography": true,
-        "eth-json-rpc-middleware>@metamask/eth-sig-util>ethjs-util": true
-      }
-    },
-    "eth-json-rpc-middleware>@metamask/eth-sig-util>bn.js": {
-      "packages": {
-        "browserify>browser-resolve": true
-      }
-    },
-    "eth-json-rpc-middleware>@metamask/eth-sig-util>ethereum-cryptography": {
-      "globals": {
-        "TextDecoder": true,
-        "crypto": true
-      },
-      "packages": {
-        "eth-json-rpc-middleware>@metamask/eth-sig-util>ethereum-cryptography>@noble/hashes": true
-      }
-    },
-    "eth-json-rpc-middleware>@metamask/eth-sig-util>ethereum-cryptography>@noble/hashes": {
-      "globals": {
-        "TextEncoder": true,
-        "crypto": true
-      }
-    },
-    "eth-json-rpc-middleware>@metamask/eth-sig-util>ethereum-cryptography>@noble/secp256k1": {
-      "globals": {
-        "crypto": true
-      },
-      "packages": {
-        "browserify>browser-resolve": true
-=======
       "packages": {
         "3box>tweetnacl": true,
         "3box>tweetnacl-util": true,
@@ -4715,7 +4645,6 @@
       "globals": {
         "TextEncoder": true,
         "crypto": true
->>>>>>> 802a2044
       }
     },
     "eth-json-rpc-middleware>@metamask/eth-sig-util>ethjs-util": {
