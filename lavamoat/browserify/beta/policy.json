--- conflicted
+++ resolved
@@ -736,7 +736,7 @@
         "@metamask/eth-keyring-controller>@metamask/eth-hd-keyring": true,
         "@metamask/eth-keyring-controller>@metamask/eth-simple-keyring": true,
         "@metamask/obs-store": true,
-        "browserify>events": true
+        "webpack>events": true
       }
     },
     "@metamask-previews/keyring-controller>@metamask/eth-keyring-controller>@metamask/eth-sig-util": {
@@ -1234,8 +1234,8 @@
         "@metamask/eth-snap-keyring>@metamask/utils": true,
         "@metamask/eth-snap-keyring>uuid": true,
         "@metamask/keyring-api": true,
-        "browserify>events": true,
-        "superstruct": true
+        "superstruct": true,
+        "webpack>events": true
       }
     },
     "@metamask/eth-snap-keyring>@metamask/eth-sig-util": {
@@ -1677,58 +1677,9 @@
     },
     "@metamask/keyring-api": {
       "packages": {
-<<<<<<< HEAD
         "@metamask/keyring-api>@metamask/utils": true,
         "@metamask/keyring-api>uuid": true,
         "superstruct": true
-=======
-        "@metamask/base-controller": true,
-        "@metamask/keyring-controller>@metamask/eth-keyring-controller": true,
-        "@metamask/keyring-controller>@metamask/utils": true,
-        "@metamask/keyring-controller>ethereumjs-wallet": true,
-        "eth-json-rpc-filters>async-mutex": true,
-        "ethereumjs-util": true
-      }
-    },
-    "@metamask/keyring-controller>@metamask/eth-keyring-controller": {
-      "globals": {
-        "console.error": true
-      },
-      "packages": {
-        "@metamask/browser-passworder": true,
-        "@metamask/eth-keyring-controller>@metamask/eth-hd-keyring": true,
-        "@metamask/eth-keyring-controller>@metamask/eth-simple-keyring": true,
-        "@metamask/keyring-controller>@metamask/eth-keyring-controller>@metamask/eth-sig-util": true,
-        "@metamask/keyring-controller>@metamask/utils": true,
-        "@metamask/obs-store": true,
-        "webpack>events": true
-      }
-    },
-    "@metamask/keyring-controller>@metamask/eth-keyring-controller>@metamask/eth-sig-util": {
-      "packages": {
-        "@ethereumjs/tx>@ethereumjs/util": true,
-        "@metamask/keyring-controller>@metamask/eth-keyring-controller>@metamask/eth-sig-util>ethereum-cryptography": true,
-        "bn.js": true,
-        "browserify>buffer": true,
-        "eth-sig-util>ethereumjs-util>ethjs-util": true,
-        "eth-sig-util>tweetnacl": true,
-        "eth-sig-util>tweetnacl-util": true
-      }
-    },
-    "@metamask/keyring-controller>@metamask/eth-keyring-controller>@metamask/eth-sig-util>ethereum-cryptography": {
-      "globals": {
-        "TextDecoder": true,
-        "crypto": true
-      },
-      "packages": {
-        "@metamask/keyring-controller>@metamask/eth-keyring-controller>@metamask/eth-sig-util>ethereum-cryptography>@noble/hashes": true
-      }
-    },
-    "@metamask/keyring-controller>@metamask/eth-keyring-controller>@metamask/eth-sig-util>ethereum-cryptography>@noble/hashes": {
-      "globals": {
-        "TextEncoder": true,
-        "crypto": true
->>>>>>> df327a49
       }
     },
     "@metamask/keyring-api>@metamask/utils": {
