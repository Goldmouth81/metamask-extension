--- conflicted
+++ resolved
@@ -145,40 +145,6 @@
         "browserify>insert-module-globals>is-buffer": true
       }
     },
-<<<<<<< HEAD
-    "@ethereumjs/tx>@chainsafe/ssz": {
-      "packages": {
-        "@ethereumjs/tx>@chainsafe/ssz>@chainsafe/persistent-merkle-tree": true,
-        "browserify>buffer": true
-      }
-    },
-    "@ethereumjs/tx>@chainsafe/ssz>@chainsafe/persistent-merkle-tree": {
-      "globals": {
-        "WeakRef": true
-      },
-      "packages": {
-        "@ethereumjs/tx>@chainsafe/ssz>@chainsafe/as-sha256": true,
-        "@metamask/utils>@noble/hashes": true
-      }
-    },
-||||||| 4e89c6ca8
-    "@ethereumjs/tx>@chainsafe/ssz": {
-      "packages": {
-        "@ethereumjs/tx>@chainsafe/ssz>@chainsafe/persistent-merkle-tree": true,
-        "browserify>buffer": true
-      }
-    },
-    "@ethereumjs/tx>@chainsafe/ssz>@chainsafe/persistent-merkle-tree": {
-      "globals": {
-        "WeakRef": true
-      },
-      "packages": {
-        "@ethereumjs/tx>@chainsafe/ssz>@chainsafe/as-sha256": true,
-        "@metamask/key-tree>@noble/hashes": true
-      }
-    },
-=======
->>>>>>> develop
     "@ethereumjs/tx>@ethereumjs/rlp": {
       "globals": {
         "TextEncoder": true
@@ -802,13 +768,13 @@
         "@ethersproject/providers": true,
         "@metamask/assets-controllers>@metamask/abi-utils": true,
         "@metamask/assets-controllers>@metamask/rpc-errors": true,
-        "@metamask/assets-controllers>@metamask/utils": true,
         "@metamask/assets-controllers>abort-controller": true,
         "@metamask/assets-controllers>multiformats": true,
         "@metamask/base-controller": true,
         "@metamask/contract-metadata": true,
         "@metamask/controller-utils": true,
         "@metamask/metamask-eth-abis": true,
+        "@metamask/utils": true,
         "browserify>events": true,
         "eth-json-rpc-filters>async-mutex": true,
         "eth-query": true,
@@ -837,32 +803,8 @@
     },
     "@metamask/assets-controllers>@metamask/rpc-errors": {
       "packages": {
-        "@metamask/assets-controllers>@metamask/rpc-errors>@metamask/utils": true,
+        "@metamask/utils": true,
         "eth-rpc-errors>fast-safe-stringify": true
-      }
-    },
-    "@metamask/assets-controllers>@metamask/rpc-errors>@metamask/utils": {
-      "globals": {
-        "TextDecoder": true,
-        "TextEncoder": true
-      },
-      "packages": {
-        "browserify>buffer": true,
-        "nock>debug": true,
-        "semver": true,
-        "superstruct": true
-      }
-    },
-    "@metamask/assets-controllers>@metamask/utils": {
-      "globals": {
-        "TextDecoder": true,
-        "TextEncoder": true
-      },
-      "packages": {
-        "browserify>buffer": true,
-        "nock>debug": true,
-        "semver": true,
-        "superstruct": true
       }
     },
     "@metamask/assets-controllers>abort-controller": {
@@ -916,36 +858,19 @@
         "ethjs>ethjs-unit": true
       }
     },
-<<<<<<< HEAD
     "@metamask/controller-utils>@metamask/utils": {
       "globals": {
         "TextDecoder": true,
         "TextEncoder": true
       },
       "packages": {
-        "@metamask/utils>@noble/hashes": true,
+        "@metamask/key-tree>@noble/hashes": true,
         "browserify>buffer": true,
         "nock>debug": true,
         "semver": true,
         "superstruct": true
       }
     },
-||||||| 4e89c6ca8
-=======
-    "@metamask/controller-utils>@metamask/utils": {
-      "globals": {
-        "TextDecoder": true,
-        "TextEncoder": true
-      },
-      "packages": {
-        "@metamask/key-tree>@noble/hashes": true,
-        "browserify>buffer": true,
-        "nock>debug": true,
-        "semver": true,
-        "superstruct": true
-      }
-    },
->>>>>>> develop
     "@metamask/controller-utils>@spruceid/siwe-parser": {
       "globals": {
         "console.error": true,
@@ -1555,60 +1480,18 @@
         "jest-canvas-mock>moo-color>color-name": true
       }
     },
-<<<<<<< HEAD
-    "@metamask/key-tree": {
-      "packages": {
-        "@metamask/key-tree>@metamask/utils": true,
-        "@metamask/key-tree>@noble/ed25519": true,
-        "@metamask/key-tree>@noble/secp256k1": true,
-        "@metamask/key-tree>@scure/base": true,
-        "@metamask/scure-bip39": true,
-        "@metamask/utils>@noble/hashes": true
-      }
-    },
-    "@metamask/key-tree>@metamask/utils": {
-      "globals": {
-        "TextDecoder": true,
-        "TextEncoder": true
-      },
-      "packages": {
-        "browserify>buffer": true,
-        "nock>debug": true,
-        "semver": true,
-        "superstruct": true
-      }
-    },
-||||||| 4e89c6ca8
-    "@metamask/key-tree": {
-      "packages": {
-        "@metamask/key-tree>@metamask/utils": true,
-        "@metamask/key-tree>@noble/ed25519": true,
-        "@metamask/key-tree>@noble/hashes": true,
-        "@metamask/key-tree>@noble/secp256k1": true,
-        "@metamask/key-tree>@scure/base": true,
-        "@metamask/scure-bip39": true
-      }
-    },
-    "@metamask/key-tree>@metamask/utils": {
-      "globals": {
-        "TextDecoder": true,
-        "TextEncoder": true
-      },
-      "packages": {
-        "browserify>buffer": true,
-        "nock>debug": true,
-        "semver": true,
-        "superstruct": true
-      }
-    },
-=======
->>>>>>> develop
     "@metamask/key-tree>@noble/ed25519": {
       "globals": {
         "crypto": true
       },
       "packages": {
         "browserify>browser-resolve": true
+      }
+    },
+    "@metamask/key-tree>@noble/hashes": {
+      "globals": {
+        "TextEncoder": true,
+        "crypto": true
       }
     },
     "@metamask/key-tree>@noble/secp256k1": {
@@ -1731,12 +1614,7 @@
       "packages": {
         "@metamask/base-controller": true,
         "@metamask/controller-utils": true,
-<<<<<<< HEAD
-        "@metamask/eth-snap-keyring>@metamask/eth-sig-util": true,
-||||||| 4e89c6ca8
-=======
         "@metamask/message-manager>@metamask/eth-sig-util": true,
->>>>>>> develop
         "@metamask/message-manager>jsonschema": true,
         "browserify>buffer": true,
         "browserify>events": true,
@@ -1789,8 +1667,8 @@
         "@metamask/network-controller>@metamask/eth-json-rpc-infura": true,
         "@metamask/network-controller>@metamask/eth-json-rpc-provider": true,
         "@metamask/network-controller>@metamask/swappable-obj-proxy": true,
-        "@metamask/network-controller>@metamask/utils": true,
         "@metamask/network-controller>eth-block-tracker": true,
+        "@metamask/utils": true,
         "browserify>assert": true,
         "eth-query": true,
         "eth-rpc-errors": true,
@@ -1822,80 +1700,12 @@
         "superstruct": true
       }
     },
-<<<<<<< HEAD
-    "@metamask/network-controller>@metamask/eth-json-rpc-infura>eth-json-rpc-middleware": {
-      "globals": {
-        "URL": true,
-        "btoa": true,
-        "console.error": true,
-        "fetch": true,
-        "setTimeout": true
-      },
-      "packages": {
-        "@metamask/eth-snap-keyring>@metamask/eth-sig-util": true,
-        "@metamask/network-controller>@metamask/eth-json-rpc-infura>eth-json-rpc-middleware>@metamask/utils": true,
-        "@metamask/network-controller>@metamask/eth-json-rpc-infura>eth-json-rpc-middleware>pify": true,
-        "@metamask/safe-event-emitter": true,
-        "browserify>browser-resolve": true,
-        "eth-rpc-errors": true,
-        "json-rpc-engine": true,
-        "lavamoat>json-stable-stringify": true,
-        "vinyl>clone": true
-      }
-    },
-    "@metamask/network-controller>@metamask/eth-json-rpc-infura>eth-json-rpc-middleware>@metamask/utils": {
-      "globals": {
-        "TextDecoder": true,
-        "TextEncoder": true
-      },
-      "packages": {
-        "browserify>buffer": true,
-        "nock>debug": true,
-        "semver": true,
-        "superstruct": true
-      }
-    },
-||||||| 4e89c6ca8
-    "@metamask/network-controller>@metamask/eth-json-rpc-infura>eth-json-rpc-middleware": {
-      "globals": {
-        "URL": true,
-        "btoa": true,
-        "console.error": true,
-        "fetch": true,
-        "setTimeout": true
-      },
-      "packages": {
-        "@metamask/eth-snap-keyring>@metamask/eth-sig-util": true,
-        "@metamask/network-controller>@metamask/eth-json-rpc-infura>@metamask/utils": true,
-        "@metamask/network-controller>@metamask/eth-json-rpc-infura>eth-json-rpc-middleware>pify": true,
-        "@metamask/safe-event-emitter": true,
-        "browserify>browser-resolve": true,
-        "eth-rpc-errors": true,
-        "json-rpc-engine": true,
-        "lavamoat>json-stable-stringify": true,
-        "vinyl>clone": true
-      }
-    },
-=======
->>>>>>> develop
     "@metamask/network-controller>@metamask/eth-json-rpc-provider": {
       "packages": {
         "@metamask/safe-event-emitter": true,
         "json-rpc-engine": true
       }
     },
-    "@metamask/network-controller>@metamask/utils": {
-      "globals": {
-        "TextDecoder": true,
-        "TextEncoder": true
-      },
-      "packages": {
-        "browserify>buffer": true,
-        "nock>debug": true,
-        "semver": true,
-        "superstruct": true
-      }
-    },
     "@metamask/network-controller>eth-block-tracker": {
       "globals": {
         "clearTimeout": true,
@@ -1904,8 +1714,8 @@
       },
       "packages": {
         "@metamask/network-controller>eth-block-tracker>@metamask/safe-event-emitter": true,
-        "@metamask/network-controller>eth-block-tracker>@metamask/utils": true,
         "@metamask/network-controller>eth-block-tracker>pify": true,
+        "@metamask/utils": true,
         "eth-query>json-rpc-random-id": true
       }
     },
@@ -1915,18 +1725,6 @@
       },
       "packages": {
         "browserify>events": true
-      }
-    },
-    "@metamask/network-controller>eth-block-tracker>@metamask/utils": {
-      "globals": {
-        "TextDecoder": true,
-        "TextEncoder": true
-      },
-      "packages": {
-        "browserify>buffer": true,
-        "nock>debug": true,
-        "semver": true,
-        "superstruct": true
       }
     },
     "@metamask/notification-controller>nanoid": {
@@ -1956,26 +1754,14 @@
       "packages": {
         "@metamask/base-controller": true,
         "@metamask/controller-utils": true,
-        "@metamask/permission-controller>@metamask/utils": true,
         "@metamask/permission-controller>nanoid": true,
+        "@metamask/utils": true,
         "deep-freeze-strict": true,
         "eth-rpc-errors": true,
         "immer": true,
         "json-rpc-engine": true
       }
     },
-    "@metamask/permission-controller>@metamask/utils": {
-      "globals": {
-        "TextDecoder": true,
-        "TextEncoder": true
-      },
-      "packages": {
-        "browserify>buffer": true,
-        "nock>debug": true,
-        "semver": true,
-        "superstruct": true
-      }
-    },
     "@metamask/permission-controller>nanoid": {
       "globals": {
         "crypto.getRandomValues": true
@@ -1992,43 +1778,6 @@
         "punycode": true
       }
     },
-<<<<<<< HEAD
-    "@metamask/phishing-controller>@metamask/base-controller": {
-      "packages": {
-        "immer": true
-      }
-    },
-    "@metamask/phishing-controller>@metamask/controller-utils": {
-      "globals": {
-        "URL": true,
-        "console.error": true,
-        "fetch": true,
-        "setTimeout": true
-      },
-      "packages": {
-        "@metamask/controller-utils>@spruceid/siwe-parser": true,
-        "@metamask/phishing-controller>@metamask/controller-utils>@metamask/utils": true,
-        "browserify>buffer": true,
-        "eslint>fast-deep-equal": true,
-        "eth-ens-namehash": true,
-        "ethereumjs-util": true,
-        "ethjs>ethjs-unit": true
-      }
-    },
-    "@metamask/phishing-controller>@metamask/controller-utils>@metamask/utils": {
-      "globals": {
-        "TextDecoder": true,
-        "TextEncoder": true
-      },
-      "packages": {
-        "browserify>buffer": true,
-        "nock>debug": true,
-        "semver": true,
-        "superstruct": true
-      }
-    },
-=======
->>>>>>> f91d4fb8
     "@metamask/phishing-warning>eth-phishing-detect": {
       "packages": {
         "eslint>optionator>fast-levenshtein": true
@@ -2037,21 +1786,13 @@
     "@metamask/rpc-methods": {
       "packages": {
         "@metamask/browser-passworder": true,
-<<<<<<< HEAD
-        "@metamask/key-tree": true,
-||||||| 4e89c6ca8
-        "@metamask/key-tree": true,
         "@metamask/key-tree>@noble/hashes": true,
-=======
-        "@metamask/key-tree>@noble/hashes": true,
->>>>>>> develop
         "@metamask/permission-controller": true,
         "@metamask/rpc-methods>@metamask/key-tree": true,
         "@metamask/rpc-methods>@metamask/utils": true,
         "@metamask/rpc-methods>nanoid": true,
         "@metamask/snaps-ui": true,
         "@metamask/snaps-utils": true,
-        "@metamask/utils>@noble/hashes": true,
         "eth-rpc-errors": true,
         "superstruct": true
       }
@@ -2198,14 +1939,7 @@
         "document.createElement": true
       },
       "packages": {
-<<<<<<< HEAD
-        "@metamask/key-tree": true,
-||||||| 4e89c6ca8
-        "@metamask/key-tree": true,
         "@metamask/key-tree>@noble/hashes": true,
-=======
-        "@metamask/key-tree>@noble/hashes": true,
->>>>>>> develop
         "@metamask/key-tree>@scure/base": true,
         "@metamask/snaps-utils>@metamask/key-tree": true,
         "@metamask/snaps-utils>@metamask/utils": true,
@@ -2213,7 +1947,6 @@
         "@metamask/snaps-utils>fast-json-stable-stringify": true,
         "@metamask/snaps-utils>rfdc": true,
         "@metamask/snaps-utils>validate-npm-package-name": true,
-        "@metamask/utils>@noble/hashes": true,
         "semver": true,
         "superstruct": true
       }
@@ -2279,17 +2012,10 @@
         "TextEncoder": true
       },
       "packages": {
-        "@metamask/utils>@noble/hashes": true,
         "browserify>buffer": true,
         "nock>debug": true,
         "semver": true,
         "superstruct": true
-      }
-    },
-    "@metamask/utils>@noble/hashes": {
-      "globals": {
-        "TextEncoder": true,
-        "crypto": true
       }
     },
     "@ngraveio/bc-ur": {
