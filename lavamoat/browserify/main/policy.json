--- conflicted
+++ resolved
@@ -761,10 +761,6 @@
         "@metamask/contract-metadata": true,
         "@metamask/controller-utils>@metamask/eth-query": true,
         "@metamask/metamask-eth-abis": true,
-<<<<<<< HEAD
-=======
-        "@metamask/utils": true,
->>>>>>> 3a77c6b1
         "eth-json-rpc-filters>async-mutex": true,
         "ethereumjs-util": true,
         "single-call-balance-checker-abi": true,
@@ -1166,7 +1162,6 @@
         "koa>content-disposition>safe-buffer": true
       }
     },
-<<<<<<< HEAD
     "@metamask/eth-snap-keyring": {
       "globals": {
         "console.error": true
@@ -1211,8 +1206,6 @@
         "crypto": true
       }
     },
-=======
->>>>>>> 3a77c6b1
     "@metamask/eth-token-tracker": {
       "globals": {
         "console.warn": true
@@ -1656,7 +1649,6 @@
     },
     "@metamask/keyring-api": {
       "packages": {
-<<<<<<< HEAD
         "@metamask/keyring-api>@metamask/utils": true,
         "@metamask/keyring-api>uuid": true,
         "superstruct": true
@@ -1690,16 +1682,6 @@
         "ethereumjs-util": true
       }
     },
-=======
-        "@metamask/base-controller": true,
-        "@metamask/eth-keyring-controller": true,
-        "@metamask/keyring-controller>@metamask/utils": true,
-        "@metamask/keyring-controller>ethereumjs-wallet": true,
-        "eth-json-rpc-filters>async-mutex": true,
-        "ethereumjs-util": true
-      }
-    },
->>>>>>> 3a77c6b1
     "@metamask/keyring-controller>@metamask/utils": {
       "globals": {
         "TextDecoder": true,
@@ -1804,30 +1786,15 @@
       "packages": {
         "@ethereumjs/tx>@ethereumjs/util": true,
         "@ethereumjs/tx>ethereum-cryptography": true,
-<<<<<<< HEAD
         "@metamask/assets-controllers>@metamask/abi-utils": true,
         "@metamask/message-manager>@metamask/utils": true,
-=======
-        "@metamask/message-manager>@metamask/eth-sig-util>@metamask/abi-utils": true,
-        "@metamask/message-manager>@metamask/eth-sig-util>@metamask/utils": true,
->>>>>>> 3a77c6b1
         "browserify>buffer": true,
         "eth-sig-util>ethereumjs-util>ethjs-util": true,
         "eth-sig-util>tweetnacl": true,
         "eth-sig-util>tweetnacl-util": true
       }
     },
-<<<<<<< HEAD
     "@metamask/message-manager>@metamask/utils": {
-=======
-    "@metamask/message-manager>@metamask/eth-sig-util>@metamask/abi-utils": {
-      "packages": {
-        "@metamask/message-manager>@metamask/eth-sig-util>@metamask/abi-utils>@metamask/utils": true,
-        "superstruct": true
-      }
-    },
-    "@metamask/message-manager>@metamask/eth-sig-util>@metamask/abi-utils>@metamask/utils": {
->>>>>>> 3a77c6b1
       "globals": {
         "TextDecoder": true,
         "TextEncoder": true
@@ -1840,59 +1807,9 @@
         "superstruct": true
       }
     },
-<<<<<<< HEAD
     "@metamask/message-manager>jsonschema": {
       "packages": {
         "browserify>url": true
-      }
-    },
-    "@metamask/name-controller": {
-      "globals": {
-        "fetch": true
-      },
-      "packages": {
-        "@metamask/base-controller": true,
-        "@metamask/name-controller>@metamask/utils": true,
-        "eth-json-rpc-filters>async-mutex": true
-=======
-    "@metamask/message-manager>@metamask/eth-sig-util>@metamask/utils": {
-      "globals": {
-        "TextDecoder": true,
-        "TextEncoder": true
-      },
-      "packages": {
-        "@metamask/key-tree>@noble/hashes": true,
-        "browserify>buffer": true,
-        "nock>debug": true,
-        "semver": true,
-        "superstruct": true
-      }
-    },
-    "@metamask/message-manager>@metamask/utils": {
-      "globals": {
-        "TextDecoder": true,
-        "TextEncoder": true
-      },
-      "packages": {
-        "@metamask/key-tree>@noble/hashes": true,
-        "browserify>buffer": true,
-        "nock>debug": true,
-        "semver": true,
-        "superstruct": true
->>>>>>> 3a77c6b1
-      }
-    },
-    "@metamask/name-controller>@metamask/utils": {
-      "globals": {
-        "TextDecoder": true,
-        "TextEncoder": true
-      },
-      "packages": {
-        "@metamask/key-tree>@noble/hashes": true,
-        "browserify>buffer": true,
-        "nock>debug": true,
-        "semver": true,
-        "superstruct": true
       }
     },
     "@metamask/name-controller": {
@@ -2038,11 +1955,7 @@
       },
       "packages": {
         "@metamask/base-controller": true,
-<<<<<<< HEAD
         "@metamask/permission-controller>@metamask/controller-utils": true,
-=======
-        "@metamask/controller-utils": true,
->>>>>>> 3a77c6b1
         "@metamask/permission-controller>@metamask/utils": true,
         "@metamask/permission-controller>nanoid": true,
         "deep-freeze-strict": true,
@@ -2051,7 +1964,6 @@
         "json-rpc-engine": true
       }
     },
-<<<<<<< HEAD
     "@metamask/permission-controller>@metamask/controller-utils": {
       "globals": {
         "URL": true,
@@ -2082,8 +1994,6 @@
         "superstruct": true
       }
     },
-=======
->>>>>>> 3a77c6b1
     "@metamask/permission-controller>@metamask/utils": {
       "globals": {
         "TextDecoder": true,
@@ -2095,7 +2005,6 @@
         "nock>debug": true,
         "semver": true,
         "superstruct": true
-<<<<<<< HEAD
       }
     },
     "@metamask/permission-controller>nanoid": {
@@ -2133,29 +2042,6 @@
         "await-semaphore": true,
         "browserify>buffer": true,
         "eth-query>json-rpc-random-id": true
-=======
-      }
-    },
-    "@metamask/permission-controller>nanoid": {
-      "globals": {
-        "crypto.getRandomValues": true
-      }
-    },
-    "@metamask/phishing-controller": {
-      "globals": {
-        "fetch": true
-      },
-      "packages": {
-        "@metamask/base-controller": true,
-        "@metamask/controller-utils": true,
-        "@metamask/phishing-warning>eth-phishing-detect": true,
-        "punycode": true
-      }
-    },
-    "@metamask/phishing-warning>eth-phishing-detect": {
-      "packages": {
-        "eslint>optionator>fast-levenshtein": true
->>>>>>> 3a77c6b1
       }
     },
     "@metamask/ppom-validator>elliptic": {
@@ -2586,15 +2472,11 @@
         "@metamask/key-tree": true,
         "@metamask/key-tree>@noble/hashes": true,
         "@metamask/key-tree>@scure/base": true,
-<<<<<<< HEAD
         "@metamask/permission-controller": true,
         "@metamask/snaps-ui>is-svg": true,
-=======
->>>>>>> 3a77c6b1
         "@metamask/snaps-utils>@metamask/utils": true,
         "@metamask/snaps-utils>cron-parser": true,
         "@metamask/snaps-utils>fast-json-stable-stringify": true,
-        "@metamask/snaps-utils>is-svg": true,
         "@metamask/snaps-utils>rfdc": true,
         "@metamask/snaps-utils>validate-npm-package-name": true,
         "browserify>buffer": true,
@@ -2642,20 +2524,6 @@
       "packages": {
         "browserify>browser-resolve": true,
         "luxon": true
-      }
-    },
-    "@metamask/snaps-utils>is-svg": {
-      "packages": {
-        "@metamask/snaps-utils>is-svg>fast-xml-parser": true
-      }
-    },
-    "@metamask/snaps-utils>is-svg>fast-xml-parser": {
-      "globals": {
-        "entityName": true,
-        "val": true
-      },
-      "packages": {
-        "@metamask/snaps-utils>is-svg>fast-xml-parser>strnum": true
       }
     },
     "@metamask/snaps-utils>rfdc": {
@@ -4443,13 +4311,8 @@
     },
     "ethjs-contract>babel-runtime": {
       "packages": {
-<<<<<<< HEAD
-        "@babel/runtime>regenerator-runtime": true,
-        "ethjs-contract>babel-runtime>core-js": true
-=======
         "ethjs-contract>babel-runtime>core-js": true,
         "ethjs-contract>babel-runtime>regenerator-runtime": true
->>>>>>> 3a77c6b1
       }
     },
     "ethjs-contract>babel-runtime>core-js": {
@@ -4462,14 +4325,11 @@
         "setTimeout": true
       }
     },
-<<<<<<< HEAD
-=======
     "ethjs-contract>babel-runtime>regenerator-runtime": {
       "globals": {
         "regeneratorRuntime": "write"
       }
     },
->>>>>>> 3a77c6b1
     "ethjs-contract>ethjs-abi": {
       "packages": {
         "bn.js": true,
