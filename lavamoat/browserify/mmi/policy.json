{
  "resources": {
    "@babel/runtime": {
      "globals": {
        "regeneratorRuntime": "write"
      }
    },
    "@download/blockies": {
      "globals": {
        "document.createElement": true
      }
    },
    "@ensdomains/content-hash": {
      "globals": {
        "console.warn": true
      },
      "packages": {
        "@ensdomains/content-hash>cids": true,
        "@ensdomains/content-hash>js-base64": true,
        "@ensdomains/content-hash>multicodec": true,
        "@ensdomains/content-hash>multihashes": true,
        "browserify>buffer": true
      }
    },
    "@ensdomains/content-hash>cids": {
      "packages": {
        "@ensdomains/content-hash>cids>multibase": true,
        "@ensdomains/content-hash>cids>multicodec": true,
        "@ensdomains/content-hash>cids>multihashes": true,
        "@ensdomains/content-hash>cids>uint8arrays": true
      }
    },
    "@ensdomains/content-hash>cids>multibase": {
      "globals": {
        "TextDecoder": true,
        "TextEncoder": true
      },
      "packages": {
        "@ensdomains/content-hash>cids>multibase>@multiformats/base-x": true
      }
    },
    "@ensdomains/content-hash>cids>multicodec": {
      "packages": {
        "@ensdomains/content-hash>cids>multicodec>varint": true,
        "@ensdomains/content-hash>cids>uint8arrays": true
      }
    },
    "@ensdomains/content-hash>cids>multihashes": {
      "packages": {
        "@ensdomains/content-hash>cids>multibase": true,
        "@ensdomains/content-hash>cids>uint8arrays": true,
        "@ensdomains/content-hash>multihashes>varint": true
      }
    },
    "@ensdomains/content-hash>cids>uint8arrays": {
      "globals": {
        "TextDecoder": true,
        "TextEncoder": true
      },
      "packages": {
        "@ensdomains/content-hash>cids>multibase": true
      }
    },
    "@ensdomains/content-hash>js-base64": {
      "globals": {
        "Base64": "write",
        "TextDecoder": true,
        "TextEncoder": true,
        "atob": true,
        "btoa": true,
        "define": true
      },
      "packages": {
        "browserify>buffer": true
      }
    },
    "@ensdomains/content-hash>multicodec": {
      "packages": {
        "@ensdomains/content-hash>multicodec>uint8arrays": true,
        "@ensdomains/content-hash>multicodec>varint": true
      }
    },
    "@ensdomains/content-hash>multicodec>uint8arrays": {
      "packages": {
        "@ensdomains/content-hash>multicodec>uint8arrays>multibase": true,
        "@ensdomains/content-hash>multihashes>web-encoding": true
      }
    },
    "@ensdomains/content-hash>multicodec>uint8arrays>multibase": {
      "packages": {
        "@ensdomains/content-hash>cids>multibase>@multiformats/base-x": true,
        "@ensdomains/content-hash>multihashes>web-encoding": true
      }
    },
    "@ensdomains/content-hash>multihashes": {
      "packages": {
        "@ensdomains/content-hash>multihashes>multibase": true,
        "@ensdomains/content-hash>multihashes>varint": true,
        "@ensdomains/content-hash>multihashes>web-encoding": true,
        "browserify>buffer": true
      }
    },
    "@ensdomains/content-hash>multihashes>multibase": {
      "packages": {
        "@ensdomains/content-hash>multihashes>multibase>base-x": true,
        "@ensdomains/content-hash>multihashes>web-encoding": true,
        "browserify>buffer": true
      }
    },
    "@ensdomains/content-hash>multihashes>multibase>base-x": {
      "packages": {
        "koa>content-disposition>safe-buffer": true
      }
    },
    "@ensdomains/content-hash>multihashes>web-encoding": {
      "globals": {
        "TextDecoder": true,
        "TextEncoder": true
      },
      "packages": {
        "browserify>util": true
      }
    },
    "@ethereumjs/common": {
      "packages": {
        "@ethereumjs/common>crc-32": true,
        "@ethereumjs/tx>@ethereumjs/util": true,
        "browserify>buffer": true,
        "webpack>events": true
      }
    },
    "@ethereumjs/common>crc-32": {
      "globals": {
        "DO_NOT_EXPORT_CRC": true,
        "define": true
      }
    },
    "@ethereumjs/tx": {
      "packages": {
        "@ethereumjs/common": true,
        "@ethereumjs/tx>@ethereumjs/rlp": true,
        "@ethereumjs/tx>@ethereumjs/util": true,
        "@ethereumjs/tx>ethereum-cryptography": true,
        "browserify>buffer": true,
        "browserify>insert-module-globals>is-buffer": true
      }
    },
    "@ethereumjs/tx>@ethereumjs/rlp": {
      "globals": {
        "TextEncoder": true
      }
    },
    "@ethereumjs/tx>@ethereumjs/util": {
      "globals": {
        "console.warn": true
      },
      "packages": {
        "@ethereumjs/tx>@ethereumjs/rlp": true,
        "@ethereumjs/tx>@ethereumjs/util>micro-ftch": true,
        "@ethereumjs/tx>ethereum-cryptography": true,
        "browserify>buffer": true,
        "browserify>insert-module-globals>is-buffer": true,
        "webpack>events": true
      }
    },
    "@ethereumjs/tx>@ethereumjs/util>micro-ftch": {
      "globals": {
        "Headers": true,
        "TextDecoder": true,
        "URL": true,
        "btoa": true,
        "fetch": true
      },
      "packages": {
        "browserify>browserify-zlib": true,
        "browserify>buffer": true,
        "browserify>https-browserify": true,
        "browserify>process": true,
        "browserify>stream-http": true,
        "browserify>url": true,
        "browserify>util": true
      }
    },
    "@ethereumjs/tx>ethereum-cryptography": {
      "globals": {
        "TextDecoder": true,
        "crypto": true
      },
      "packages": {
        "@ethereumjs/tx>ethereum-cryptography>@noble/curves": true,
        "@ethereumjs/tx>ethereum-cryptography>@noble/hashes": true
      }
    },
    "@ethereumjs/tx>ethereum-cryptography>@noble/curves": {
      "globals": {
        "TextEncoder": true
      },
      "packages": {
        "@ethereumjs/tx>ethereum-cryptography>@noble/curves>@noble/hashes": true
      }
    },
    "@ethereumjs/tx>ethereum-cryptography>@noble/curves>@noble/hashes": {
      "globals": {
        "TextEncoder": true,
        "crypto": true
      }
    },
    "@ethereumjs/tx>ethereum-cryptography>@noble/hashes": {
      "globals": {
        "TextEncoder": true,
        "crypto": true
      }
    },
    "@ethersproject/abi": {
      "globals": {
        "console.log": true
      },
      "packages": {
        "@ethersproject/abi>@ethersproject/address": true,
        "@ethersproject/abi>@ethersproject/bytes": true,
        "@ethersproject/abi>@ethersproject/constants": true,
        "@ethersproject/abi>@ethersproject/hash": true,
        "@ethersproject/abi>@ethersproject/keccak256": true,
        "@ethersproject/abi>@ethersproject/logger": true,
        "@ethersproject/abi>@ethersproject/properties": true,
        "@ethersproject/abi>@ethersproject/strings": true,
        "@ethersproject/bignumber": true
      }
    },
    "@ethersproject/abi>@ethersproject/address": {
      "packages": {
        "@ethersproject/abi>@ethersproject/bytes": true,
        "@ethersproject/abi>@ethersproject/keccak256": true,
        "@ethersproject/abi>@ethersproject/logger": true,
        "@ethersproject/bignumber": true,
        "@ethersproject/providers>@ethersproject/rlp": true
      }
    },
    "@ethersproject/abi>@ethersproject/bytes": {
      "packages": {
        "@ethersproject/abi>@ethersproject/logger": true
      }
    },
    "@ethersproject/abi>@ethersproject/constants": {
      "packages": {
        "@ethersproject/bignumber": true
      }
    },
    "@ethersproject/abi>@ethersproject/hash": {
      "packages": {
        "@ethersproject/abi>@ethersproject/address": true,
        "@ethersproject/abi>@ethersproject/bytes": true,
        "@ethersproject/abi>@ethersproject/keccak256": true,
        "@ethersproject/abi>@ethersproject/logger": true,
        "@ethersproject/abi>@ethersproject/properties": true,
        "@ethersproject/abi>@ethersproject/strings": true,
        "@ethersproject/bignumber": true,
        "@ethersproject/providers>@ethersproject/base64": true
      }
    },
    "@ethersproject/abi>@ethersproject/keccak256": {
      "packages": {
        "@ethersproject/abi>@ethersproject/bytes": true,
        "@ethersproject/abi>@ethersproject/keccak256>js-sha3": true
      }
    },
    "@ethersproject/abi>@ethersproject/keccak256>js-sha3": {
      "globals": {
        "define": true
      },
      "packages": {
        "browserify>process": true
      }
    },
    "@ethersproject/abi>@ethersproject/logger": {
      "globals": {
        "console": true
      }
    },
    "@ethersproject/abi>@ethersproject/properties": {
      "packages": {
        "@ethersproject/abi>@ethersproject/logger": true
      }
    },
    "@ethersproject/abi>@ethersproject/strings": {
      "packages": {
        "@ethersproject/abi>@ethersproject/bytes": true,
        "@ethersproject/abi>@ethersproject/constants": true,
        "@ethersproject/abi>@ethersproject/logger": true
      }
    },
    "@ethersproject/bignumber": {
      "packages": {
        "@ethersproject/abi>@ethersproject/bytes": true,
        "@ethersproject/abi>@ethersproject/logger": true,
        "bn.js": true
      }
    },
    "@ethersproject/contracts": {
      "globals": {
        "setTimeout": true
      },
      "packages": {
        "@ethersproject/abi": true,
        "@ethersproject/abi>@ethersproject/address": true,
        "@ethersproject/abi>@ethersproject/bytes": true,
        "@ethersproject/abi>@ethersproject/logger": true,
        "@ethersproject/abi>@ethersproject/properties": true,
        "@ethersproject/bignumber": true,
        "@ethersproject/contracts>@ethersproject/abstract-provider": true,
        "@ethersproject/hdnode>@ethersproject/abstract-signer": true,
        "@ethersproject/hdnode>@ethersproject/transactions": true
      }
    },
    "@ethersproject/contracts>@ethersproject/abstract-provider": {
      "packages": {
        "@ethersproject/abi>@ethersproject/bytes": true,
        "@ethersproject/abi>@ethersproject/logger": true,
        "@ethersproject/abi>@ethersproject/properties": true,
        "@ethersproject/bignumber": true
      }
    },
    "@ethersproject/hdnode": {
      "packages": {
        "@ethersproject/abi>@ethersproject/bytes": true,
        "@ethersproject/abi>@ethersproject/logger": true,
        "@ethersproject/abi>@ethersproject/properties": true,
        "@ethersproject/abi>@ethersproject/strings": true,
        "@ethersproject/bignumber": true,
        "@ethersproject/hdnode>@ethersproject/basex": true,
        "@ethersproject/hdnode>@ethersproject/pbkdf2": true,
        "@ethersproject/hdnode>@ethersproject/sha2": true,
        "@ethersproject/hdnode>@ethersproject/signing-key": true,
        "@ethersproject/hdnode>@ethersproject/transactions": true,
        "@ethersproject/hdnode>@ethersproject/wordlists": true
      }
    },
    "@ethersproject/hdnode>@ethersproject/abstract-signer": {
      "packages": {
        "@ethersproject/abi>@ethersproject/logger": true,
        "@ethersproject/abi>@ethersproject/properties": true
      }
    },
    "@ethersproject/hdnode>@ethersproject/basex": {
      "packages": {
        "@ethersproject/abi>@ethersproject/bytes": true,
        "@ethersproject/abi>@ethersproject/properties": true
      }
    },
    "@ethersproject/hdnode>@ethersproject/pbkdf2": {
      "packages": {
        "@ethersproject/abi>@ethersproject/bytes": true,
        "@ethersproject/hdnode>@ethersproject/sha2": true
      }
    },
    "@ethersproject/hdnode>@ethersproject/sha2": {
      "packages": {
        "@ethersproject/abi>@ethersproject/bytes": true,
        "@ethersproject/abi>@ethersproject/logger": true,
        "ethereumjs-util>ethereum-cryptography>hash.js": true
      }
    },
    "@ethersproject/hdnode>@ethersproject/signing-key": {
      "packages": {
        "@ethersproject/abi>@ethersproject/bytes": true,
        "@ethersproject/abi>@ethersproject/logger": true,
        "@ethersproject/abi>@ethersproject/properties": true,
        "@metamask/ppom-validator>elliptic": true
      }
    },
    "@ethersproject/hdnode>@ethersproject/transactions": {
      "packages": {
        "@ethersproject/abi>@ethersproject/address": true,
        "@ethersproject/abi>@ethersproject/bytes": true,
        "@ethersproject/abi>@ethersproject/constants": true,
        "@ethersproject/abi>@ethersproject/keccak256": true,
        "@ethersproject/abi>@ethersproject/logger": true,
        "@ethersproject/abi>@ethersproject/properties": true,
        "@ethersproject/bignumber": true,
        "@ethersproject/hdnode>@ethersproject/signing-key": true,
        "@ethersproject/providers>@ethersproject/rlp": true
      }
    },
    "@ethersproject/hdnode>@ethersproject/wordlists": {
      "packages": {
        "@ethersproject/abi>@ethersproject/bytes": true,
        "@ethersproject/abi>@ethersproject/hash": true,
        "@ethersproject/abi>@ethersproject/logger": true,
        "@ethersproject/abi>@ethersproject/properties": true,
        "@ethersproject/abi>@ethersproject/strings": true
      }
    },
    "@ethersproject/providers": {
      "globals": {
        "WebSocket": true,
        "clearInterval": true,
        "clearTimeout": true,
        "console.log": true,
        "console.warn": true,
        "setInterval": true,
        "setTimeout": true
      },
      "packages": {
        "@ethersproject/abi>@ethersproject/address": true,
        "@ethersproject/abi>@ethersproject/bytes": true,
        "@ethersproject/abi>@ethersproject/constants": true,
        "@ethersproject/abi>@ethersproject/hash": true,
        "@ethersproject/abi>@ethersproject/logger": true,
        "@ethersproject/abi>@ethersproject/properties": true,
        "@ethersproject/abi>@ethersproject/strings": true,
        "@ethersproject/bignumber": true,
        "@ethersproject/contracts>@ethersproject/abstract-provider": true,
        "@ethersproject/hdnode>@ethersproject/abstract-signer": true,
        "@ethersproject/hdnode>@ethersproject/basex": true,
        "@ethersproject/hdnode>@ethersproject/sha2": true,
        "@ethersproject/hdnode>@ethersproject/transactions": true,
        "@ethersproject/providers>@ethersproject/base64": true,
        "@ethersproject/providers>@ethersproject/networks": true,
        "@ethersproject/providers>@ethersproject/random": true,
        "@ethersproject/providers>@ethersproject/web": true,
        "@ethersproject/providers>bech32": true
      }
    },
    "@ethersproject/providers>@ethersproject/base64": {
      "globals": {
        "atob": true,
        "btoa": true
      },
      "packages": {
        "@ethersproject/abi>@ethersproject/bytes": true
      }
    },
    "@ethersproject/providers>@ethersproject/networks": {
      "packages": {
        "@ethersproject/abi>@ethersproject/logger": true
      }
    },
    "@ethersproject/providers>@ethersproject/random": {
      "packages": {
        "@ethersproject/abi>@ethersproject/bytes": true,
        "@ethersproject/abi>@ethersproject/logger": true
      }
    },
    "@ethersproject/providers>@ethersproject/rlp": {
      "packages": {
        "@ethersproject/abi>@ethersproject/bytes": true,
        "@ethersproject/abi>@ethersproject/logger": true
      }
    },
    "@ethersproject/providers>@ethersproject/web": {
      "globals": {
        "clearTimeout": true,
        "fetch": true,
        "setTimeout": true
      },
      "packages": {
        "@ethersproject/abi>@ethersproject/bytes": true,
        "@ethersproject/abi>@ethersproject/logger": true,
        "@ethersproject/abi>@ethersproject/properties": true,
        "@ethersproject/abi>@ethersproject/strings": true,
        "@ethersproject/providers>@ethersproject/base64": true
      }
    },
    "@keystonehq/bc-ur-registry-eth": {
      "packages": {
        "@ethereumjs/tx>@ethereumjs/util": true,
        "@keystonehq/bc-ur-registry-eth>@keystonehq/bc-ur-registry": true,
        "@keystonehq/bc-ur-registry-eth>hdkey": true,
        "browserify>buffer": true,
        "uuid": true
      }
    },
    "@keystonehq/bc-ur-registry-eth>@keystonehq/bc-ur-registry": {
      "globals": {
        "define": true
      },
      "packages": {
        "@ngraveio/bc-ur": true,
        "browserify>buffer": true,
        "ethereumjs-util>ethereum-cryptography>bs58check": true,
        "mockttp>graphql-tag>tslib": true
      }
    },
    "@keystonehq/bc-ur-registry-eth>hdkey": {
      "packages": {
        "browserify>assert": true,
        "browserify>crypto-browserify": true,
        "ethereumjs-util>ethereum-cryptography>bs58check": true,
        "ethereumjs-util>ethereum-cryptography>secp256k1": true,
        "koa>content-disposition>safe-buffer": true
      }
    },
    "@keystonehq/metamask-airgapped-keyring": {
      "packages": {
        "@ethereumjs/tx": true,
        "@keystonehq/bc-ur-registry-eth": true,
        "@keystonehq/metamask-airgapped-keyring>@keystonehq/base-eth-keyring": true,
        "@keystonehq/metamask-airgapped-keyring>@metamask/obs-store": true,
        "browserify>buffer": true,
        "ethereumjs-util>rlp": true,
        "uuid": true,
        "webpack>events": true
      }
    },
    "@keystonehq/metamask-airgapped-keyring>@keystonehq/base-eth-keyring": {
      "packages": {
        "@ethereumjs/tx": true,
        "@ethereumjs/tx>@ethereumjs/util": true,
        "@keystonehq/bc-ur-registry-eth": true,
        "@keystonehq/bc-ur-registry-eth>hdkey": true,
        "@keystonehq/metamask-airgapped-keyring>@keystonehq/base-eth-keyring>rlp": true,
        "browserify>buffer": true,
        "uuid": true
      }
    },
    "@keystonehq/metamask-airgapped-keyring>@keystonehq/base-eth-keyring>rlp": {
      "globals": {
        "TextEncoder": true
      }
    },
    "@keystonehq/metamask-airgapped-keyring>@metamask/obs-store": {
      "packages": {
        "@keystonehq/metamask-airgapped-keyring>@metamask/obs-store>through2": true,
        "@metamask/safe-event-emitter": true,
        "stream-browserify": true
      }
    },
    "@keystonehq/metamask-airgapped-keyring>@metamask/obs-store>through2": {
      "packages": {
        "browserify>process": true,
        "browserify>util": true,
        "readable-stream": true,
        "watchify>xtend": true
      }
    },
    "@material-ui/core": {
      "globals": {
        "Image": true,
        "_formatMuiErrorMessage": true,
        "addEventListener": true,
        "clearInterval": true,
        "clearTimeout": true,
        "console.error": true,
        "console.warn": true,
        "document": true,
        "getComputedStyle": true,
        "getSelection": true,
        "innerHeight": true,
        "innerWidth": true,
        "matchMedia": true,
        "navigator": true,
        "performance.now": true,
        "removeEventListener": true,
        "requestAnimationFrame": true,
        "setInterval": true,
        "setTimeout": true
      },
      "packages": {
        "@babel/runtime": true,
        "@material-ui/core>@material-ui/styles": true,
        "@material-ui/core>@material-ui/system": true,
        "@material-ui/core>@material-ui/utils": true,
        "@material-ui/core>clsx": true,
        "@material-ui/core>popper.js": true,
        "@material-ui/core>react-transition-group": true,
        "prop-types": true,
        "prop-types>react-is": true,
        "react": true,
        "react-dom": true,
        "react-redux>hoist-non-react-statics": true
      }
    },
    "@material-ui/core>@material-ui/styles": {
      "globals": {
        "console.error": true,
        "console.warn": true,
        "document.createComment": true,
        "document.head": true
      },
      "packages": {
        "@babel/runtime": true,
        "@material-ui/core>@material-ui/styles>jss": true,
        "@material-ui/core>@material-ui/styles>jss-plugin-camel-case": true,
        "@material-ui/core>@material-ui/styles>jss-plugin-default-unit": true,
        "@material-ui/core>@material-ui/styles>jss-plugin-global": true,
        "@material-ui/core>@material-ui/styles>jss-plugin-nested": true,
        "@material-ui/core>@material-ui/styles>jss-plugin-props-sort": true,
        "@material-ui/core>@material-ui/styles>jss-plugin-rule-value-function": true,
        "@material-ui/core>@material-ui/styles>jss-plugin-vendor-prefixer": true,
        "@material-ui/core>@material-ui/utils": true,
        "@material-ui/core>clsx": true,
        "prop-types": true,
        "react": true,
        "react-redux>hoist-non-react-statics": true
      }
    },
    "@material-ui/core>@material-ui/styles>jss": {
      "globals": {
        "CSS": true,
        "document.createElement": true,
        "document.querySelector": true
      },
      "packages": {
        "@babel/runtime": true,
        "@material-ui/core>@material-ui/styles>jss>is-in-browser": true,
        "react-router-dom>tiny-warning": true
      }
    },
    "@material-ui/core>@material-ui/styles>jss-plugin-camel-case": {
      "packages": {
        "@material-ui/core>@material-ui/styles>jss-plugin-camel-case>hyphenate-style-name": true
      }
    },
    "@material-ui/core>@material-ui/styles>jss-plugin-default-unit": {
      "globals": {
        "CSS": true
      },
      "packages": {
        "@material-ui/core>@material-ui/styles>jss": true
      }
    },
    "@material-ui/core>@material-ui/styles>jss-plugin-global": {
      "packages": {
        "@babel/runtime": true,
        "@material-ui/core>@material-ui/styles>jss": true
      }
    },
    "@material-ui/core>@material-ui/styles>jss-plugin-nested": {
      "packages": {
        "@babel/runtime": true,
        "react-router-dom>tiny-warning": true
      }
    },
    "@material-ui/core>@material-ui/styles>jss-plugin-rule-value-function": {
      "packages": {
        "@material-ui/core>@material-ui/styles>jss": true,
        "react-router-dom>tiny-warning": true
      }
    },
    "@material-ui/core>@material-ui/styles>jss-plugin-vendor-prefixer": {
      "packages": {
        "@material-ui/core>@material-ui/styles>jss": true,
        "@material-ui/core>@material-ui/styles>jss-plugin-vendor-prefixer>css-vendor": true
      }
    },
    "@material-ui/core>@material-ui/styles>jss-plugin-vendor-prefixer>css-vendor": {
      "globals": {
        "document.createElement": true,
        "document.documentElement": true,
        "getComputedStyle": true
      },
      "packages": {
        "@babel/runtime": true,
        "@material-ui/core>@material-ui/styles>jss>is-in-browser": true
      }
    },
    "@material-ui/core>@material-ui/styles>jss>is-in-browser": {
      "globals": {
        "document": true
      }
    },
    "@material-ui/core>@material-ui/system": {
      "globals": {
        "console.error": true
      },
      "packages": {
        "@babel/runtime": true,
        "@material-ui/core>@material-ui/utils": true,
        "prop-types": true
      }
    },
    "@material-ui/core>@material-ui/utils": {
      "packages": {
        "@babel/runtime": true,
        "prop-types": true,
        "prop-types>react-is": true
      }
    },
    "@material-ui/core>popper.js": {
      "globals": {
        "MSInputMethodContext": true,
        "Node.DOCUMENT_POSITION_FOLLOWING": true,
        "cancelAnimationFrame": true,
        "console.warn": true,
        "define": true,
        "devicePixelRatio": true,
        "document": true,
        "getComputedStyle": true,
        "innerHeight": true,
        "innerWidth": true,
        "navigator": true,
        "requestAnimationFrame": true,
        "setTimeout": true
      }
    },
    "@material-ui/core>react-transition-group": {
      "globals": {
        "Element": true,
        "setTimeout": true
      },
      "packages": {
        "@material-ui/core>react-transition-group>dom-helpers": true,
        "prop-types": true,
        "react": true,
        "react-dom": true
      }
    },
    "@material-ui/core>react-transition-group>dom-helpers": {
      "packages": {
        "@babel/runtime": true
      }
    },
    "@metamask-institutional/custody-controller": {
      "packages": {
        "@ethereumjs/tx>@ethereumjs/util": true,
        "@metamask-institutional/custody-keyring": true,
        "@metamask/obs-store": true
      }
    },
    "@metamask-institutional/custody-keyring": {
      "globals": {
        "console.log": true,
        "console.warn": true
      },
      "packages": {
        "@ethereumjs/tx>@ethereumjs/util": true,
        "@metamask-institutional/custody-keyring>@metamask-institutional/configuration-client": true,
        "@metamask-institutional/sdk": true,
        "@metamask-institutional/sdk>@metamask-institutional/types": true,
        "@metamask/obs-store": true,
        "browserify>crypto-browserify": true,
        "gulp-sass>lodash.clonedeep": true,
        "webpack>events": true
      }
    },
    "@metamask-institutional/custody-keyring>@metamask-institutional/configuration-client": {
      "globals": {
        "console.log": true,
        "fetch": true
      }
    },
    "@metamask-institutional/extension": {
      "globals": {
        "console.log": true
      },
      "packages": {
        "@ethereumjs/tx>@ethereumjs/util": true,
        "@metamask-institutional/custody-controller": true,
        "@metamask-institutional/sdk": true,
        "@metamask-institutional/sdk>@metamask-institutional/types": true
      }
    },
    "@metamask-institutional/institutional-features": {
      "packages": {
        "@metamask-institutional/custody-keyring": true,
        "@metamask/obs-store": true
      }
    },
    "@metamask-institutional/portfolio-dashboard": {
      "globals": {
        "console.log": true,
        "fetch": true
      }
    },
    "@metamask-institutional/sdk": {
      "globals": {
        "URLSearchParams": true,
        "console.debug": true,
        "console.log": true,
        "console.warn": true,
        "fetch": true
      },
      "packages": {
        "@metamask-institutional/sdk>@metamask-institutional/simplecache": true,
        "@metamask-institutional/sdk>bignumber.js": true,
        "@metamask-institutional/sdk>jsonwebtoken": true,
        "browserify>crypto-browserify": true,
        "webpack>events": true
      }
    },
    "@metamask-institutional/sdk>bignumber.js": {
      "globals": {
        "crypto": true,
        "define": true
      }
    },
    "@metamask-institutional/sdk>jsonwebtoken": {
      "packages": {
        "@metamask-institutional/sdk>jsonwebtoken>jws": true,
        "browserify>buffer": true,
        "browserify>crypto-browserify": true,
        "browserify>process": true,
        "lodash": true,
        "mocha>ms": true,
        "semver": true
      }
    },
    "@metamask-institutional/sdk>jsonwebtoken>jws": {
      "packages": {
        "@metamask-institutional/sdk>jsonwebtoken>jws>jwa": true,
        "browserify>buffer": true,
        "browserify>process": true,
        "browserify>util": true,
        "koa>content-disposition>safe-buffer": true,
        "stream-browserify": true
      }
    },
    "@metamask-institutional/sdk>jsonwebtoken>jws>jwa": {
      "packages": {
        "@metamask-institutional/sdk>jsonwebtoken>jws>jwa>buffer-equal-constant-time": true,
        "@metamask-institutional/sdk>jsonwebtoken>jws>jwa>ecdsa-sig-formatter": true,
        "browserify>crypto-browserify": true,
        "browserify>util": true,
        "koa>content-disposition>safe-buffer": true
      }
    },
    "@metamask-institutional/sdk>jsonwebtoken>jws>jwa>buffer-equal-constant-time": {
      "packages": {
        "browserify>buffer": true
      }
    },
    "@metamask-institutional/sdk>jsonwebtoken>jws>jwa>ecdsa-sig-formatter": {
      "packages": {
        "koa>content-disposition>safe-buffer": true
      }
    },
    "@metamask-institutional/transaction-update": {
      "globals": {
        "clearInterval": true,
        "console.info": true,
        "console.log": true,
        "setInterval": true
      },
      "packages": {
        "@metamask-institutional/sdk": true,
        "@metamask-institutional/transaction-update>@metamask-institutional/websocket-client": true,
        "@metamask/obs-store": true,
        "ethereumjs-util": true,
        "webpack>events": true
      }
    },
    "@metamask-institutional/transaction-update>@metamask-institutional/websocket-client": {
      "globals": {
        "WebSocket": true,
        "clearTimeout": true,
        "console.log": true,
        "setTimeout": true
      },
      "packages": {
        "webpack>events": true
      }
    },
    "@metamask/address-book-controller": {
      "packages": {
        "@metamask/address-book-controller>@metamask/controller-utils": true,
        "@metamask/base-controller": true
      }
    },
    "@metamask/address-book-controller>@metamask/controller-utils": {
      "globals": {
        "URL": true,
        "console.error": true,
        "fetch": true,
        "setTimeout": true
      },
      "packages": {
        "@metamask/address-book-controller>@metamask/controller-utils>@metamask/utils": true,
        "@metamask/controller-utils>@spruceid/siwe-parser": true,
        "browserify>buffer": true,
        "eslint>fast-deep-equal": true,
        "eth-ens-namehash": true,
        "ethereumjs-util": true,
        "ethjs>ethjs-unit": true
      }
    },
    "@metamask/address-book-controller>@metamask/controller-utils>@metamask/utils": {
      "globals": {
        "TextDecoder": true,
        "TextEncoder": true
      },
      "packages": {
        "@metamask/key-tree>@noble/hashes": true,
        "browserify>buffer": true,
        "nock>debug": true,
        "semver": true,
        "superstruct": true
      }
    },
    "@metamask/announcement-controller": {
      "packages": {
        "@metamask/base-controller": true
      }
    },
    "@metamask/approval-controller": {
      "globals": {
        "console.info": true
      },
      "packages": {
        "@metamask/approval-controller>nanoid": true,
        "@metamask/base-controller": true,
        "eth-rpc-errors": true
      }
    },
    "@metamask/approval-controller>nanoid": {
      "globals": {
        "crypto.getRandomValues": true
      }
    },
    "@metamask/assets-controllers": {
      "globals": {
        "AbortController": true,
        "Headers": true,
        "URL": true,
        "clearInterval": true,
        "clearTimeout": true,
        "console.info": true,
        "console.log": true,
        "setInterval": true,
        "setTimeout": true
      },
      "packages": {
        "@ethersproject/abi>@ethersproject/address": true,
        "@ethersproject/contracts": true,
        "@ethersproject/providers": true,
        "@metamask/assets-controllers>@metamask/abi-utils": true,
        "@metamask/assets-controllers>@metamask/polling-controller": true,
        "@metamask/assets-controllers>@metamask/utils": true,
        "@metamask/assets-controllers>multiformats": true,
        "@metamask/base-controller": true,
        "@metamask/contract-metadata": true,
        "@metamask/controller-utils": true,
        "@metamask/controller-utils>@metamask/eth-query": true,
        "@metamask/metamask-eth-abis": true,
        "@metamask/providers>@metamask/rpc-errors": true,
        "eth-json-rpc-filters>async-mutex": true,
        "ethereumjs-util": true,
        "single-call-balance-checker-abi": true,
        "uuid": true,
        "webpack>events": true
      }
    },
    "@metamask/assets-controllers>@metamask/abi-utils": {
      "packages": {
        "@metamask/assets-controllers>@metamask/abi-utils>@metamask/utils": true,
        "superstruct": true
      }
    },
    "@metamask/assets-controllers>@metamask/abi-utils>@metamask/utils": {
      "globals": {
        "TextDecoder": true,
        "TextEncoder": true
      },
      "packages": {
        "@metamask/key-tree>@noble/hashes": true,
        "browserify>buffer": true,
        "nock>debug": true,
        "semver": true,
        "superstruct": true
      }
    },
    "@metamask/assets-controllers>@metamask/polling-controller": {
      "globals": {
        "clearTimeout": true,
        "console.error": true,
        "setTimeout": true
      },
      "packages": {
        "@metamask/base-controller": true,
        "@metamask/snaps-utils>fast-json-stable-stringify": true,
        "uuid": true
      }
    },
    "@metamask/assets-controllers>@metamask/utils": {
      "globals": {
        "TextDecoder": true,
        "TextEncoder": true
      },
      "packages": {
        "@metamask/key-tree>@noble/hashes": true,
        "browserify>buffer": true,
        "nock>debug": true,
        "semver": true,
        "superstruct": true
      }
    },
    "@metamask/assets-controllers>multiformats": {
      "globals": {
        "TextDecoder": true,
        "TextEncoder": true,
        "console.warn": true
      }
    },
    "@metamask/base-controller": {
      "globals": {
        "setTimeout": true
      },
      "packages": {
        "immer": true
      }
    },
    "@metamask/browser-passworder": {
      "globals": {
        "btoa": true,
        "crypto.getRandomValues": true,
        "crypto.subtle.decrypt": true,
        "crypto.subtle.deriveKey": true,
        "crypto.subtle.encrypt": true,
        "crypto.subtle.exportKey": true,
        "crypto.subtle.importKey": true
      },
      "packages": {
        "browserify>buffer": true
      }
    },
    "@metamask/controller-utils": {
      "globals": {
        "URL": true,
        "console.error": true,
        "fetch": true,
        "setTimeout": true
      },
      "packages": {
        "@metamask/controller-utils>@metamask/utils": true,
        "@metamask/controller-utils>@spruceid/siwe-parser": true,
        "browserify>buffer": true,
        "eslint>fast-deep-equal": true,
        "eth-ens-namehash": true,
        "ethereumjs-util": true,
        "ethjs>ethjs-unit": true
      }
    },
    "@metamask/controller-utils>@metamask/eth-query": {
      "packages": {
        "eth-query>json-rpc-random-id": true,
        "watchify>xtend": true
      }
    },
    "@metamask/controller-utils>@metamask/utils": {
      "globals": {
        "TextDecoder": true,
        "TextEncoder": true
      },
      "packages": {
        "@metamask/key-tree>@noble/hashes": true,
        "browserify>buffer": true,
        "nock>debug": true,
        "semver": true,
        "superstruct": true
      }
    },
    "@metamask/controller-utils>@spruceid/siwe-parser": {
      "globals": {
        "console.error": true,
        "console.log": true
      },
      "packages": {
        "@metamask/controller-utils>@spruceid/siwe-parser>apg-js": true
      }
    },
    "@metamask/controller-utils>@spruceid/siwe-parser>apg-js": {
      "globals": {
        "mode": true
      },
      "packages": {
        "browserify>buffer": true,
        "browserify>insert-module-globals>is-buffer": true
      }
    },
    "@metamask/controllers>web3": {
      "globals": {
        "XMLHttpRequest": true
      }
    },
    "@metamask/controllers>web3-provider-engine>cross-fetch>node-fetch": {
      "globals": {
        "fetch": true
      }
    },
    "@metamask/controllers>web3-provider-engine>eth-json-rpc-middleware>node-fetch": {
      "globals": {
        "fetch": true
      }
    },
    "@metamask/eth-json-rpc-middleware": {
      "globals": {
        "URL": true,
        "console.error": true,
        "setTimeout": true
      },
      "packages": {
        "@metamask/eth-json-rpc-middleware>@metamask/eth-sig-util": true,
        "@metamask/eth-json-rpc-middleware>clone": true,
        "@metamask/eth-json-rpc-middleware>pify": true,
        "@metamask/eth-json-rpc-middleware>safe-stable-stringify": true,
        "@metamask/utils": true,
        "eth-rpc-errors": true,
        "json-rpc-engine": true
      }
    },
    "@metamask/eth-json-rpc-middleware>@metamask/eth-sig-util": {
      "packages": {
        "@ethereumjs/tx>@ethereumjs/util": true,
        "@ethereumjs/tx>ethereum-cryptography": true,
        "bn.js": true,
        "browserify>buffer": true,
        "eth-sig-util>ethereumjs-util>ethjs-util": true,
        "eth-sig-util>tweetnacl": true,
        "eth-sig-util>tweetnacl-util": true
      }
    },
    "@metamask/eth-json-rpc-middleware>clone": {
      "packages": {
        "browserify>buffer": true
      }
    },
    "@metamask/eth-keyring-controller": {
      "globals": {
        "console.error": true
      },
      "packages": {
        "@metamask/browser-passworder": true,
        "@metamask/eth-keyring-controller>@metamask/eth-hd-keyring": true,
        "@metamask/eth-keyring-controller>@metamask/eth-sig-util": true,
        "@metamask/eth-keyring-controller>@metamask/eth-simple-keyring": true,
        "@metamask/eth-keyring-controller>@metamask/utils": true,
        "@metamask/obs-store": true,
        "webpack>events": true
      }
    },
    "@metamask/eth-keyring-controller>@metamask/eth-hd-keyring": {
      "globals": {
        "TextEncoder": true
      },
      "packages": {
        "@ethereumjs/tx>@ethereumjs/util": true,
        "@metamask/eth-keyring-controller>@metamask/eth-hd-keyring>ethereum-cryptography": true,
        "@metamask/eth-trezor-keyring>@metamask/eth-sig-util": true,
        "@metamask/scure-bip39": true,
        "browserify>buffer": true
      }
    },
    "@metamask/eth-keyring-controller>@metamask/eth-hd-keyring>ethereum-cryptography": {
      "globals": {
        "TextDecoder": true,
        "crypto": true
      },
      "packages": {
        "@metamask/eth-keyring-controller>@metamask/eth-hd-keyring>ethereum-cryptography>@noble/hashes": true,
        "@metamask/eth-keyring-controller>@metamask/eth-hd-keyring>ethereum-cryptography>@scure/bip32": true
      }
    },
    "@metamask/eth-keyring-controller>@metamask/eth-hd-keyring>ethereum-cryptography>@noble/hashes": {
      "globals": {
        "TextEncoder": true,
        "crypto": true
      }
    },
    "@metamask/eth-keyring-controller>@metamask/eth-hd-keyring>ethereum-cryptography>@noble/secp256k1": {
      "globals": {
        "crypto": true
      },
      "packages": {
        "browserify>browser-resolve": true
      }
    },
    "@metamask/eth-keyring-controller>@metamask/eth-hd-keyring>ethereum-cryptography>@scure/bip32": {
      "packages": {
        "@metamask/eth-keyring-controller>@metamask/eth-hd-keyring>ethereum-cryptography>@noble/secp256k1": true,
        "@metamask/eth-keyring-controller>@metamask/eth-hd-keyring>ethereum-cryptography>@scure/bip32>@noble/hashes": true,
        "@metamask/key-tree>@scure/base": true
      }
    },
    "@metamask/eth-keyring-controller>@metamask/eth-hd-keyring>ethereum-cryptography>@scure/bip32>@noble/hashes": {
      "globals": {
        "TextEncoder": true,
        "crypto": true
      }
    },
    "@metamask/eth-keyring-controller>@metamask/eth-sig-util": {
      "packages": {
        "@ethereumjs/tx>@ethereumjs/util": true,
        "@ethereumjs/tx>ethereum-cryptography": true,
        "bn.js": true,
        "browserify>buffer": true,
        "eth-sig-util>ethereumjs-util>ethjs-util": true,
        "eth-sig-util>tweetnacl": true,
        "eth-sig-util>tweetnacl-util": true
      }
    },
    "@metamask/eth-keyring-controller>@metamask/eth-simple-keyring": {
      "packages": {
        "@ethereumjs/tx>@ethereumjs/util": true,
        "@metamask/eth-keyring-controller>@metamask/eth-simple-keyring>ethereum-cryptography": true,
        "@metamask/eth-trezor-keyring>@metamask/eth-sig-util": true,
        "browserify>buffer": true,
        "mocha>serialize-javascript>randombytes": true,
        "webpack>events": true
      }
    },
    "@metamask/eth-keyring-controller>@metamask/eth-simple-keyring>ethereum-cryptography": {
      "globals": {
        "TextDecoder": true,
        "crypto": true
      },
      "packages": {
        "@metamask/eth-keyring-controller>@metamask/eth-simple-keyring>ethereum-cryptography>@noble/hashes": true
      }
    },
    "@metamask/eth-keyring-controller>@metamask/eth-simple-keyring>ethereum-cryptography>@noble/hashes": {
      "globals": {
        "TextEncoder": true,
        "crypto": true
      }
    },
    "@metamask/eth-keyring-controller>@metamask/utils": {
      "globals": {
        "TextDecoder": true,
        "TextEncoder": true
      },
      "packages": {
        "@metamask/key-tree>@noble/hashes": true,
        "browserify>buffer": true,
        "nock>debug": true,
        "semver": true,
        "superstruct": true
      }
    },
    "@metamask/eth-ledger-bridge-keyring": {
      "globals": {
        "addEventListener": true,
        "console.log": true,
        "document.createElement": true,
        "document.head.appendChild": true,
        "fetch": true,
        "removeEventListener": true
      },
      "packages": {
        "@ethereumjs/tx": true,
        "@metamask/eth-ledger-bridge-keyring>eth-sig-util": true,
        "@metamask/eth-ledger-bridge-keyring>hdkey": true,
        "browserify>buffer": true,
        "ethereumjs-util": true,
        "webpack>events": true
      }
    },
    "@metamask/eth-ledger-bridge-keyring>eth-sig-util": {
      "packages": {
        "@metamask/eth-ledger-bridge-keyring>eth-sig-util>ethereumjs-util": true,
        "browserify>buffer": true,
        "eth-sig-util>tweetnacl": true,
        "eth-sig-util>tweetnacl-util": true,
        "ethereumjs-abi": true
      }
    },
    "@metamask/eth-ledger-bridge-keyring>eth-sig-util>ethereumjs-util": {
      "packages": {
        "@metamask/eth-ledger-bridge-keyring>eth-sig-util>ethereumjs-util>ethereum-cryptography": true,
        "@metamask/ppom-validator>elliptic": true,
        "bn.js": true,
        "browserify>assert": true,
        "browserify>buffer": true,
        "eth-sig-util>ethereumjs-util>ethjs-util": true,
        "ethereumjs-util>create-hash": true,
        "ethereumjs-util>rlp": true,
        "koa>content-disposition>safe-buffer": true
      }
    },
    "@metamask/eth-ledger-bridge-keyring>eth-sig-util>ethereumjs-util>ethereum-cryptography": {
      "packages": {
        "browserify>buffer": true,
        "ethereumjs-util>ethereum-cryptography>keccak": true,
        "ethereumjs-util>ethereum-cryptography>secp256k1": true,
        "mocha>serialize-javascript>randombytes": true
      }
    },
    "@metamask/eth-ledger-bridge-keyring>hdkey": {
      "packages": {
        "@metamask/eth-ledger-bridge-keyring>hdkey>secp256k1": true,
        "@metamask/eth-trezor-keyring>hdkey>coinstring": true,
        "browserify>assert": true,
        "browserify>crypto-browserify": true,
        "koa>content-disposition>safe-buffer": true
      }
    },
    "@metamask/eth-ledger-bridge-keyring>hdkey>secp256k1": {
      "packages": {
        "@metamask/eth-trezor-keyring>hdkey>secp256k1>bip66": true,
        "@metamask/ppom-validator>elliptic": true,
        "bn.js": true,
        "browserify>insert-module-globals>is-buffer": true,
        "ethereumjs-util>create-hash": true,
        "koa>content-disposition>safe-buffer": true
      }
    },
    "@metamask/eth-token-tracker": {
      "globals": {
        "console.warn": true
      },
      "packages": {
        "@babel/runtime": true,
        "@metamask/eth-token-tracker>deep-equal": true,
        "@metamask/eth-token-tracker>eth-block-tracker": true,
        "@metamask/eth-token-tracker>ethjs": true,
        "@metamask/eth-token-tracker>human-standard-token-abi": true,
        "@metamask/eth-token-tracker>safe-event-emitter": true,
        "ethjs-contract": true,
        "ethjs>ethjs-query": true
      }
    },
    "@metamask/eth-token-tracker>deep-equal": {
      "packages": {
        "@metamask/eth-token-tracker>deep-equal>is-date-object": true,
        "@ngraveio/bc-ur>assert>object-is": true,
        "browserify>util>is-arguments": true,
        "globalthis>define-properties>object-keys": true,
        "string.prototype.matchall>es-abstract>is-regex": true,
        "string.prototype.matchall>regexp.prototype.flags": true
      }
    },
    "@metamask/eth-token-tracker>deep-equal>is-date-object": {
      "packages": {
        "koa>is-generator-function>has-tostringtag": true
      }
    },
    "@metamask/eth-token-tracker>eth-block-tracker": {
      "globals": {
        "clearTimeout": true,
        "console.error": true,
        "setTimeout": true
      },
      "packages": {
        "@metamask/eth-token-tracker>eth-block-tracker>pify": true,
        "@metamask/eth-token-tracker>safe-event-emitter": true,
        "eth-query": true
      }
    },
    "@metamask/eth-token-tracker>ethjs": {
      "globals": {
        "clearInterval": true,
        "setInterval": true
      },
      "packages": {
        "@metamask/eth-token-tracker>ethjs>ethjs-abi": true,
        "@metamask/eth-token-tracker>ethjs>ethjs-contract": true,
        "@metamask/eth-token-tracker>ethjs>ethjs-query": true,
        "@metamask/eth-token-tracker>ethjs>ethjs-util": true,
        "bn.js": true,
        "browserify>buffer": true,
        "ethjs>ethjs-filter": true,
        "ethjs>ethjs-provider-http": true,
        "ethjs>ethjs-unit": true,
        "ethjs>js-sha3": true,
        "ethjs>number-to-bn": true
      }
    },
    "@metamask/eth-token-tracker>ethjs>ethjs-abi": {
      "packages": {
        "bn.js": true,
        "browserify>buffer": true,
        "ethjs>js-sha3": true,
        "ethjs>number-to-bn": true
      }
    },
    "@metamask/eth-token-tracker>ethjs>ethjs-contract": {
      "packages": {
        "@metamask/eth-token-tracker>ethjs>ethjs-contract>ethjs-abi": true,
        "@metamask/eth-token-tracker>ethjs>ethjs-util": true,
        "ethjs-contract>babel-runtime": true,
        "ethjs>ethjs-filter": true,
        "ethjs>js-sha3": true,
        "promise-to-callback": true
      }
    },
    "@metamask/eth-token-tracker>ethjs>ethjs-contract>ethjs-abi": {
      "packages": {
        "bn.js": true,
        "browserify>buffer": true,
        "ethjs>js-sha3": true,
        "ethjs>number-to-bn": true
      }
    },
    "@metamask/eth-token-tracker>ethjs>ethjs-query": {
      "globals": {
        "console": true
      },
      "packages": {
        "@metamask/ethjs-query>ethjs-format": true,
        "@metamask/ethjs-query>ethjs-rpc": true,
        "ethjs-contract>babel-runtime": true,
        "promise-to-callback": true
      }
    },
    "@metamask/eth-token-tracker>ethjs>ethjs-util": {
      "packages": {
        "browserify>buffer": true,
        "ethjs>ethjs-util>is-hex-prefixed": true,
        "ethjs>ethjs-util>strip-hex-prefix": true
      }
    },
    "@metamask/eth-token-tracker>safe-event-emitter": {
      "globals": {
        "setTimeout": true
      },
      "packages": {
        "browserify>util": true,
        "webpack>events": true
      }
    },
    "@metamask/eth-trezor-keyring": {
      "globals": {
        "setTimeout": true
      },
      "packages": {
        "@ethereumjs/tx": true,
        "@ethereumjs/tx>@ethereumjs/util": true,
        "@metamask/eth-trezor-keyring>@metamask/utils": true,
        "@metamask/eth-trezor-keyring>@trezor/connect-plugin-ethereum": true,
        "@metamask/eth-trezor-keyring>@trezor/connect-web": true,
        "@metamask/eth-trezor-keyring>hdkey": true,
        "browserify>buffer": true,
        "webpack>events": true
      }
    },
    "@metamask/eth-trezor-keyring>@metamask/eth-sig-util": {
      "packages": {
        "@ethereumjs/tx>@ethereumjs/util": true,
        "@ethereumjs/tx>ethereum-cryptography": true,
        "bn.js": true,
        "browserify>buffer": true,
        "eth-sig-util>ethereumjs-util>ethjs-util": true,
        "eth-sig-util>tweetnacl": true,
        "eth-sig-util>tweetnacl-util": true
      }
    },
    "@metamask/eth-trezor-keyring>@metamask/utils": {
      "globals": {
        "TextDecoder": true,
        "TextEncoder": true
      },
      "packages": {
        "browserify>buffer": true,
        "nock>debug": true,
        "semver": true,
        "superstruct": true
      }
    },
    "@metamask/eth-trezor-keyring>@trezor/connect-plugin-ethereum": {
      "packages": {
        "@metamask/eth-trezor-keyring>@metamask/eth-sig-util": true
      }
    },
    "@metamask/eth-trezor-keyring>@trezor/connect-web": {
      "globals": {
        "addEventListener": true,
        "btoa": true,
        "chrome": true,
        "clearInterval": true,
        "clearTimeout": true,
        "console.warn": true,
        "document.body": true,
        "document.createElement": true,
        "document.createTextNode": true,
        "document.getElementById": true,
        "document.querySelectorAll": true,
        "navigator.usb.requestDevice": true,
        "open": true,
        "removeEventListener": true,
        "setInterval": true,
        "setTimeout": true
      },
      "packages": {
        "@metamask/eth-trezor-keyring>@trezor/connect-web>@trezor/connect": true,
        "@metamask/eth-trezor-keyring>@trezor/connect-web>@trezor/utils": true,
        "mockttp>graphql-tag>tslib": true,
        "webpack>events": true
      }
    },
    "@metamask/eth-trezor-keyring>@trezor/connect-web>@trezor/connect": {
      "globals": {
        "__TREZOR_CONNECT_SRC": true,
        "chrome": true,
        "console.error": true,
        "console.log": true,
        "console.warn": true,
        "location": true,
        "navigator": true
      },
      "packages": {
        "@metamask/eth-trezor-keyring>@trezor/connect-web>@trezor/connect>@trezor/transport": true,
        "@metamask/eth-trezor-keyring>@trezor/connect-web>@trezor/connect>tslib": true
      }
    },
    "@metamask/eth-trezor-keyring>@trezor/connect-web>@trezor/connect>@trezor/transport": {
      "globals": {
        "fetch": true,
        "navigator.usb": true,
        "onconnect": "write",
        "setTimeout": true
      },
      "packages": {
        "@metamask/eth-trezor-keyring>@trezor/connect-web>@trezor/connect>@trezor/transport>bytebuffer": true,
        "@metamask/eth-trezor-keyring>@trezor/connect-web>@trezor/connect>@trezor/transport>long": true,
        "@metamask/eth-trezor-keyring>@trezor/connect-web>@trezor/connect>@trezor/transport>protobufjs": true,
        "@metamask/eth-trezor-keyring>@trezor/connect-web>@trezor/utils": true,
        "browserify>buffer": true,
        "lavamoat>json-stable-stringify": true,
        "webpack>events": true
      }
    },
    "@metamask/eth-trezor-keyring>@trezor/connect-web>@trezor/connect>@trezor/transport>bytebuffer": {
      "globals": {
        "console": true,
        "define": true
      },
      "packages": {
        "@metamask/eth-trezor-keyring>@trezor/connect-web>@trezor/connect>@trezor/transport>bytebuffer>long": true
      }
    },
    "@metamask/eth-trezor-keyring>@trezor/connect-web>@trezor/connect>@trezor/transport>bytebuffer>long": {
      "globals": {
        "define": true
      }
    },
    "@metamask/eth-trezor-keyring>@trezor/connect-web>@trezor/connect>@trezor/transport>long": {
      "globals": {
        "WebAssembly.Instance": true,
        "WebAssembly.Module": true
      }
    },
    "@metamask/eth-trezor-keyring>@trezor/connect-web>@trezor/connect>@trezor/transport>protobufjs": {
      "globals": {
        "process": true,
        "setTimeout": true
      },
      "packages": {
        "@metamask/eth-trezor-keyring>@trezor/connect-web>@trezor/connect>@trezor/transport>protobufjs>@protobufjs/aspromise": true,
        "@metamask/eth-trezor-keyring>@trezor/connect-web>@trezor/connect>@trezor/transport>protobufjs>@protobufjs/base64": true,
        "@metamask/eth-trezor-keyring>@trezor/connect-web>@trezor/connect>@trezor/transport>protobufjs>@protobufjs/codegen": true,
        "@metamask/eth-trezor-keyring>@trezor/connect-web>@trezor/connect>@trezor/transport>protobufjs>@protobufjs/eventemitter": true,
        "@metamask/eth-trezor-keyring>@trezor/connect-web>@trezor/connect>@trezor/transport>protobufjs>@protobufjs/fetch": true,
        "@metamask/eth-trezor-keyring>@trezor/connect-web>@trezor/connect>@trezor/transport>protobufjs>@protobufjs/float": true,
        "@metamask/eth-trezor-keyring>@trezor/connect-web>@trezor/connect>@trezor/transport>protobufjs>@protobufjs/inquire": true,
        "@metamask/eth-trezor-keyring>@trezor/connect-web>@trezor/connect>@trezor/transport>protobufjs>@protobufjs/path": true,
        "@metamask/eth-trezor-keyring>@trezor/connect-web>@trezor/connect>@trezor/transport>protobufjs>@protobufjs/pool": true,
        "@metamask/eth-trezor-keyring>@trezor/connect-web>@trezor/connect>@trezor/transport>protobufjs>@protobufjs/utf8": true
      }
    },
    "@metamask/eth-trezor-keyring>@trezor/connect-web>@trezor/connect>@trezor/transport>protobufjs>@protobufjs/codegen": {
      "globals": {
        "console.log": true
      }
    },
    "@metamask/eth-trezor-keyring>@trezor/connect-web>@trezor/connect>@trezor/transport>protobufjs>@protobufjs/fetch": {
      "globals": {
        "XMLHttpRequest": true
      },
      "packages": {
        "@metamask/eth-trezor-keyring>@trezor/connect-web>@trezor/connect>@trezor/transport>protobufjs>@protobufjs/aspromise": true,
        "@metamask/eth-trezor-keyring>@trezor/connect-web>@trezor/connect>@trezor/transport>protobufjs>@protobufjs/inquire": true
      }
    },
    "@metamask/eth-trezor-keyring>@trezor/connect-web>@trezor/connect>tslib": {
      "globals": {
        "define": true
      }
    },
    "@metamask/eth-trezor-keyring>@trezor/connect-web>@trezor/utils": {
      "globals": {
        "AbortController": true,
        "clearTimeout": true,
        "setTimeout": true
      },
      "packages": {
        "browserify>buffer": true
      }
    },
    "@metamask/eth-trezor-keyring>hdkey": {
      "packages": {
        "@metamask/eth-trezor-keyring>hdkey>coinstring": true,
        "@metamask/eth-trezor-keyring>hdkey>secp256k1": true,
        "browserify>assert": true,
        "browserify>crypto-browserify": true,
        "koa>content-disposition>safe-buffer": true
      }
    },
    "@metamask/eth-trezor-keyring>hdkey>coinstring": {
      "packages": {
        "@metamask/eth-trezor-keyring>hdkey>coinstring>bs58": true,
        "browserify>buffer": true,
        "ethereumjs-util>create-hash": true
      }
    },
    "@metamask/eth-trezor-keyring>hdkey>secp256k1": {
      "packages": {
        "@metamask/eth-trezor-keyring>hdkey>secp256k1>bip66": true,
        "@metamask/ppom-validator>elliptic": true,
        "bn.js": true,
        "browserify>insert-module-globals>is-buffer": true,
        "ethereumjs-util>create-hash": true,
        "koa>content-disposition>safe-buffer": true
      }
    },
    "@metamask/eth-trezor-keyring>hdkey>secp256k1>bip66": {
      "packages": {
        "koa>content-disposition>safe-buffer": true
      }
    },
    "@metamask/etherscan-link": {
      "globals": {
        "URL": true
      }
    },
    "@metamask/ethjs-query": {
      "globals": {
        "console": true
      },
      "packages": {
        "@metamask/ethjs-query>ethjs-format": true,
        "@metamask/ethjs-query>ethjs-rpc": true,
        "promise-to-callback": true
      }
    },
    "@metamask/ethjs-query>ethjs-format": {
      "packages": {
        "@metamask/ethjs-query>ethjs-format>ethjs-schema": true,
        "@metamask/ethjs-query>ethjs-format>ethjs-util": true,
        "ethjs>ethjs-util>strip-hex-prefix": true,
        "ethjs>number-to-bn": true
      }
    },
    "@metamask/ethjs-query>ethjs-format>ethjs-util": {
      "packages": {
        "browserify>buffer": true,
        "ethjs>ethjs-util>is-hex-prefixed": true,
        "ethjs>ethjs-util>strip-hex-prefix": true
      }
    },
    "@metamask/ethjs-query>ethjs-rpc": {
      "packages": {
        "promise-to-callback": true
      }
    },
    "@metamask/gas-fee-controller": {
      "globals": {
        "clearInterval": true,
        "console.error": true,
        "setInterval": true
      },
      "packages": {
        "@metamask/base-controller": true,
        "@metamask/gas-fee-controller>@metamask/controller-utils": true,
        "eth-query": true,
        "ethereumjs-util": true,
        "ethjs>ethjs-unit": true,
        "uuid": true
      }
    },
    "@metamask/gas-fee-controller>@metamask/controller-utils": {
      "globals": {
        "URL": true,
        "console.error": true,
        "fetch": true,
        "setTimeout": true
      },
      "packages": {
        "@metamask/controller-utils>@spruceid/siwe-parser": true,
        "@metamask/gas-fee-controller>@metamask/controller-utils>@metamask/utils": true,
        "browserify>buffer": true,
        "eslint>fast-deep-equal": true,
        "eth-ens-namehash": true,
        "ethereumjs-util": true,
        "ethjs>ethjs-unit": true
      }
    },
    "@metamask/gas-fee-controller>@metamask/controller-utils>@metamask/utils": {
      "globals": {
        "TextDecoder": true,
        "TextEncoder": true
      },
      "packages": {
        "@metamask/key-tree>@noble/hashes": true,
        "browserify>buffer": true,
        "nock>debug": true,
        "semver": true,
        "superstruct": true
      }
    },
    "@metamask/jazzicon": {
      "globals": {
        "document.createElement": true,
        "document.createElementNS": true
      },
      "packages": {
        "@metamask/jazzicon>color": true,
        "@metamask/jazzicon>mersenne-twister": true
      }
    },
    "@metamask/jazzicon>color": {
      "packages": {
        "@metamask/jazzicon>color>clone": true,
        "@metamask/jazzicon>color>color-convert": true,
        "@metamask/jazzicon>color>color-string": true
      }
    },
    "@metamask/jazzicon>color>clone": {
      "packages": {
        "browserify>buffer": true
      }
    },
    "@metamask/jazzicon>color>color-convert": {
      "packages": {
        "@metamask/jazzicon>color>color-convert>color-name": true
      }
    },
    "@metamask/jazzicon>color>color-string": {
      "packages": {
        "jest-canvas-mock>moo-color>color-name": true
      }
    },
    "@metamask/key-tree": {
      "packages": {
        "@metamask/key-tree>@metamask/utils": true,
        "@metamask/key-tree>@noble/ed25519": true,
        "@metamask/key-tree>@noble/hashes": true,
        "@metamask/key-tree>@noble/secp256k1": true,
        "@metamask/key-tree>@scure/base": true,
        "@metamask/scure-bip39": true
      }
    },
    "@metamask/key-tree>@metamask/utils": {
      "globals": {
        "TextDecoder": true,
        "TextEncoder": true
      },
      "packages": {
        "@metamask/key-tree>@noble/hashes": true,
        "browserify>buffer": true,
        "nock>debug": true,
        "semver": true,
        "superstruct": true
      }
    },
    "@metamask/key-tree>@noble/ed25519": {
      "globals": {
        "crypto": true
      },
      "packages": {
        "browserify>browser-resolve": true
      }
    },
    "@metamask/key-tree>@noble/hashes": {
      "globals": {
        "TextEncoder": true,
        "crypto": true
      }
    },
    "@metamask/key-tree>@noble/secp256k1": {
      "globals": {
        "crypto": true
      },
      "packages": {
        "browserify>browser-resolve": true
      }
    },
    "@metamask/key-tree>@scure/base": {
      "globals": {
        "TextDecoder": true,
        "TextEncoder": true
      }
    },
    "@metamask/keyring-controller": {
      "packages": {
        "@metamask/base-controller": true,
        "@metamask/eth-keyring-controller": true,
        "@metamask/keyring-controller>@metamask/utils": true,
        "@metamask/keyring-controller>ethereumjs-wallet": true,
        "eth-json-rpc-filters>async-mutex": true,
        "ethereumjs-util": true
      }
    },
    "@metamask/keyring-controller>@metamask/utils": {
      "globals": {
        "TextDecoder": true,
        "TextEncoder": true
      },
      "packages": {
        "@metamask/key-tree>@noble/hashes": true,
        "browserify>buffer": true,
        "nock>debug": true,
        "semver": true,
        "superstruct": true
      }
    },
    "@metamask/keyring-controller>ethereumjs-wallet": {
      "packages": {
        "@metamask/keyring-controller>ethereumjs-wallet>ethereum-cryptography": true,
        "@metamask/keyring-controller>ethereumjs-wallet>ethereumjs-util": true,
        "@truffle/codec>utf8": true,
        "browserify>buffer": true,
        "browserify>crypto-browserify": true,
        "eth-lattice-keyring>gridplus-sdk>aes-js": true,
        "ethereumjs-util>ethereum-cryptography>bs58check": true,
        "ethereumjs-util>ethereum-cryptography>scrypt-js": true,
        "mocha>serialize-javascript>randombytes": true,
        "uuid": true
      }
    },
    "@metamask/keyring-controller>ethereumjs-wallet>ethereum-cryptography": {
      "packages": {
        "browserify>assert": true,
        "browserify>buffer": true,
        "browserify>crypto-browserify>create-hmac": true,
        "ethereumjs-util>ethereum-cryptography>bs58check": true,
        "ethereumjs-util>ethereum-cryptography>hash.js": true,
        "ethereumjs-util>ethereum-cryptography>keccak": true,
        "ethereumjs-util>ethereum-cryptography>secp256k1": true,
        "koa>content-disposition>safe-buffer": true,
        "mocha>serialize-javascript>randombytes": true
      }
    },
    "@metamask/keyring-controller>ethereumjs-wallet>ethereumjs-util": {
      "packages": {
        "@metamask/keyring-controller>ethereumjs-wallet>ethereum-cryptography": true,
        "bn.js": true,
        "browserify>assert": true,
        "browserify>buffer": true,
        "browserify>insert-module-globals>is-buffer": true,
        "ethereumjs-util>create-hash": true,
        "ethereumjs-util>rlp": true
      }
    },
    "@metamask/logging-controller": {
      "packages": {
        "@metamask/base-controller": true,
        "uuid": true
      }
    },
    "@metamask/logo": {
      "globals": {
        "addEventListener": true,
        "document.body.appendChild": true,
        "document.createElementNS": true,
        "innerHeight": true,
        "innerWidth": true,
        "requestAnimationFrame": true
      },
      "packages": {
        "@metamask/logo>gl-mat4": true,
        "@metamask/logo>gl-vec3": true
      }
    },
    "@metamask/message-manager": {
      "packages": {
        "@metamask/base-controller": true,
        "@metamask/controller-utils": true,
        "@metamask/message-manager>@metamask/eth-sig-util": true,
        "@metamask/message-manager>jsonschema": true,
        "browserify>buffer": true,
        "ethereumjs-util": true,
        "uuid": true,
        "webpack>events": true
      }
    },
    "@metamask/message-manager>@metamask/eth-sig-util": {
      "packages": {
        "@ethereumjs/tx>@ethereumjs/util": true,
        "@ethereumjs/tx>ethereum-cryptography": true,
        "@metamask/assets-controllers>@metamask/abi-utils": true,
        "@metamask/message-manager>@metamask/utils": true,
        "browserify>buffer": true,
        "eth-sig-util>ethereumjs-util>ethjs-util": true,
        "eth-sig-util>tweetnacl": true,
        "eth-sig-util>tweetnacl-util": true
      }
    },
    "@metamask/message-manager>@metamask/utils": {
      "globals": {
        "TextDecoder": true,
        "TextEncoder": true
      },
      "packages": {
        "@metamask/key-tree>@noble/hashes": true,
        "browserify>buffer": true,
        "nock>debug": true,
        "semver": true,
        "superstruct": true
      }
    },
    "@metamask/message-manager>jsonschema": {
      "packages": {
        "browserify>url": true
      }
    },
    "@metamask/name-controller": {
      "globals": {
        "fetch": true
      },
      "packages": {
        "@metamask/base-controller": true,
        "@metamask/name-controller>@metamask/utils": true,
        "eth-json-rpc-filters>async-mutex": true
      }
    },
    "@metamask/name-controller>@metamask/utils": {
      "globals": {
        "TextDecoder": true,
        "TextEncoder": true
      },
      "packages": {
        "@metamask/key-tree>@noble/hashes": true,
        "browserify>buffer": true,
        "nock>debug": true,
        "semver": true,
        "superstruct": true
      }
    },
    "@metamask/network-controller": {
      "globals": {
        "URL": true,
        "btoa": true,
        "fetch": true,
        "setTimeout": true
      },
      "packages": {
        "@metamask/base-controller": true,
        "@metamask/controller-utils": true,
        "@metamask/controller-utils>@metamask/eth-query": true,
        "@metamask/eth-json-rpc-middleware": true,
        "@metamask/network-controller>@metamask/eth-json-rpc-infura": true,
        "@metamask/network-controller>@metamask/eth-json-rpc-provider": true,
        "@metamask/network-controller>@metamask/swappable-obj-proxy": true,
        "@metamask/network-controller>@metamask/utils": true,
        "@metamask/network-controller>eth-block-tracker": true,
        "browserify>assert": true,
        "eth-rpc-errors": true,
        "json-rpc-engine": true,
        "uuid": true
      }
    },
    "@metamask/network-controller>@metamask/eth-json-rpc-infura": {
      "globals": {
        "setTimeout": true
      },
      "packages": {
        "@metamask/network-controller>@metamask/eth-json-rpc-infura>@metamask/utils": true,
        "@metamask/network-controller>@metamask/eth-json-rpc-provider": true,
        "eth-rpc-errors": true,
        "json-rpc-engine": true,
        "node-fetch": true
      }
    },
    "@metamask/network-controller>@metamask/eth-json-rpc-infura>@metamask/utils": {
      "globals": {
        "TextDecoder": true,
        "TextEncoder": true
      },
      "packages": {
        "browserify>buffer": true,
        "nock>debug": true,
        "semver": true,
        "superstruct": true
      }
    },
    "@metamask/network-controller>@metamask/eth-json-rpc-provider": {
      "packages": {
        "@metamask/safe-event-emitter": true,
        "json-rpc-engine": true
      }
    },
    "@metamask/network-controller>@metamask/utils": {
      "globals": {
        "TextDecoder": true,
        "TextEncoder": true
      },
      "packages": {
        "@metamask/key-tree>@noble/hashes": true,
        "browserify>buffer": true,
        "nock>debug": true,
        "semver": true,
        "superstruct": true
      }
    },
    "@metamask/network-controller>eth-block-tracker": {
      "globals": {
        "clearTimeout": true,
        "console.error": true,
        "setTimeout": true
      },
      "packages": {
        "@metamask/network-controller>eth-block-tracker>@metamask/safe-event-emitter": true,
        "@metamask/network-controller>eth-block-tracker>pify": true,
        "@metamask/utils": true,
        "eth-query>json-rpc-random-id": true
      }
    },
    "@metamask/network-controller>eth-block-tracker>@metamask/safe-event-emitter": {
      "globals": {
        "setTimeout": true
      },
      "packages": {
        "webpack>events": true
      }
    },
    "@metamask/notification-controller": {
      "packages": {
        "@metamask/base-controller": true,
        "@metamask/notification-controller>nanoid": true,
        "@metamask/utils": true
      }
    },
    "@metamask/notification-controller>nanoid": {
      "globals": {
        "crypto.getRandomValues": true
      }
    },
    "@metamask/obs-store": {
      "packages": {
        "@metamask/obs-store>through2": true,
        "@metamask/safe-event-emitter": true,
        "stream-browserify": true
      }
    },
    "@metamask/obs-store>through2": {
      "packages": {
        "browserify>process": true,
        "browserify>util": true,
        "readable-stream": true,
        "watchify>xtend": true
      }
    },
    "@metamask/permission-controller": {
      "globals": {
        "console.error": true
      },
      "packages": {
        "@metamask/base-controller": true,
        "@metamask/controller-utils": true,
        "@metamask/permission-controller>@metamask/utils": true,
        "@metamask/permission-controller>nanoid": true,
        "@metamask/providers>@metamask/json-rpc-engine": true,
        "@metamask/providers>@metamask/rpc-errors": true,
        "deep-freeze-strict": true,
        "immer": true
      }
    },
    "@metamask/permission-controller>@metamask/utils": {
      "globals": {
        "TextDecoder": true,
        "TextEncoder": true
      },
      "packages": {
        "@metamask/key-tree>@noble/hashes": true,
        "browserify>buffer": true,
        "nock>debug": true,
        "semver": true,
        "superstruct": true
      }
    },
    "@metamask/permission-controller>nanoid": {
      "globals": {
        "crypto.getRandomValues": true
      }
    },
    "@metamask/phishing-controller": {
      "globals": {
        "fetch": true
      },
      "packages": {
        "@metamask/base-controller": true,
        "@metamask/phishing-controller>@metamask/controller-utils": true,
        "@metamask/phishing-warning>eth-phishing-detect": true,
        "punycode": true
      }
    },
    "@metamask/phishing-controller>@metamask/controller-utils": {
      "globals": {
        "URL": true,
        "console.error": true,
        "fetch": true,
        "setTimeout": true
      },
      "packages": {
        "@metamask/controller-utils>@spruceid/siwe-parser": true,
        "@metamask/phishing-controller>@metamask/controller-utils>@metamask/utils": true,
        "browserify>buffer": true,
        "eslint>fast-deep-equal": true,
        "eth-ens-namehash": true,
        "ethereumjs-util": true,
        "ethjs>ethjs-unit": true
      }
    },
    "@metamask/phishing-controller>@metamask/controller-utils>@metamask/utils": {
      "globals": {
        "TextDecoder": true,
        "TextEncoder": true
      },
      "packages": {
        "@metamask/key-tree>@noble/hashes": true,
        "browserify>buffer": true,
        "nock>debug": true,
        "semver": true,
        "superstruct": true
      }
    },
    "@metamask/phishing-warning>eth-phishing-detect": {
      "packages": {
        "eslint>optionator>fast-levenshtein": true
      }
    },
    "@metamask/ppom-validator>elliptic": {
      "packages": {
        "@metamask/ppom-validator>elliptic>brorand": true,
        "@metamask/ppom-validator>elliptic>hmac-drbg": true,
        "@metamask/ppom-validator>elliptic>minimalistic-assert": true,
        "@metamask/ppom-validator>elliptic>minimalistic-crypto-utils": true,
        "bn.js": true,
        "ethereumjs-util>ethereum-cryptography>hash.js": true,
        "pumpify>inherits": true
      }
    },
    "@metamask/ppom-validator>elliptic>brorand": {
      "globals": {
        "crypto": true,
        "msCrypto": true
      },
      "packages": {
        "browserify>browser-resolve": true
      }
    },
    "@metamask/ppom-validator>elliptic>hmac-drbg": {
      "packages": {
        "@metamask/ppom-validator>elliptic>minimalistic-assert": true,
        "@metamask/ppom-validator>elliptic>minimalistic-crypto-utils": true,
        "ethereumjs-util>ethereum-cryptography>hash.js": true
      }
    },
    "@metamask/providers>@metamask/json-rpc-engine": {
      "packages": {
        "@metamask/providers>@metamask/json-rpc-engine>@metamask/safe-event-emitter": true,
        "@metamask/providers>@metamask/json-rpc-engine>@metamask/utils": true,
        "@metamask/providers>@metamask/rpc-errors": true
      }
    },
<<<<<<< HEAD
    "@metamask/providers>@metamask/rpc-errors": {
      "packages": {
        "@metamask/providers>@metamask/rpc-errors>@metamask/utils": true,
        "eth-rpc-errors>fast-safe-stringify": true
      }
    },
    "@metamask/providers>@metamask/rpc-errors>@metamask/utils": {
      "globals": {
        "TextDecoder": true,
        "TextEncoder": true
      },
      "packages": {
        "@metamask/key-tree>@noble/hashes": true,
        "browserify>buffer": true,
        "nock>debug": true,
        "semver": true,
        "superstruct": true
      }
    },
    "@metamask/rate-limit-controller": {
=======
    "@metamask/providers>@metamask/json-rpc-engine>@metamask/safe-event-emitter": {
>>>>>>> 4a08dafe
      "globals": {
        "setTimeout": true
      },
      "packages": {
        "webpack>events": true
      }
    },
    "@metamask/providers>@metamask/json-rpc-engine>@metamask/utils": {
      "globals": {
        "TextDecoder": true,
        "TextEncoder": true
      },
      "packages": {
        "@metamask/key-tree>@noble/hashes": true,
        "browserify>buffer": true,
        "nock>debug": true,
        "semver": true,
        "superstruct": true
      }
    },
    "@metamask/providers>@metamask/object-multiplex": {
      "globals": {
        "console.warn": true
      },
      "packages": {
        "end-of-stream": true,
        "pump>once": true,
        "readable-stream": true
      }
    },
    "@metamask/providers>@metamask/rpc-errors": {
      "packages": {
        "@metamask/providers>@metamask/rpc-errors>@metamask/utils": true,
        "eth-rpc-errors>fast-safe-stringify": true
      }
    },
    "@metamask/providers>@metamask/rpc-errors>@metamask/utils": {
      "globals": {
        "TextDecoder": true,
        "TextEncoder": true
      },
      "packages": {
        "@metamask/key-tree>@noble/hashes": true,
        "browserify>buffer": true,
        "nock>debug": true,
        "semver": true,
        "superstruct": true
      }
    },
    "@metamask/rate-limit-controller": {
      "globals": {
        "setTimeout": true
      },
      "packages": {
        "@metamask/base-controller": true,
        "eth-rpc-errors": true
      }
    },
    "@metamask/rpc-methods-flask>nanoid": {
      "globals": {
        "crypto.getRandomValues": true
      }
    },
    "@metamask/rpc-methods>nanoid": {
      "globals": {
        "crypto.getRandomValues": true
      }
    },
    "@metamask/safe-event-emitter": {
      "globals": {
        "setTimeout": true
      },
      "packages": {
        "webpack>events": true
      }
    },
    "@metamask/scure-bip39": {
      "globals": {
        "TextEncoder": true
      },
      "packages": {
        "@metamask/key-tree>@scure/base": true,
        "@metamask/scure-bip39>@noble/hashes": true
      }
    },
    "@metamask/scure-bip39>@noble/hashes": {
      "globals": {
        "TextEncoder": true,
        "crypto": true
      }
    },
    "@metamask/selected-network-controller": {
      "packages": {
        "@metamask/base-controller": true
      }
    },
    "@metamask/signature-controller": {
      "globals": {
        "console.info": true
      },
      "packages": {
        "@metamask/base-controller": true,
        "@metamask/controller-utils": true,
        "@metamask/logging-controller": true,
        "@metamask/message-manager": true,
        "browserify>buffer": true,
        "eth-rpc-errors": true,
        "ethereumjs-util": true,
        "lodash": true,
        "webpack>events": true
      }
    },
    "@metamask/smart-transactions-controller": {
      "globals": {
        "URLSearchParams": true,
        "clearInterval": true,
        "console.error": true,
        "console.log": true,
        "fetch": true,
        "setInterval": true
      },
      "packages": {
        "@ethersproject/abi>@ethersproject/bytes": true,
        "@ethersproject/bignumber": true,
        "@ethersproject/providers": true,
        "@metamask/base-controller": true,
        "@metamask/smart-transactions-controller>@metamask/controller-utils": true,
        "@metamask/smart-transactions-controller>bignumber.js": true,
        "@metamask/transaction-controller>fast-json-patch": true,
        "lodash": true
      }
    },
    "@metamask/smart-transactions-controller>@metamask/controller-utils": {
      "globals": {
        "URL": true,
        "console.error": true,
        "fetch": true,
        "setTimeout": true
      },
      "packages": {
        "@metamask/controller-utils>@spruceid/siwe-parser": true,
        "@metamask/smart-transactions-controller>@metamask/controller-utils>@metamask/utils": true,
        "browserify>buffer": true,
        "eslint>fast-deep-equal": true,
        "eth-ens-namehash": true,
        "ethereumjs-util": true,
        "ethjs>ethjs-unit": true
      }
    },
    "@metamask/smart-transactions-controller>@metamask/controller-utils>@metamask/utils": {
      "globals": {
        "TextDecoder": true,
        "TextEncoder": true
      },
      "packages": {
        "@metamask/key-tree>@noble/hashes": true,
        "browserify>buffer": true,
        "nock>debug": true,
        "semver": true,
        "superstruct": true
      }
    },
    "@metamask/smart-transactions-controller>@metamask/controllers>nanoid": {
      "globals": {
        "crypto.getRandomValues": true
      }
    },
    "@metamask/smart-transactions-controller>bignumber.js": {
      "globals": {
        "crypto": true,
        "define": true
      }
    },
    "@metamask/snaps-controllers": {
      "globals": {
        "URL": true,
        "chrome.offscreen.createDocument": true,
        "chrome.offscreen.hasDocument": true,
        "clearTimeout": true,
        "document.getElementById": true,
        "fetch.bind": true,
        "setTimeout": true
      },
      "packages": {
        "@metamask/base-controller": true,
        "@metamask/permission-controller": true,
        "@metamask/providers>@metamask/json-rpc-engine": true,
        "@metamask/providers>@metamask/object-multiplex": true,
        "@metamask/providers>@metamask/rpc-errors": true,
        "@metamask/snaps-controllers>@metamask/post-message-stream": true,
        "@metamask/snaps-controllers>@metamask/utils": true,
        "@metamask/snaps-controllers>@xstate/fsm": true,
        "@metamask/snaps-controllers>concat-stream": true,
        "@metamask/snaps-controllers>get-npm-tarball-url": true,
        "@metamask/snaps-controllers>gunzip-maybe": true,
        "@metamask/snaps-controllers>json-rpc-middleware-stream": true,
        "@metamask/snaps-controllers>nanoid": true,
        "@metamask/snaps-controllers>readable-web-to-node-stream": true,
        "@metamask/snaps-controllers>tar-stream": true,
        "@metamask/snaps-rpc-methods": true,
        "@metamask/snaps-utils": true,
        "@metamask/snaps-utils>@metamask/snaps-registry": true,
        "stream-browserify": true
      }
    },
    "@metamask/snaps-controllers-flask>nanoid": {
      "globals": {
        "crypto.getRandomValues": true
      }
    },
    "@metamask/snaps-controllers>@metamask/post-message-stream": {
      "globals": {
        "MessageEvent.prototype": true,
        "WorkerGlobalScope": true,
        "addEventListener": true,
        "browser": true,
        "chrome": true,
        "location.origin": true,
        "postMessage": true,
        "removeEventListener": true
      },
      "packages": {
        "@metamask/snaps-controllers>@metamask/post-message-stream>@metamask/utils": true,
        "@metamask/snaps-controllers>concat-stream>readable-stream": true
      }
    },
    "@metamask/snaps-controllers>@metamask/post-message-stream>@metamask/utils": {
      "globals": {
        "TextDecoder": true,
        "TextEncoder": true
      },
      "packages": {
        "browserify>buffer": true,
        "nock>debug": true,
        "semver": true,
        "superstruct": true
      }
    },
    "@metamask/snaps-controllers>@metamask/utils": {
      "globals": {
        "TextDecoder": true,
        "TextEncoder": true
      },
      "packages": {
        "@metamask/key-tree>@noble/hashes": true,
        "browserify>buffer": true,
        "nock>debug": true,
        "semver": true,
        "superstruct": true
      }
    },
    "@metamask/snaps-controllers>concat-stream": {
      "packages": {
        "@metamask/snaps-controllers>concat-stream>readable-stream": true,
        "browserify>buffer": true,
        "browserify>concat-stream>typedarray": true,
        "pumpify>inherits": true,
        "terser>source-map-support>buffer-from": true
      }
    },
    "@metamask/snaps-controllers>concat-stream>readable-stream": {
      "packages": {
        "browserify>browser-resolve": true,
        "browserify>buffer": true,
        "browserify>process": true,
        "browserify>string_decoder": true,
        "pumpify>inherits": true,
        "readable-stream>util-deprecate": true,
        "webpack>events": true
      }
    },
    "@metamask/snaps-controllers>gunzip-maybe": {
      "packages": {
        "@metamask/snaps-controllers>gunzip-maybe>browserify-zlib": true,
        "@metamask/snaps-controllers>gunzip-maybe>is-deflate": true,
        "@metamask/snaps-controllers>gunzip-maybe>is-gzip": true,
        "@metamask/snaps-controllers>gunzip-maybe>peek-stream": true,
        "@metamask/snaps-controllers>gunzip-maybe>pumpify": true,
        "@metamask/snaps-controllers>gunzip-maybe>through2": true
      }
    },
    "@metamask/snaps-controllers>gunzip-maybe>browserify-zlib": {
      "packages": {
        "@metamask/snaps-controllers>gunzip-maybe>browserify-zlib>pako": true,
        "browserify>assert": true,
        "browserify>buffer": true,
        "browserify>process": true,
        "browserify>util": true,
        "readable-stream": true
      }
    },
    "@metamask/snaps-controllers>gunzip-maybe>peek-stream": {
      "packages": {
        "@metamask/snaps-controllers>gunzip-maybe>peek-stream>duplexify": true,
        "@metamask/snaps-controllers>gunzip-maybe>peek-stream>through2": true,
        "browserify>buffer": true,
        "terser>source-map-support>buffer-from": true
      }
    },
    "@metamask/snaps-controllers>gunzip-maybe>peek-stream>duplexify": {
      "packages": {
        "browserify>buffer": true,
        "browserify>process": true,
        "duplexify>stream-shift": true,
        "end-of-stream": true,
        "pumpify>inherits": true,
        "readable-stream": true
      }
    },
    "@metamask/snaps-controllers>gunzip-maybe>peek-stream>through2": {
      "packages": {
        "browserify>process": true,
        "browserify>util": true,
        "readable-stream": true,
        "watchify>xtend": true
      }
    },
    "@metamask/snaps-controllers>gunzip-maybe>pumpify": {
      "packages": {
        "@metamask/snaps-controllers>gunzip-maybe>pumpify>duplexify": true,
        "@metamask/snaps-controllers>gunzip-maybe>pumpify>pump": true,
        "pumpify>inherits": true
      }
    },
    "@metamask/snaps-controllers>gunzip-maybe>pumpify>duplexify": {
      "packages": {
        "browserify>buffer": true,
        "browserify>process": true,
        "duplexify>stream-shift": true,
        "end-of-stream": true,
        "pumpify>inherits": true,
        "readable-stream": true
      }
    },
    "@metamask/snaps-controllers>gunzip-maybe>pumpify>pump": {
      "packages": {
        "browserify>browser-resolve": true,
        "end-of-stream": true,
        "pump>once": true
      }
    },
    "@metamask/snaps-controllers>gunzip-maybe>through2": {
      "packages": {
        "browserify>process": true,
        "browserify>util": true,
        "readable-stream": true,
        "watchify>xtend": true
      }
    },
    "@metamask/snaps-controllers>json-rpc-middleware-stream": {
      "globals": {
        "console.warn": true,
        "setTimeout": true
      },
      "packages": {
        "@metamask/snaps-controllers>concat-stream>readable-stream": true,
        "@metamask/snaps-controllers>json-rpc-middleware-stream>@metamask/safe-event-emitter": true
      }
    },
    "@metamask/snaps-controllers>json-rpc-middleware-stream>@metamask/safe-event-emitter": {
      "globals": {
        "setTimeout": true
      },
      "packages": {
        "webpack>events": true
      }
    },
    "@metamask/snaps-controllers>nanoid": {
      "globals": {
        "crypto.getRandomValues": true
      }
    },
    "@metamask/snaps-controllers>readable-web-to-node-stream": {
      "packages": {
        "@metamask/snaps-controllers>readable-web-to-node-stream>readable-stream": true
      }
    },
    "@metamask/snaps-controllers>readable-web-to-node-stream>readable-stream": {
      "packages": {
        "browserify>browser-resolve": true,
        "browserify>buffer": true,
        "browserify>process": true,
        "browserify>string_decoder": true,
        "pumpify>inherits": true,
        "readable-stream>util-deprecate": true,
        "webpack>events": true
      }
    },
    "@metamask/snaps-controllers>tar-stream": {
      "packages": {
        "@metamask/snaps-controllers>tar-stream>b4a": true,
        "@metamask/snaps-controllers>tar-stream>fast-fifo": true,
        "@metamask/snaps-controllers>tar-stream>streamx": true,
        "browserify>browser-resolve": true
      }
    },
    "@metamask/snaps-controllers>tar-stream>b4a": {
      "globals": {
        "TextDecoder": true,
        "TextEncoder": true
      }
    },
    "@metamask/snaps-controllers>tar-stream>streamx": {
      "packages": {
        "@metamask/snaps-controllers>tar-stream>fast-fifo": true,
        "@metamask/snaps-controllers>tar-stream>streamx>queue-tick": true,
        "webpack>events": true
      }
    },
    "@metamask/snaps-controllers>tar-stream>streamx>queue-tick": {
      "globals": {
        "queueMicrotask": true
      }
    },
    "@metamask/snaps-rpc-methods": {
      "packages": {
        "@metamask/key-tree": true,
        "@metamask/key-tree>@noble/hashes": true,
        "@metamask/permission-controller": true,
        "@metamask/providers>@metamask/rpc-errors": true,
        "@metamask/snaps-rpc-methods>@metamask/utils": true,
        "@metamask/snaps-ui": true,
        "@metamask/snaps-utils": true,
        "superstruct": true
      }
    },
    "@metamask/snaps-rpc-methods>@metamask/utils": {
      "globals": {
        "TextDecoder": true,
        "TextEncoder": true
      },
      "packages": {
        "@metamask/key-tree>@noble/hashes": true,
        "browserify>buffer": true,
        "nock>debug": true,
        "semver": true,
        "superstruct": true
      }
    },
    "@metamask/snaps-ui": {
      "packages": {
        "@metamask/snaps-ui>@metamask/utils": true,
        "@metamask/snaps-ui>is-svg": true,
        "superstruct": true
      }
    },
    "@metamask/snaps-ui>@metamask/utils": {
      "globals": {
        "TextDecoder": true,
        "TextEncoder": true
      },
      "packages": {
        "@metamask/key-tree>@noble/hashes": true,
        "browserify>buffer": true,
        "nock>debug": true,
        "semver": true,
        "superstruct": true
      }
    },
    "@metamask/snaps-ui>is-svg": {
      "packages": {
        "@metamask/snaps-ui>is-svg>fast-xml-parser": true
      }
    },
    "@metamask/snaps-ui>is-svg>fast-xml-parser": {
      "globals": {
        "entityName": true,
        "val": true
      },
      "packages": {
        "@metamask/snaps-ui>is-svg>fast-xml-parser>strnum": true
      }
    },
    "@metamask/snaps-utils": {
      "globals": {
        "TextDecoder": true,
        "URL": true,
        "console.error": true,
        "console.log": true,
        "console.warn": true,
        "document.body.appendChild": true,
        "document.createElement": true
      },
      "packages": {
        "@metamask/key-tree": true,
        "@metamask/key-tree>@noble/hashes": true,
        "@metamask/key-tree>@scure/base": true,
        "@metamask/permission-controller": true,
        "@metamask/providers>@metamask/rpc-errors": true,
        "@metamask/snaps-ui>is-svg": true,
        "@metamask/snaps-utils>@metamask/utils": true,
        "@metamask/snaps-utils>cron-parser": true,
        "@metamask/snaps-utils>fast-json-stable-stringify": true,
        "@metamask/snaps-utils>rfdc": true,
        "@metamask/snaps-utils>validate-npm-package-name": true,
        "browserify>buffer": true,
        "browserify>path-browserify": true,
        "browserify>process": true,
        "chalk": true,
        "semver": true,
        "superstruct": true
      }
    },
    "@metamask/snaps-utils>@metamask/snaps-registry": {
      "packages": {
        "@metamask/key-tree>@noble/secp256k1": true,
        "@metamask/snaps-utils>@metamask/snaps-registry>@metamask/utils": true,
        "superstruct": true
      }
    },
    "@metamask/snaps-utils>@metamask/snaps-registry>@metamask/utils": {
      "globals": {
        "TextDecoder": true,
        "TextEncoder": true
      },
      "packages": {
        "@metamask/key-tree>@noble/hashes": true,
        "browserify>buffer": true,
        "nock>debug": true,
        "semver": true,
        "superstruct": true
      }
    },
    "@metamask/snaps-utils>@metamask/utils": {
      "globals": {
        "TextDecoder": true,
        "TextEncoder": true
      },
      "packages": {
        "@metamask/key-tree>@noble/hashes": true,
        "browserify>buffer": true,
        "nock>debug": true,
        "semver": true,
        "superstruct": true
      }
    },
    "@metamask/snaps-utils>cron-parser": {
      "packages": {
        "browserify>browser-resolve": true,
        "luxon": true
      }
    },
    "@metamask/snaps-utils>rfdc": {
      "packages": {
        "browserify>buffer": true
      }
    },
    "@metamask/snaps-utils>validate-npm-package-name": {
      "packages": {
        "@metamask/snaps-utils>validate-npm-package-name>builtins": true
      }
    },
    "@metamask/snaps-utils>validate-npm-package-name>builtins": {
      "packages": {
        "browserify>process": true,
        "semver": true
      }
    },
    "@metamask/transaction-controller": {
      "globals": {
        "console.error": true
      },
      "packages": {
        "@ethereumjs/common": true,
        "@ethereumjs/tx": true,
        "@ethersproject/abi": true,
        "@metamask/base-controller": true,
        "@metamask/controller-utils>@metamask/eth-query": true,
        "@metamask/gas-fee-controller": true,
        "@metamask/metamask-eth-abis": true,
        "@metamask/providers>@metamask/rpc-errors": true,
        "@metamask/transaction-controller>@metamask/controller-utils": true,
        "@metamask/transaction-controller>@metamask/utils": true,
        "@metamask/transaction-controller>eth-method-registry": true,
        "@metamask/transaction-controller>fast-json-patch": true,
        "@metamask/transaction-controller>nonce-tracker": true,
        "eth-json-rpc-filters>async-mutex": true,
        "ethereumjs-util": true,
        "lodash": true,
        "uuid": true,
        "webpack>events": true
      }
    },
    "@metamask/transaction-controller>@metamask/controller-utils": {
      "globals": {
        "URL": true,
        "console.error": true,
        "fetch": true,
        "setTimeout": true
      },
      "packages": {
        "@metamask/controller-utils>@spruceid/siwe-parser": true,
        "@metamask/transaction-controller>@metamask/utils": true,
        "browserify>buffer": true,
        "eslint>fast-deep-equal": true,
        "eth-ens-namehash": true,
        "ethereumjs-util": true,
        "ethjs>ethjs-unit": true
      }
    },
    "@metamask/transaction-controller>@metamask/utils": {
      "globals": {
        "TextDecoder": true,
        "TextEncoder": true
      },
      "packages": {
        "@metamask/key-tree>@noble/hashes": true,
        "browserify>buffer": true,
        "nock>debug": true,
        "semver": true,
        "superstruct": true
      }
    },
    "@metamask/transaction-controller>eth-method-registry": {
      "packages": {
        "@metamask/transaction-controller>eth-method-registry>ethjs": true
      }
    },
    "@metamask/transaction-controller>eth-method-registry>ethjs": {
      "globals": {
        "clearInterval": true,
        "setInterval": true
      },
      "packages": {
        "@metamask/transaction-controller>eth-method-registry>ethjs>ethjs-abi": true,
        "@metamask/transaction-controller>eth-method-registry>ethjs>ethjs-contract": true,
        "@metamask/transaction-controller>eth-method-registry>ethjs>ethjs-query": true,
        "@metamask/transaction-controller>eth-method-registry>ethjs>ethjs-util": true,
        "bn.js": true,
        "browserify>buffer": true,
        "ethjs>ethjs-filter": true,
        "ethjs>ethjs-provider-http": true,
        "ethjs>ethjs-unit": true,
        "ethjs>js-sha3": true,
        "ethjs>number-to-bn": true
      }
    },
    "@metamask/transaction-controller>eth-method-registry>ethjs>ethjs-abi": {
      "packages": {
        "bn.js": true,
        "browserify>buffer": true,
        "ethjs>js-sha3": true,
        "ethjs>number-to-bn": true
      }
    },
    "@metamask/transaction-controller>eth-method-registry>ethjs>ethjs-contract": {
      "packages": {
        "@metamask/transaction-controller>eth-method-registry>ethjs>ethjs-contract>ethjs-abi": true,
        "@metamask/transaction-controller>eth-method-registry>ethjs>ethjs-util": true,
        "ethjs-contract>babel-runtime": true,
        "ethjs>ethjs-filter": true,
        "ethjs>js-sha3": true,
        "promise-to-callback": true
      }
    },
    "@metamask/transaction-controller>eth-method-registry>ethjs>ethjs-contract>ethjs-abi": {
      "packages": {
        "bn.js": true,
        "browserify>buffer": true,
        "ethjs>js-sha3": true,
        "ethjs>number-to-bn": true
      }
    },
    "@metamask/transaction-controller>eth-method-registry>ethjs>ethjs-query": {
      "globals": {
        "console": true
      },
      "packages": {
        "@metamask/ethjs-query>ethjs-format": true,
        "@metamask/ethjs-query>ethjs-rpc": true,
        "ethjs-contract>babel-runtime": true,
        "promise-to-callback": true
      }
    },
    "@metamask/transaction-controller>eth-method-registry>ethjs>ethjs-util": {
      "packages": {
        "browserify>buffer": true,
        "ethjs>ethjs-util>is-hex-prefixed": true,
        "ethjs>ethjs-util>strip-hex-prefix": true
      }
    },
    "@metamask/transaction-controller>fast-json-patch": {
      "globals": {
        "addEventListener": true,
        "clearTimeout": true,
        "removeEventListener": true,
        "setTimeout": true
      }
    },
    "@metamask/transaction-controller>nonce-tracker": {
      "packages": {
        "@metamask/network-controller>eth-block-tracker": true,
        "@metamask/transaction-controller>nonce-tracker>async-mutex": true,
        "browserify>assert": true,
        "ethjs>ethjs-query": true
      }
    },
    "@metamask/transaction-controller>nonce-tracker>async-mutex": {
      "globals": {
        "clearTimeout": true,
        "setTimeout": true
      },
      "packages": {
        "mockttp>graphql-tag>tslib": true
      }
    },
    "@metamask/utils": {
      "globals": {
        "TextDecoder": true,
        "TextEncoder": true
      },
      "packages": {
        "browserify>buffer": true,
        "nock>debug": true,
        "semver": true,
        "superstruct": true
      }
    },
    "@ngraveio/bc-ur": {
      "packages": {
        "@ngraveio/bc-ur>@apocentre/alias-sampling": true,
        "@ngraveio/bc-ur>bignumber.js": true,
        "@ngraveio/bc-ur>cbor-sync": true,
        "@ngraveio/bc-ur>crc": true,
        "@ngraveio/bc-ur>jsbi": true,
        "addons-linter>sha.js": true,
        "browserify>assert": true,
        "browserify>buffer": true
      }
    },
    "@ngraveio/bc-ur>assert>object-is": {
      "packages": {
        "globalthis>define-properties": true,
        "string.prototype.matchall>call-bind": true
      }
    },
    "@ngraveio/bc-ur>bignumber.js": {
      "globals": {
        "crypto": true,
        "define": true
      }
    },
    "@ngraveio/bc-ur>cbor-sync": {
      "globals": {
        "define": true
      },
      "packages": {
        "browserify>buffer": true
      }
    },
    "@ngraveio/bc-ur>crc": {
      "packages": {
        "browserify>buffer": true
      }
    },
    "@ngraveio/bc-ur>jsbi": {
      "globals": {
        "define": true
      }
    },
    "@popperjs/core": {
      "globals": {
        "Element": true,
        "HTMLElement": true,
        "ShadowRoot": true,
        "console.error": true,
        "console.warn": true,
        "document": true,
        "navigator.userAgent": true
      }
    },
    "@reduxjs/toolkit": {
      "globals": {
        "AbortController": true,
        "__REDUX_DEVTOOLS_EXTENSION_COMPOSE__": true,
        "__REDUX_DEVTOOLS_EXTENSION__": true,
        "console.error": true,
        "console.info": true,
        "console.warn": true
      },
      "packages": {
        "@reduxjs/toolkit>reselect": true,
        "immer": true,
        "redux": true,
        "redux-thunk": true
      }
    },
    "@segment/loosely-validate-event": {
      "packages": {
        "@segment/loosely-validate-event>component-type": true,
        "@segment/loosely-validate-event>join-component": true,
        "browserify>assert": true,
        "browserify>buffer": true
      }
    },
    "@sentry/browser": {
      "globals": {
        "TextDecoder": true,
        "TextEncoder": true,
        "XMLHttpRequest": true,
        "__SENTRY_DEBUG__": true,
        "__SENTRY_RELEASE__": true,
        "indexedDB.open": true,
        "setTimeout": true
      },
      "packages": {
        "@sentry/browser>@sentry-internal/tracing": true,
        "@sentry/browser>@sentry/core": true,
        "@sentry/browser>@sentry/replay": true,
        "@sentry/utils": true
      }
    },
    "@sentry/browser>@sentry-internal/tracing": {
      "globals": {
        "Headers": true,
        "PerformanceObserver": true,
        "Request": true,
        "__SENTRY_DEBUG__": true,
        "addEventListener": true,
        "performance.getEntriesByType": true,
        "removeEventListener": true
      },
      "packages": {
        "@sentry/browser>@sentry/core": true,
        "@sentry/utils": true
      }
    },
    "@sentry/browser>@sentry/core": {
      "globals": {
        "__SENTRY_DEBUG__": true,
        "__SENTRY_TRACING__": true,
        "clearInterval": true,
        "clearTimeout": true,
        "console.warn": true,
        "setInterval": true,
        "setTimeout": true
      },
      "packages": {
        "@sentry/utils": true
      }
    },
    "@sentry/browser>@sentry/replay": {
      "globals": {
        "Blob": true,
        "CSSConditionRule": true,
        "CSSGroupingRule": true,
        "CSSMediaRule": true,
        "CSSSupportsRule": true,
        "DragEvent": true,
        "Element": true,
        "FormData": true,
        "HTMLCanvasElement": true,
        "HTMLElement.prototype": true,
        "HTMLFormElement": true,
        "HTMLImageElement": true,
        "HTMLInputElement.prototype": true,
        "HTMLOptionElement.prototype": true,
        "HTMLSelectElement.prototype": true,
        "HTMLTextAreaElement.prototype": true,
        "Headers": true,
        "ImageData": true,
        "MouseEvent": true,
        "MutationObserver": true,
        "Node.prototype.contains": true,
        "PerformanceObserver": true,
        "TextEncoder": true,
        "URL": true,
        "URLSearchParams": true,
        "Worker": true,
        "Zone": true,
        "__SENTRY_DEBUG__": true,
        "__rrMutationObserver": true,
        "clearTimeout": true,
        "console.error": true,
        "console.warn": true,
        "document": true,
        "innerHeight": true,
        "innerWidth": true,
        "location.href": true,
        "pageXOffset": true,
        "pageYOffset": true,
        "requestAnimationFrame": true,
        "setTimeout": true
      },
      "packages": {
        "@sentry/browser>@sentry/core": true,
        "@sentry/utils": true,
        "browserify>process": true
      }
    },
    "@sentry/integrations": {
      "globals": {
        "Request": true,
        "__SENTRY_DEBUG__": true,
        "console.log": true
      },
      "packages": {
        "@sentry/utils": true,
        "localforage": true
      }
    },
    "@sentry/utils": {
      "globals": {
        "CustomEvent": true,
        "DOMError": true,
        "DOMException": true,
        "Element": true,
        "ErrorEvent": true,
        "Event": true,
        "Headers": true,
        "Request": true,
        "Response": true,
        "TextEncoder": true,
        "URL": true,
        "XMLHttpRequest.prototype": true,
        "__SENTRY_BROWSER_BUNDLE__": true,
        "__SENTRY_DEBUG__": true,
        "clearTimeout": true,
        "console.error": true,
        "document": true,
        "new": true,
        "setTimeout": true,
        "target": true
      },
      "packages": {
        "browserify>process": true
      }
    },
    "@storybook/addon-knobs>qs": {
      "packages": {
        "string.prototype.matchall>side-channel": true
      }
    },
    "@truffle/codec": {
      "packages": {
        "@truffle/codec>@truffle/abi-utils": true,
        "@truffle/codec>@truffle/compile-common": true,
        "@truffle/codec>big.js": true,
        "@truffle/codec>cbor": true,
        "@truffle/codec>utf8": true,
        "@truffle/codec>web3-utils": true,
        "bn.js": true,
        "browserify>buffer": true,
        "browserify>os-browserify": true,
        "browserify>util": true,
        "lodash": true,
        "nock>debug": true,
        "semver": true
      }
    },
    "@truffle/codec>@truffle/abi-utils": {
      "packages": {
        "@truffle/codec>@truffle/abi-utils>change-case": true,
        "@truffle/codec>@truffle/abi-utils>fast-check": true,
        "@truffle/codec>web3-utils": true
      }
    },
    "@truffle/codec>@truffle/abi-utils>change-case": {
      "packages": {
        "@truffle/codec>@truffle/abi-utils>change-case>camel-case": true,
        "@truffle/codec>@truffle/abi-utils>change-case>constant-case": true,
        "@truffle/codec>@truffle/abi-utils>change-case>dot-case": true,
        "@truffle/codec>@truffle/abi-utils>change-case>header-case": true,
        "@truffle/codec>@truffle/abi-utils>change-case>is-lower-case": true,
        "@truffle/codec>@truffle/abi-utils>change-case>is-upper-case": true,
        "@truffle/codec>@truffle/abi-utils>change-case>lower-case": true,
        "@truffle/codec>@truffle/abi-utils>change-case>lower-case-first": true,
        "@truffle/codec>@truffle/abi-utils>change-case>no-case": true,
        "@truffle/codec>@truffle/abi-utils>change-case>param-case": true,
        "@truffle/codec>@truffle/abi-utils>change-case>pascal-case": true,
        "@truffle/codec>@truffle/abi-utils>change-case>path-case": true,
        "@truffle/codec>@truffle/abi-utils>change-case>sentence-case": true,
        "@truffle/codec>@truffle/abi-utils>change-case>snake-case": true,
        "@truffle/codec>@truffle/abi-utils>change-case>swap-case": true,
        "@truffle/codec>@truffle/abi-utils>change-case>title-case": true,
        "@truffle/codec>@truffle/abi-utils>change-case>upper-case": true,
        "@truffle/codec>@truffle/abi-utils>change-case>upper-case-first": true
      }
    },
    "@truffle/codec>@truffle/abi-utils>change-case>camel-case": {
      "packages": {
        "@truffle/codec>@truffle/abi-utils>change-case>no-case": true,
        "@truffle/codec>@truffle/abi-utils>change-case>upper-case": true
      }
    },
    "@truffle/codec>@truffle/abi-utils>change-case>constant-case": {
      "packages": {
        "@truffle/codec>@truffle/abi-utils>change-case>snake-case": true,
        "@truffle/codec>@truffle/abi-utils>change-case>upper-case": true
      }
    },
    "@truffle/codec>@truffle/abi-utils>change-case>dot-case": {
      "packages": {
        "@truffle/codec>@truffle/abi-utils>change-case>no-case": true
      }
    },
    "@truffle/codec>@truffle/abi-utils>change-case>header-case": {
      "packages": {
        "@truffle/codec>@truffle/abi-utils>change-case>no-case": true,
        "@truffle/codec>@truffle/abi-utils>change-case>upper-case": true
      }
    },
    "@truffle/codec>@truffle/abi-utils>change-case>is-lower-case": {
      "packages": {
        "@truffle/codec>@truffle/abi-utils>change-case>lower-case": true
      }
    },
    "@truffle/codec>@truffle/abi-utils>change-case>is-upper-case": {
      "packages": {
        "@truffle/codec>@truffle/abi-utils>change-case>upper-case": true
      }
    },
    "@truffle/codec>@truffle/abi-utils>change-case>lower-case-first": {
      "packages": {
        "@truffle/codec>@truffle/abi-utils>change-case>lower-case": true
      }
    },
    "@truffle/codec>@truffle/abi-utils>change-case>no-case": {
      "packages": {
        "@truffle/codec>@truffle/abi-utils>change-case>lower-case": true
      }
    },
    "@truffle/codec>@truffle/abi-utils>change-case>param-case": {
      "packages": {
        "@truffle/codec>@truffle/abi-utils>change-case>no-case": true
      }
    },
    "@truffle/codec>@truffle/abi-utils>change-case>pascal-case": {
      "packages": {
        "@truffle/codec>@truffle/abi-utils>change-case>camel-case": true,
        "@truffle/codec>@truffle/abi-utils>change-case>upper-case-first": true
      }
    },
    "@truffle/codec>@truffle/abi-utils>change-case>path-case": {
      "packages": {
        "@truffle/codec>@truffle/abi-utils>change-case>no-case": true
      }
    },
    "@truffle/codec>@truffle/abi-utils>change-case>sentence-case": {
      "packages": {
        "@truffle/codec>@truffle/abi-utils>change-case>no-case": true,
        "@truffle/codec>@truffle/abi-utils>change-case>upper-case-first": true
      }
    },
    "@truffle/codec>@truffle/abi-utils>change-case>snake-case": {
      "packages": {
        "@truffle/codec>@truffle/abi-utils>change-case>no-case": true
      }
    },
    "@truffle/codec>@truffle/abi-utils>change-case>swap-case": {
      "packages": {
        "@truffle/codec>@truffle/abi-utils>change-case>lower-case": true,
        "@truffle/codec>@truffle/abi-utils>change-case>upper-case": true
      }
    },
    "@truffle/codec>@truffle/abi-utils>change-case>title-case": {
      "packages": {
        "@truffle/codec>@truffle/abi-utils>change-case>no-case": true,
        "@truffle/codec>@truffle/abi-utils>change-case>upper-case": true
      }
    },
    "@truffle/codec>@truffle/abi-utils>change-case>upper-case-first": {
      "packages": {
        "@truffle/codec>@truffle/abi-utils>change-case>upper-case": true
      }
    },
    "@truffle/codec>@truffle/abi-utils>fast-check": {
      "globals": {
        "clearTimeout": true,
        "console.log": true,
        "setTimeout": true
      },
      "packages": {
        "@truffle/codec>@truffle/abi-utils>fast-check>pure-rand": true,
        "browserify>buffer": true
      }
    },
    "@truffle/codec>@truffle/compile-common": {
      "packages": {
        "@truffle/codec>@truffle/compile-common>@truffle/error": true,
        "@truffle/codec>@truffle/compile-common>colors": true,
        "browserify>path-browserify": true
      }
    },
    "@truffle/codec>@truffle/compile-common>colors": {
      "globals": {
        "console.log": true
      },
      "packages": {
        "browserify>os-browserify": true,
        "browserify>process": true,
        "browserify>util": true
      }
    },
    "@truffle/codec>big.js": {
      "globals": {
        "define": true
      }
    },
    "@truffle/codec>cbor": {
      "globals": {
        "TextDecoder": true
      },
      "packages": {
        "@truffle/codec>cbor>bignumber.js": true,
        "@truffle/codec>cbor>nofilter": true,
        "browserify>buffer": true,
        "browserify>insert-module-globals>is-buffer": true,
        "browserify>url": true,
        "browserify>util": true,
        "stream-browserify": true
      }
    },
    "@truffle/codec>cbor>bignumber.js": {
      "globals": {
        "crypto": true,
        "define": true
      }
    },
    "@truffle/codec>cbor>nofilter": {
      "packages": {
        "browserify>buffer": true,
        "browserify>util": true,
        "stream-browserify": true
      }
    },
    "@truffle/codec>web3-utils": {
      "globals": {
        "setTimeout": true
      },
      "packages": {
        "@truffle/codec>utf8": true,
        "@truffle/codec>web3-utils>ethereum-bloom-filters": true,
        "bn.js": true,
        "browserify>buffer": true,
        "ethereumjs-util": true,
        "ethjs>ethjs-unit": true,
        "ethjs>number-to-bn": true,
        "mocha>serialize-javascript>randombytes": true
      }
    },
    "@truffle/codec>web3-utils>ethereum-bloom-filters": {
      "packages": {
        "@truffle/codec>web3-utils>ethereum-bloom-filters>js-sha3": true
      }
    },
    "@truffle/codec>web3-utils>ethereum-bloom-filters>js-sha3": {
      "globals": {
        "define": true
      },
      "packages": {
        "browserify>process": true
      }
    },
    "@truffle/decoder": {
      "packages": {
        "@truffle/codec": true,
        "@truffle/codec>@truffle/abi-utils": true,
        "@truffle/codec>@truffle/compile-common": true,
        "@truffle/codec>web3-utils": true,
        "@truffle/decoder>@truffle/encoder": true,
        "@truffle/decoder>@truffle/source-map-utils": true,
        "bn.js": true,
        "nock>debug": true
      }
    },
    "@truffle/decoder>@truffle/encoder": {
      "packages": {
        "@ethersproject/abi>@ethersproject/address": true,
        "@ethersproject/bignumber": true,
        "@truffle/codec": true,
        "@truffle/codec>@truffle/abi-utils": true,
        "@truffle/codec>@truffle/compile-common": true,
        "@truffle/codec>big.js": true,
        "@truffle/codec>web3-utils": true,
        "@truffle/decoder>@truffle/encoder>@ensdomains/ensjs": true,
        "@truffle/decoder>@truffle/encoder>bignumber.js": true,
        "lodash": true,
        "nock>debug": true
      }
    },
    "@truffle/decoder>@truffle/encoder>@ensdomains/ensjs": {
      "globals": {
        "console.log": true,
        "console.warn": true,
        "registries": true
      },
      "packages": {
        "@babel/runtime": true,
        "@truffle/decoder>@truffle/encoder>@ensdomains/ensjs>@ensdomains/address-encoder": true,
        "@truffle/decoder>@truffle/encoder>@ensdomains/ensjs>@ensdomains/ens": true,
        "@truffle/decoder>@truffle/encoder>@ensdomains/ensjs>@ensdomains/resolver": true,
        "@truffle/decoder>@truffle/encoder>@ensdomains/ensjs>content-hash": true,
        "@truffle/decoder>@truffle/encoder>@ensdomains/ensjs>ethers": true,
        "@truffle/decoder>@truffle/encoder>@ensdomains/ensjs>js-sha3": true,
        "browserify>buffer": true,
        "eth-ens-namehash": true,
        "ethereumjs-util>ethereum-cryptography>bs58check>bs58": true
      }
    },
    "@truffle/decoder>@truffle/encoder>@ensdomains/ensjs>@ensdomains/address-encoder": {
      "globals": {
        "console": true
      },
      "packages": {
        "bn.js": true,
        "browserify>buffer": true,
        "browserify>crypto-browserify": true,
        "ethereumjs-util>create-hash>ripemd160": true
      }
    },
    "@truffle/decoder>@truffle/encoder>@ensdomains/ensjs>content-hash": {
      "packages": {
        "@truffle/decoder>@truffle/encoder>@ensdomains/ensjs>content-hash>cids": true,
        "@truffle/decoder>@truffle/encoder>@ensdomains/ensjs>content-hash>multicodec": true,
        "@truffle/decoder>@truffle/encoder>@ensdomains/ensjs>content-hash>multihashes": true,
        "browserify>buffer": true
      }
    },
    "@truffle/decoder>@truffle/encoder>@ensdomains/ensjs>content-hash>cids": {
      "packages": {
        "@truffle/decoder>@truffle/encoder>@ensdomains/ensjs>content-hash>cids>class-is": true,
        "@truffle/decoder>@truffle/encoder>@ensdomains/ensjs>content-hash>cids>multibase": true,
        "@truffle/decoder>@truffle/encoder>@ensdomains/ensjs>content-hash>cids>multicodec": true,
        "@truffle/decoder>@truffle/encoder>@ensdomains/ensjs>content-hash>multihashes": true,
        "browserify>buffer": true
      }
    },
    "@truffle/decoder>@truffle/encoder>@ensdomains/ensjs>content-hash>cids>multibase": {
      "packages": {
        "@ensdomains/content-hash>multihashes>multibase>base-x": true,
        "browserify>buffer": true
      }
    },
    "@truffle/decoder>@truffle/encoder>@ensdomains/ensjs>content-hash>cids>multicodec": {
      "packages": {
        "@ensdomains/content-hash>multihashes>varint": true,
        "browserify>buffer": true
      }
    },
    "@truffle/decoder>@truffle/encoder>@ensdomains/ensjs>content-hash>multicodec": {
      "packages": {
        "@ensdomains/content-hash>multihashes>varint": true,
        "browserify>buffer": true
      }
    },
    "@truffle/decoder>@truffle/encoder>@ensdomains/ensjs>content-hash>multihashes": {
      "packages": {
        "@ensdomains/content-hash>multihashes>varint": true,
        "@truffle/decoder>@truffle/encoder>@ensdomains/ensjs>content-hash>multihashes>multibase": true,
        "browserify>buffer": true
      }
    },
    "@truffle/decoder>@truffle/encoder>@ensdomains/ensjs>content-hash>multihashes>multibase": {
      "packages": {
        "@ensdomains/content-hash>multihashes>multibase>base-x": true,
        "browserify>buffer": true
      }
    },
    "@truffle/decoder>@truffle/encoder>@ensdomains/ensjs>ethers": {
      "packages": {
        "@ethersproject/abi": true,
        "@ethersproject/abi>@ethersproject/address": true,
        "@ethersproject/abi>@ethersproject/bytes": true,
        "@ethersproject/abi>@ethersproject/constants": true,
        "@ethersproject/abi>@ethersproject/hash": true,
        "@ethersproject/abi>@ethersproject/keccak256": true,
        "@ethersproject/abi>@ethersproject/logger": true,
        "@ethersproject/abi>@ethersproject/properties": true,
        "@ethersproject/abi>@ethersproject/strings": true,
        "@ethersproject/bignumber": true,
        "@ethersproject/contracts": true,
        "@ethersproject/hdnode": true,
        "@ethersproject/hdnode>@ethersproject/abstract-signer": true,
        "@ethersproject/hdnode>@ethersproject/basex": true,
        "@ethersproject/hdnode>@ethersproject/sha2": true,
        "@ethersproject/hdnode>@ethersproject/signing-key": true,
        "@ethersproject/hdnode>@ethersproject/transactions": true,
        "@ethersproject/hdnode>@ethersproject/wordlists": true,
        "@ethersproject/providers": true,
        "@ethersproject/providers>@ethersproject/base64": true,
        "@ethersproject/providers>@ethersproject/random": true,
        "@ethersproject/providers>@ethersproject/rlp": true,
        "@ethersproject/providers>@ethersproject/web": true,
        "@truffle/decoder>@truffle/encoder>@ensdomains/ensjs>ethers>@ethersproject/json-wallets": true,
        "@truffle/decoder>@truffle/encoder>@ensdomains/ensjs>ethers>@ethersproject/solidity": true,
        "@truffle/decoder>@truffle/encoder>@ensdomains/ensjs>ethers>@ethersproject/units": true,
        "@truffle/decoder>@truffle/encoder>@ensdomains/ensjs>ethers>@ethersproject/wallet": true
      }
    },
    "@truffle/decoder>@truffle/encoder>@ensdomains/ensjs>ethers>@ethersproject/json-wallets": {
      "packages": {
        "@ethersproject/abi>@ethersproject/address": true,
        "@ethersproject/abi>@ethersproject/bytes": true,
        "@ethersproject/abi>@ethersproject/keccak256": true,
        "@ethersproject/abi>@ethersproject/logger": true,
        "@ethersproject/abi>@ethersproject/properties": true,
        "@ethersproject/abi>@ethersproject/strings": true,
        "@ethersproject/hdnode": true,
        "@ethersproject/hdnode>@ethersproject/pbkdf2": true,
        "@ethersproject/hdnode>@ethersproject/transactions": true,
        "@ethersproject/providers>@ethersproject/random": true,
        "@truffle/decoder>@truffle/encoder>@ensdomains/ensjs>ethers>@ethersproject/json-wallets>aes-js": true,
        "ethereumjs-util>ethereum-cryptography>scrypt-js": true
      }
    },
    "@truffle/decoder>@truffle/encoder>@ensdomains/ensjs>ethers>@ethersproject/json-wallets>aes-js": {
      "globals": {
        "define": true
      }
    },
    "@truffle/decoder>@truffle/encoder>@ensdomains/ensjs>ethers>@ethersproject/solidity": {
      "packages": {
        "@ethersproject/abi>@ethersproject/bytes": true,
        "@ethersproject/abi>@ethersproject/keccak256": true,
        "@ethersproject/abi>@ethersproject/logger": true,
        "@ethersproject/abi>@ethersproject/strings": true,
        "@ethersproject/bignumber": true,
        "@ethersproject/hdnode>@ethersproject/sha2": true
      }
    },
    "@truffle/decoder>@truffle/encoder>@ensdomains/ensjs>ethers>@ethersproject/units": {
      "packages": {
        "@ethersproject/abi>@ethersproject/logger": true,
        "@ethersproject/bignumber": true
      }
    },
    "@truffle/decoder>@truffle/encoder>@ensdomains/ensjs>ethers>@ethersproject/wallet": {
      "packages": {
        "@ethersproject/abi>@ethersproject/address": true,
        "@ethersproject/abi>@ethersproject/bytes": true,
        "@ethersproject/abi>@ethersproject/hash": true,
        "@ethersproject/abi>@ethersproject/keccak256": true,
        "@ethersproject/abi>@ethersproject/logger": true,
        "@ethersproject/abi>@ethersproject/properties": true,
        "@ethersproject/contracts>@ethersproject/abstract-provider": true,
        "@ethersproject/hdnode": true,
        "@ethersproject/hdnode>@ethersproject/abstract-signer": true,
        "@ethersproject/hdnode>@ethersproject/signing-key": true,
        "@ethersproject/hdnode>@ethersproject/transactions": true,
        "@ethersproject/providers>@ethersproject/random": true,
        "@truffle/decoder>@truffle/encoder>@ensdomains/ensjs>ethers>@ethersproject/json-wallets": true
      }
    },
    "@truffle/decoder>@truffle/encoder>@ensdomains/ensjs>js-sha3": {
      "globals": {
        "define": true
      },
      "packages": {
        "browserify>process": true
      }
    },
    "@truffle/decoder>@truffle/encoder>bignumber.js": {
      "globals": {
        "crypto": true,
        "define": true
      }
    },
    "@truffle/decoder>@truffle/source-map-utils": {
      "packages": {
        "@truffle/codec": true,
        "@truffle/codec>web3-utils": true,
        "@truffle/decoder>@truffle/source-map-utils>@truffle/code-utils": true,
        "@truffle/decoder>@truffle/source-map-utils>json-pointer": true,
        "@truffle/decoder>@truffle/source-map-utils>node-interval-tree": true,
        "nock>debug": true
      }
    },
    "@truffle/decoder>@truffle/source-map-utils>@truffle/code-utils": {
      "packages": {
        "@truffle/codec>cbor": true,
        "browserify>buffer": true
      }
    },
    "@truffle/decoder>@truffle/source-map-utils>json-pointer": {
      "packages": {
        "@truffle/decoder>@truffle/source-map-utils>json-pointer>foreach": true
      }
    },
    "@truffle/decoder>@truffle/source-map-utils>node-interval-tree": {
      "packages": {
        "@truffle/decoder>@truffle/source-map-utils>node-interval-tree>shallowequal": true
      }
    },
    "@zxing/browser": {
      "globals": {
        "HTMLElement": true,
        "HTMLImageElement": true,
        "HTMLVideoElement": true,
        "clearTimeout": true,
        "console.error": true,
        "console.warn": true,
        "document": true,
        "navigator": true,
        "setTimeout": true
      },
      "packages": {
        "@zxing/library": true
      }
    },
    "@zxing/library": {
      "globals": {
        "HTMLImageElement": true,
        "HTMLVideoElement": true,
        "TextDecoder": true,
        "TextEncoder": true,
        "URL.createObjectURL": true,
        "btoa": true,
        "console.log": true,
        "console.warn": true,
        "document": true,
        "navigator": true,
        "setTimeout": true
      },
      "packages": {
        "@zxing/library>ts-custom-error": true
      }
    },
    "addons-linter>sha.js": {
      "packages": {
        "koa>content-disposition>safe-buffer": true,
        "pumpify>inherits": true
      }
    },
    "await-semaphore": {
      "packages": {
        "browserify>process": true,
        "browserify>timers-browserify": true
      }
    },
    "base32-encode": {
      "packages": {
        "base32-encode>to-data-view": true
      }
    },
    "bignumber.js": {
      "globals": {
        "crypto": true,
        "define": true
      }
    },
    "bn.js": {
      "globals": {
        "Buffer": true
      },
      "packages": {
        "browserify>browser-resolve": true
      }
    },
    "bowser": {
      "globals": {
        "define": true
      }
    },
    "brfs>static-module>object-inspect": {
      "globals": {
        "HTMLElement": true,
        "WeakRef": true
      },
      "packages": {
        "browserify>browser-resolve": true
      }
    },
    "browserify>assert": {
      "globals": {
        "Buffer": true
      },
      "packages": {
        "browserify>assert>util": true,
        "react>object-assign": true
      }
    },
    "browserify>assert>util": {
      "globals": {
        "console.error": true,
        "console.log": true,
        "console.trace": true,
        "process": true
      },
      "packages": {
        "browserify>assert>util>inherits": true,
        "browserify>process": true
      }
    },
    "browserify>browser-resolve": {
      "packages": {
        "ethjs-query>babel-runtime>core-js": true
      }
    },
    "browserify>browserify-zlib": {
      "packages": {
        "browserify>assert": true,
        "browserify>browserify-zlib>pako": true,
        "browserify>buffer": true,
        "browserify>process": true,
        "browserify>util": true,
        "stream-browserify": true
      }
    },
    "browserify>buffer": {
      "globals": {
        "console": true
      },
      "packages": {
        "base64-js": true,
        "browserify>buffer>ieee754": true
      }
    },
    "browserify>crypto-browserify": {
      "packages": {
        "browserify>crypto-browserify>browserify-cipher": true,
        "browserify>crypto-browserify>browserify-sign": true,
        "browserify>crypto-browserify>create-ecdh": true,
        "browserify>crypto-browserify>create-hmac": true,
        "browserify>crypto-browserify>diffie-hellman": true,
        "browserify>crypto-browserify>pbkdf2": true,
        "browserify>crypto-browserify>public-encrypt": true,
        "browserify>crypto-browserify>randomfill": true,
        "ethereumjs-util>create-hash": true,
        "mocha>serialize-javascript>randombytes": true
      }
    },
    "browserify>crypto-browserify>browserify-cipher": {
      "packages": {
        "browserify>crypto-browserify>browserify-cipher>browserify-des": true,
        "browserify>crypto-browserify>browserify-cipher>evp_bytestokey": true,
        "ethereumjs-util>ethereum-cryptography>browserify-aes": true
      }
    },
    "browserify>crypto-browserify>browserify-cipher>browserify-des": {
      "packages": {
        "browserify>buffer": true,
        "browserify>crypto-browserify>browserify-cipher>browserify-des>des.js": true,
        "ethereumjs-util>create-hash>cipher-base": true,
        "pumpify>inherits": true
      }
    },
    "browserify>crypto-browserify>browserify-cipher>browserify-des>des.js": {
      "packages": {
        "@metamask/ppom-validator>elliptic>minimalistic-assert": true,
        "pumpify>inherits": true
      }
    },
    "browserify>crypto-browserify>browserify-cipher>evp_bytestokey": {
      "packages": {
        "ethereumjs-util>create-hash>md5.js": true,
        "koa>content-disposition>safe-buffer": true
      }
    },
    "browserify>crypto-browserify>browserify-sign": {
      "packages": {
        "@metamask/ppom-validator>elliptic": true,
        "bn.js": true,
        "browserify>buffer": true,
        "browserify>crypto-browserify>create-hmac": true,
        "browserify>crypto-browserify>public-encrypt>browserify-rsa": true,
        "browserify>crypto-browserify>public-encrypt>parse-asn1": true,
        "ethereumjs-util>create-hash": true,
        "pumpify>inherits": true,
        "stream-browserify": true
      }
    },
    "browserify>crypto-browserify>create-ecdh": {
      "packages": {
        "@metamask/ppom-validator>elliptic": true,
        "bn.js": true,
        "browserify>buffer": true
      }
    },
    "browserify>crypto-browserify>create-hmac": {
      "packages": {
        "addons-linter>sha.js": true,
        "ethereumjs-util>create-hash": true,
        "ethereumjs-util>create-hash>cipher-base": true,
        "ethereumjs-util>create-hash>ripemd160": true,
        "koa>content-disposition>safe-buffer": true,
        "pumpify>inherits": true
      }
    },
    "browserify>crypto-browserify>diffie-hellman": {
      "packages": {
        "bn.js": true,
        "browserify>buffer": true,
        "browserify>crypto-browserify>diffie-hellman>miller-rabin": true,
        "mocha>serialize-javascript>randombytes": true
      }
    },
    "browserify>crypto-browserify>diffie-hellman>miller-rabin": {
      "packages": {
        "@metamask/ppom-validator>elliptic>brorand": true,
        "bn.js": true
      }
    },
    "browserify>crypto-browserify>pbkdf2": {
      "globals": {
        "crypto": true,
        "process": true,
        "queueMicrotask": true,
        "setImmediate": true,
        "setTimeout": true
      },
      "packages": {
        "addons-linter>sha.js": true,
        "browserify>process": true,
        "ethereumjs-util>create-hash": true,
        "ethereumjs-util>create-hash>ripemd160": true,
        "koa>content-disposition>safe-buffer": true
      }
    },
    "browserify>crypto-browserify>public-encrypt": {
      "packages": {
        "bn.js": true,
        "browserify>buffer": true,
        "browserify>crypto-browserify>public-encrypt>browserify-rsa": true,
        "browserify>crypto-browserify>public-encrypt>parse-asn1": true,
        "ethereumjs-util>create-hash": true,
        "mocha>serialize-javascript>randombytes": true
      }
    },
    "browserify>crypto-browserify>public-encrypt>browserify-rsa": {
      "packages": {
        "bn.js": true,
        "browserify>buffer": true,
        "mocha>serialize-javascript>randombytes": true
      }
    },
    "browserify>crypto-browserify>public-encrypt>parse-asn1": {
      "packages": {
        "browserify>buffer": true,
        "browserify>crypto-browserify>browserify-cipher>evp_bytestokey": true,
        "browserify>crypto-browserify>pbkdf2": true,
        "browserify>crypto-browserify>public-encrypt>parse-asn1>asn1.js": true,
        "ethereumjs-util>ethereum-cryptography>browserify-aes": true
      }
    },
    "browserify>crypto-browserify>public-encrypt>parse-asn1>asn1.js": {
      "packages": {
        "@metamask/ppom-validator>elliptic>minimalistic-assert": true,
        "bn.js": true,
        "browserify>buffer": true,
        "browserify>vm-browserify": true,
        "pumpify>inherits": true
      }
    },
    "browserify>crypto-browserify>randomfill": {
      "globals": {
        "crypto": true,
        "msCrypto": true
      },
      "packages": {
        "browserify>process": true,
        "koa>content-disposition>safe-buffer": true,
        "mocha>serialize-javascript>randombytes": true
      }
    },
    "browserify>has": {
      "packages": {
        "browserify>has>function-bind": true
      }
    },
    "browserify>https-browserify": {
      "packages": {
        "browserify>stream-http": true,
        "browserify>url": true
      }
    },
    "browserify>os-browserify": {
      "globals": {
        "location": true,
        "navigator": true
      }
    },
    "browserify>path-browserify": {
      "packages": {
        "browserify>process": true
      }
    },
    "browserify>process": {
      "globals": {
        "clearTimeout": true,
        "setTimeout": true
      }
    },
    "browserify>punycode": {
      "globals": {
        "define": true
      }
    },
    "browserify>stream-http": {
      "globals": {
        "AbortController": true,
        "Blob": true,
        "MSStreamReader": true,
        "ReadableStream": true,
        "WritableStream": true,
        "XDomainRequest": true,
        "XMLHttpRequest": true,
        "clearTimeout": true,
        "fetch": true,
        "location.protocol.search": true,
        "setTimeout": true
      },
      "packages": {
        "browserify>buffer": true,
        "browserify>process": true,
        "browserify>stream-http>builtin-status-codes": true,
        "browserify>stream-http>readable-stream": true,
        "browserify>url": true,
        "pumpify>inherits": true,
        "watchify>xtend": true
      }
    },
    "browserify>stream-http>readable-stream": {
      "packages": {
        "browserify>browser-resolve": true,
        "browserify>buffer": true,
        "browserify>process": true,
        "browserify>string_decoder": true,
        "pumpify>inherits": true,
        "readable-stream>util-deprecate": true,
        "webpack>events": true
      }
    },
    "browserify>string_decoder": {
      "packages": {
        "koa>content-disposition>safe-buffer": true
      }
    },
    "browserify>timers-browserify": {
      "globals": {
        "clearInterval": true,
        "clearTimeout": true,
        "setInterval": true,
        "setTimeout": true
      },
      "packages": {
        "browserify>process": true
      }
    },
    "browserify>url": {
      "packages": {
        "@storybook/addon-knobs>qs": true,
        "browserify>punycode": true
      }
    },
    "browserify>util": {
      "globals": {
        "console.error": true,
        "console.log": true,
        "console.trace": true
      },
      "packages": {
        "browserify>process": true,
        "browserify>util>is-arguments": true,
        "browserify>util>is-typed-array": true,
        "browserify>util>which-typed-array": true,
        "koa>is-generator-function": true,
        "pumpify>inherits": true
      }
    },
    "browserify>util>is-arguments": {
      "packages": {
        "koa>is-generator-function>has-tostringtag": true,
        "string.prototype.matchall>call-bind": true
      }
    },
    "browserify>util>is-typed-array": {
      "packages": {
        "browserify>util>is-typed-array>for-each": true,
        "koa>is-generator-function>has-tostringtag": true,
        "string.prototype.matchall>call-bind": true,
        "string.prototype.matchall>es-abstract>available-typed-arrays": true,
        "string.prototype.matchall>es-abstract>gopd": true
      }
    },
    "browserify>util>is-typed-array>for-each": {
      "packages": {
        "string.prototype.matchall>es-abstract>is-callable": true
      }
    },
    "browserify>util>which-typed-array": {
      "packages": {
        "browserify>util>is-typed-array": true,
        "browserify>util>is-typed-array>for-each": true,
        "koa>is-generator-function>has-tostringtag": true,
        "string.prototype.matchall>call-bind": true,
        "string.prototype.matchall>es-abstract>available-typed-arrays": true,
        "string.prototype.matchall>es-abstract>gopd": true
      }
    },
    "browserify>vm-browserify": {
      "globals": {
        "document.body.appendChild": true,
        "document.body.removeChild": true,
        "document.createElement": true
      }
    },
    "chalk": {
      "packages": {
        "chalk>ansi-styles": true,
        "chalk>supports-color": true
      }
    },
    "chalk>ansi-styles": {
      "packages": {
        "chalk>ansi-styles>color-convert": true
      }
    },
    "chalk>ansi-styles>color-convert": {
      "packages": {
        "jest-canvas-mock>moo-color>color-name": true
      }
    },
    "classnames": {
      "globals": {
        "classNames": "write",
        "define": true
      }
    },
    "copy-to-clipboard": {
      "globals": {
        "clipboardData": true,
        "console.error": true,
        "console.warn": true,
        "document.body.appendChild": true,
        "document.body.removeChild": true,
        "document.createElement": true,
        "document.createRange": true,
        "document.execCommand": true,
        "document.getSelection": true,
        "navigator.userAgent": true,
        "prompt": true
      },
      "packages": {
        "copy-to-clipboard>toggle-selection": true
      }
    },
    "copy-to-clipboard>toggle-selection": {
      "globals": {
        "document.activeElement": true,
        "document.getSelection": true
      }
    },
    "currency-formatter": {
      "packages": {
        "currency-formatter>accounting": true,
        "currency-formatter>locale-currency": true,
        "react>object-assign": true
      }
    },
    "currency-formatter>accounting": {
      "globals": {
        "define": true
      }
    },
    "currency-formatter>locale-currency": {
      "globals": {
        "countryCode": true
      }
    },
    "debounce-stream": {
      "packages": {
        "debounce-stream>debounce": true,
        "debounce-stream>duplexer": true,
        "debounce-stream>through": true
      }
    },
    "debounce-stream>debounce": {
      "globals": {
        "clearTimeout": true,
        "setTimeout": true
      }
    },
    "debounce-stream>duplexer": {
      "packages": {
        "stream-browserify": true
      }
    },
    "debounce-stream>through": {
      "packages": {
        "browserify>process": true,
        "stream-browserify": true
      }
    },
    "depcheck>@vue/compiler-sfc>postcss>nanoid": {
      "globals": {
        "crypto.getRandomValues": true
      }
    },
    "dependency-tree>precinct>detective-postcss>postcss>nanoid": {
      "globals": {
        "crypto.getRandomValues": true
      }
    },
    "end-of-stream": {
      "packages": {
        "browserify>process": true,
        "pump>once": true
      }
    },
    "eslint>optionator>fast-levenshtein": {
      "globals": {
        "Intl": true,
        "Levenshtein": "write",
        "console.log": true,
        "define": true,
        "importScripts": true,
        "postMessage": true
      }
    },
    "eth-ens-namehash": {
      "globals": {
        "name": "write"
      },
      "packages": {
        "browserify>buffer": true,
        "eth-ens-namehash>idna-uts46-hx": true,
        "eth-ens-namehash>js-sha3": true
      }
    },
    "eth-ens-namehash>idna-uts46-hx": {
      "globals": {
        "define": true
      },
      "packages": {
        "browserify>punycode": true
      }
    },
    "eth-ens-namehash>js-sha3": {
      "packages": {
        "browserify>process": true
      }
    },
    "eth-json-rpc-filters": {
      "globals": {
        "console.error": true
      },
      "packages": {
        "@metamask/safe-event-emitter": true,
        "eth-json-rpc-filters>async-mutex": true,
        "eth-query": true,
        "json-rpc-engine": true,
        "pify": true
      }
    },
    "eth-json-rpc-filters>async-mutex": {
      "globals": {
        "setTimeout": true
      },
      "packages": {
        "mockttp>graphql-tag>tslib": true
      }
    },
    "eth-keyring-controller>@metamask/browser-passworder": {
      "globals": {
        "crypto": true
      }
    },
    "eth-lattice-keyring": {
      "globals": {
        "addEventListener": true,
        "browser": true,
        "clearInterval": true,
        "fetch": true,
        "open": true,
        "setInterval": true
      },
      "packages": {
        "@ethereumjs/tx>@ethereumjs/util": true,
        "bn.js": true,
        "browserify>buffer": true,
        "browserify>crypto-browserify": true,
        "eth-lattice-keyring>@ethereumjs/tx": true,
        "eth-lattice-keyring>gridplus-sdk": true,
        "eth-lattice-keyring>rlp": true,
        "webpack>events": true
      }
    },
    "eth-lattice-keyring>@ethereumjs/tx": {
      "packages": {
        "@ethereumjs/common": true,
        "@ethereumjs/tx>@ethereumjs/rlp": true,
        "@ethereumjs/tx>@ethereumjs/util": true,
        "@ethersproject/providers": true,
        "browserify>buffer": true,
        "browserify>insert-module-globals>is-buffer": true,
        "eth-lattice-keyring>@ethereumjs/tx>@chainsafe/ssz": true,
        "eth-lattice-keyring>@ethereumjs/tx>ethereum-cryptography": true
      }
    },
    "eth-lattice-keyring>@ethereumjs/tx>@chainsafe/ssz": {
      "packages": {
        "browserify": true,
        "browserify>buffer": true,
        "eth-lattice-keyring>@ethereumjs/tx>@chainsafe/ssz>@chainsafe/persistent-merkle-tree": true,
        "eth-lattice-keyring>@ethereumjs/tx>@chainsafe/ssz>case": true
      }
    },
    "eth-lattice-keyring>@ethereumjs/tx>@chainsafe/ssz>@chainsafe/persistent-merkle-tree": {
      "globals": {
        "WeakRef": true
      },
      "packages": {
        "browserify": true
      }
    },
    "eth-lattice-keyring>@ethereumjs/tx>ethereum-cryptography": {
      "globals": {
        "TextDecoder": true,
        "crypto": true
      },
      "packages": {
        "eth-lattice-keyring>@ethereumjs/tx>ethereum-cryptography>@noble/hashes": true
      }
    },
    "eth-lattice-keyring>@ethereumjs/tx>ethereum-cryptography>@noble/hashes": {
      "globals": {
        "TextEncoder": true,
        "crypto": true
      }
    },
    "eth-lattice-keyring>gridplus-sdk": {
      "globals": {
        "AbortController": true,
        "Request": true,
        "URL": true,
        "__values": true,
        "caches": true,
        "clearTimeout": true,
        "console.error": true,
        "console.log": true,
        "console.warn": true,
        "fetch": true,
        "setTimeout": true
      },
      "packages": {
        "@ethereumjs/common>crc-32": true,
        "@ethersproject/abi": true,
        "@metamask/ppom-validator>elliptic": true,
        "bn.js": true,
        "browserify>buffer": true,
        "eth-lattice-keyring>gridplus-sdk>@ethereumjs/common": true,
        "eth-lattice-keyring>gridplus-sdk>@ethereumjs/tx": true,
        "eth-lattice-keyring>gridplus-sdk>aes-js": true,
        "eth-lattice-keyring>gridplus-sdk>bech32": true,
        "eth-lattice-keyring>gridplus-sdk>bignumber.js": true,
        "eth-lattice-keyring>gridplus-sdk>bitwise": true,
        "eth-lattice-keyring>gridplus-sdk>borc": true,
        "eth-lattice-keyring>gridplus-sdk>eth-eip712-util-browser": true,
        "eth-lattice-keyring>gridplus-sdk>js-sha3": true,
        "eth-lattice-keyring>gridplus-sdk>rlp": true,
        "eth-lattice-keyring>gridplus-sdk>secp256k1": true,
        "eth-lattice-keyring>gridplus-sdk>uuid": true,
        "ethereumjs-util>ethereum-cryptography>bs58check": true,
        "ethereumjs-util>ethereum-cryptography>hash.js": true,
        "lodash": true
      }
    },
    "eth-lattice-keyring>gridplus-sdk>@ethereumjs/common": {
      "packages": {
        "@ethereumjs/common>crc-32": true,
        "@ethereumjs/tx>@ethereumjs/util": true,
        "browserify>buffer": true,
        "webpack>events": true
      }
    },
    "eth-lattice-keyring>gridplus-sdk>@ethereumjs/tx": {
      "packages": {
        "@ethereumjs/tx>@ethereumjs/rlp": true,
        "@ethereumjs/tx>@ethereumjs/util": true,
        "@ethersproject/providers": true,
        "browserify>buffer": true,
        "browserify>insert-module-globals>is-buffer": true,
        "eth-lattice-keyring>@ethereumjs/tx>@chainsafe/ssz": true,
        "eth-lattice-keyring>gridplus-sdk>@ethereumjs/tx>@ethereumjs/common": true,
        "eth-lattice-keyring>gridplus-sdk>@ethereumjs/tx>ethereum-cryptography": true
      }
    },
    "eth-lattice-keyring>gridplus-sdk>@ethereumjs/tx>@ethereumjs/common": {
      "packages": {
        "@ethereumjs/common>crc-32": true,
        "@ethereumjs/tx>@ethereumjs/util": true,
        "browserify>buffer": true,
        "webpack>events": true
      }
    },
    "eth-lattice-keyring>gridplus-sdk>@ethereumjs/tx>ethereum-cryptography": {
      "globals": {
        "TextDecoder": true,
        "crypto": true
      },
      "packages": {
        "eth-lattice-keyring>gridplus-sdk>@ethereumjs/tx>ethereum-cryptography>@noble/hashes": true
      }
    },
    "eth-lattice-keyring>gridplus-sdk>@ethereumjs/tx>ethereum-cryptography>@noble/hashes": {
      "globals": {
        "TextEncoder": true,
        "crypto": true
      }
    },
    "eth-lattice-keyring>gridplus-sdk>aes-js": {
      "globals": {
        "define": true
      }
    },
    "eth-lattice-keyring>gridplus-sdk>bignumber.js": {
      "globals": {
        "crypto": true,
        "define": true
      }
    },
    "eth-lattice-keyring>gridplus-sdk>bitwise": {
      "packages": {
        "browserify>buffer": true
      }
    },
    "eth-lattice-keyring>gridplus-sdk>borc": {
      "globals": {
        "console": true
      },
      "packages": {
        "browserify>buffer": true,
        "browserify>buffer>ieee754": true,
        "eth-lattice-keyring>gridplus-sdk>borc>bignumber.js": true,
        "eth-lattice-keyring>gridplus-sdk>borc>iso-url": true
      }
    },
    "eth-lattice-keyring>gridplus-sdk>borc>bignumber.js": {
      "globals": {
        "crypto": true,
        "define": true
      }
    },
    "eth-lattice-keyring>gridplus-sdk>borc>iso-url": {
      "globals": {
        "URL": true,
        "URLSearchParams": true,
        "location": true
      }
    },
    "eth-lattice-keyring>gridplus-sdk>eth-eip712-util-browser": {
      "globals": {
        "intToBuffer": true
      },
      "packages": {
        "bn.js": true,
        "eth-lattice-keyring>gridplus-sdk>eth-eip712-util-browser>buffer": true,
        "eth-lattice-keyring>gridplus-sdk>eth-eip712-util-browser>js-sha3": true
      }
    },
    "eth-lattice-keyring>gridplus-sdk>eth-eip712-util-browser>buffer": {
      "globals": {
        "console": true
      },
      "packages": {
        "base64-js": true,
        "browserify>buffer>ieee754": true
      }
    },
    "eth-lattice-keyring>gridplus-sdk>eth-eip712-util-browser>js-sha3": {
      "globals": {
        "define": true
      },
      "packages": {
        "browserify>process": true
      }
    },
    "eth-lattice-keyring>gridplus-sdk>js-sha3": {
      "globals": {
        "define": true
      },
      "packages": {
        "browserify>process": true
      }
    },
    "eth-lattice-keyring>gridplus-sdk>rlp": {
      "globals": {
        "TextEncoder": true
      }
    },
    "eth-lattice-keyring>gridplus-sdk>secp256k1": {
      "packages": {
        "@metamask/ppom-validator>elliptic": true
      }
    },
    "eth-lattice-keyring>gridplus-sdk>uuid": {
      "globals": {
        "crypto": true
      }
    },
    "eth-lattice-keyring>rlp": {
      "globals": {
        "TextEncoder": true
      }
    },
    "eth-method-registry": {
      "packages": {
        "ethjs": true
      }
    },
    "eth-query": {
      "packages": {
        "eth-query>json-rpc-random-id": true,
        "nock>debug": true,
        "watchify>xtend": true
      }
    },
    "eth-rpc-errors": {
      "packages": {
        "eth-rpc-errors>fast-safe-stringify": true
      }
    },
    "eth-sig-util": {
      "packages": {
        "browserify>buffer": true,
        "eth-sig-util>ethereumjs-util": true,
        "eth-sig-util>tweetnacl": true,
        "eth-sig-util>tweetnacl-util": true,
        "ethereumjs-abi": true
      }
    },
    "eth-sig-util>ethereumjs-util": {
      "packages": {
        "@metamask/ppom-validator>elliptic": true,
        "bn.js": true,
        "browserify>assert": true,
        "browserify>buffer": true,
        "eth-sig-util>ethereumjs-util>ethereum-cryptography": true,
        "eth-sig-util>ethereumjs-util>ethjs-util": true,
        "ethereumjs-util>create-hash": true,
        "ethereumjs-util>rlp": true,
        "koa>content-disposition>safe-buffer": true
      }
    },
    "eth-sig-util>ethereumjs-util>ethereum-cryptography": {
      "packages": {
        "browserify>buffer": true,
        "ethereumjs-util>ethereum-cryptography>keccak": true,
        "ethereumjs-util>ethereum-cryptography>secp256k1": true,
        "mocha>serialize-javascript>randombytes": true
      }
    },
    "eth-sig-util>ethereumjs-util>ethjs-util": {
      "packages": {
        "browserify>buffer": true,
        "ethjs>ethjs-util>is-hex-prefixed": true,
        "ethjs>ethjs-util>strip-hex-prefix": true
      }
    },
    "eth-sig-util>tweetnacl": {
      "globals": {
        "crypto": true,
        "msCrypto": true,
        "nacl": "write"
      },
      "packages": {
        "browserify>browser-resolve": true
      }
    },
    "eth-sig-util>tweetnacl-util": {
      "globals": {
        "atob": true,
        "btoa": true
      },
      "packages": {
        "browserify>browser-resolve": true
      }
    },
    "ethereumjs-abi": {
      "packages": {
        "bn.js": true,
        "browserify>buffer": true,
        "ethereumjs-abi>ethereumjs-util": true
      }
    },
    "ethereumjs-abi>ethereumjs-util": {
      "packages": {
        "@metamask/ppom-validator>elliptic": true,
        "bn.js": true,
        "browserify>assert": true,
        "browserify>buffer": true,
        "eth-sig-util>ethereumjs-util>ethjs-util": true,
        "ethereumjs-abi>ethereumjs-util>ethereum-cryptography": true,
        "ethereumjs-util>create-hash": true,
        "ethereumjs-util>rlp": true
      }
    },
    "ethereumjs-abi>ethereumjs-util>ethereum-cryptography": {
      "packages": {
        "browserify>buffer": true,
        "ethereumjs-util>ethereum-cryptography>keccak": true,
        "ethereumjs-util>ethereum-cryptography>secp256k1": true,
        "mocha>serialize-javascript>randombytes": true
      }
    },
    "ethereumjs-util": {
      "packages": {
        "bn.js": true,
        "browserify>assert": true,
        "browserify>buffer": true,
        "browserify>insert-module-globals>is-buffer": true,
        "ethereumjs-util>create-hash": true,
        "ethereumjs-util>ethereum-cryptography": true,
        "ethereumjs-util>rlp": true
      }
    },
    "ethereumjs-util>create-hash": {
      "packages": {
        "addons-linter>sha.js": true,
        "ethereumjs-util>create-hash>cipher-base": true,
        "ethereumjs-util>create-hash>md5.js": true,
        "ethereumjs-util>create-hash>ripemd160": true,
        "pumpify>inherits": true
      }
    },
    "ethereumjs-util>create-hash>cipher-base": {
      "packages": {
        "browserify>string_decoder": true,
        "koa>content-disposition>safe-buffer": true,
        "pumpify>inherits": true,
        "stream-browserify": true
      }
    },
    "ethereumjs-util>create-hash>md5.js": {
      "packages": {
        "ethereumjs-util>create-hash>md5.js>hash-base": true,
        "koa>content-disposition>safe-buffer": true,
        "pumpify>inherits": true
      }
    },
    "ethereumjs-util>create-hash>md5.js>hash-base": {
      "packages": {
        "ethereumjs-util>create-hash>md5.js>hash-base>readable-stream": true,
        "koa>content-disposition>safe-buffer": true,
        "pumpify>inherits": true
      }
    },
    "ethereumjs-util>create-hash>md5.js>hash-base>readable-stream": {
      "packages": {
        "browserify>browser-resolve": true,
        "browserify>buffer": true,
        "browserify>process": true,
        "browserify>string_decoder": true,
        "pumpify>inherits": true,
        "readable-stream>util-deprecate": true,
        "webpack>events": true
      }
    },
    "ethereumjs-util>create-hash>ripemd160": {
      "packages": {
        "browserify>buffer": true,
        "ethereumjs-util>create-hash>md5.js>hash-base": true,
        "pumpify>inherits": true
      }
    },
    "ethereumjs-util>ethereum-cryptography": {
      "packages": {
        "browserify>buffer": true,
        "ethereumjs-util>ethereum-cryptography>keccak": true,
        "ethereumjs-util>ethereum-cryptography>secp256k1": true,
        "mocha>serialize-javascript>randombytes": true
      }
    },
    "ethereumjs-util>ethereum-cryptography>browserify-aes": {
      "packages": {
        "browserify>buffer": true,
        "browserify>crypto-browserify>browserify-cipher>evp_bytestokey": true,
        "ethereumjs-util>create-hash>cipher-base": true,
        "ethereumjs-util>ethereum-cryptography>browserify-aes>buffer-xor": true,
        "koa>content-disposition>safe-buffer": true,
        "pumpify>inherits": true
      }
    },
    "ethereumjs-util>ethereum-cryptography>browserify-aes>buffer-xor": {
      "packages": {
        "browserify>buffer": true
      }
    },
    "ethereumjs-util>ethereum-cryptography>bs58check": {
      "packages": {
        "ethereumjs-util>create-hash": true,
        "ethereumjs-util>ethereum-cryptography>bs58check>bs58": true,
        "koa>content-disposition>safe-buffer": true
      }
    },
    "ethereumjs-util>ethereum-cryptography>bs58check>bs58": {
      "packages": {
        "@ensdomains/content-hash>multihashes>multibase>base-x": true
      }
    },
    "ethereumjs-util>ethereum-cryptography>hash.js": {
      "packages": {
        "@metamask/ppom-validator>elliptic>minimalistic-assert": true,
        "pumpify>inherits": true
      }
    },
    "ethereumjs-util>ethereum-cryptography>keccak": {
      "packages": {
        "browserify>buffer": true,
        "ethereumjs-util>ethereum-cryptography>keccak>readable-stream": true
      }
    },
    "ethereumjs-util>ethereum-cryptography>keccak>readable-stream": {
      "packages": {
        "browserify>browser-resolve": true,
        "browserify>buffer": true,
        "browserify>process": true,
        "browserify>string_decoder": true,
        "pumpify>inherits": true,
        "readable-stream>util-deprecate": true,
        "webpack>events": true
      }
    },
    "ethereumjs-util>ethereum-cryptography>scrypt-js": {
      "globals": {
        "define": true,
        "setTimeout": true
      },
      "packages": {
        "browserify>timers-browserify": true
      }
    },
    "ethereumjs-util>ethereum-cryptography>secp256k1": {
      "packages": {
        "@metamask/ppom-validator>elliptic": true
      }
    },
    "ethereumjs-util>rlp": {
      "packages": {
        "bn.js": true,
        "browserify>buffer": true
      }
    },
    "ethereumjs-wallet>randombytes": {
      "globals": {
        "crypto.getRandomValues": true
      }
    },
    "ethers>@ethersproject/random": {
      "globals": {
        "crypto.getRandomValues": true
      }
    },
    "ethjs": {
      "globals": {
        "clearInterval": true,
        "setInterval": true
      },
      "packages": {
        "bn.js": true,
        "browserify>buffer": true,
        "ethjs-contract": true,
        "ethjs>ethjs-abi": true,
        "ethjs>ethjs-filter": true,
        "ethjs>ethjs-provider-http": true,
        "ethjs>ethjs-query": true,
        "ethjs>ethjs-unit": true,
        "ethjs>ethjs-util": true,
        "ethjs>js-sha3": true,
        "ethjs>number-to-bn": true
      }
    },
    "ethjs-contract": {
      "packages": {
        "ethjs-contract>babel-runtime": true,
        "ethjs-contract>ethjs-abi": true,
        "ethjs-contract>ethjs-util": true,
        "ethjs>ethjs-filter": true,
        "ethjs>js-sha3": true,
        "promise-to-callback": true
      }
    },
    "ethjs-contract>babel-runtime": {
      "packages": {
        "ethjs-contract>babel-runtime>core-js": true,
        "ethjs-contract>babel-runtime>regenerator-runtime": true
      }
    },
    "ethjs-contract>babel-runtime>core-js": {
      "globals": {
        "PromiseRejectionEvent": true,
        "__e": "write",
        "__g": "write",
        "document.createTextNode": true,
        "postMessage": true,
        "setTimeout": true
      }
    },
    "ethjs-contract>babel-runtime>regenerator-runtime": {
      "globals": {
        "regeneratorRuntime": "write"
      }
    },
    "ethjs-contract>ethjs-abi": {
      "packages": {
        "bn.js": true,
        "browserify>buffer": true,
        "ethjs>js-sha3": true,
        "ethjs>number-to-bn": true
      }
    },
    "ethjs-contract>ethjs-util": {
      "packages": {
        "browserify>buffer": true,
        "ethjs>ethjs-util>is-hex-prefixed": true,
        "ethjs>ethjs-util>strip-hex-prefix": true
      }
    },
    "ethjs-query>babel-runtime": {
      "packages": {
        "@babel/runtime": true
      }
    },
    "ethjs>ethjs-abi": {
      "packages": {
        "bn.js": true,
        "browserify>buffer": true,
        "ethjs>js-sha3": true,
        "ethjs>number-to-bn": true
      }
    },
    "ethjs>ethjs-filter": {
      "globals": {
        "clearInterval": true,
        "setInterval": true
      }
    },
    "ethjs>ethjs-provider-http": {
      "packages": {
        "ethjs>ethjs-provider-http>xhr2": true
      }
    },
    "ethjs>ethjs-provider-http>xhr2": {
      "globals": {
        "XMLHttpRequest": true
      }
    },
    "ethjs>ethjs-query": {
      "globals": {
        "console": true
      },
      "packages": {
        "@metamask/ethjs-query>ethjs-format": true,
        "@metamask/ethjs-query>ethjs-rpc": true,
        "promise-to-callback": true
      }
    },
    "ethjs>ethjs-unit": {
      "packages": {
        "bn.js": true,
        "ethjs>number-to-bn": true
      }
    },
    "ethjs>ethjs-util": {
      "packages": {
        "browserify>buffer": true,
        "ethjs>ethjs-util>is-hex-prefixed": true,
        "ethjs>ethjs-util>strip-hex-prefix": true
      }
    },
    "ethjs>ethjs-util>strip-hex-prefix": {
      "packages": {
        "ethjs>ethjs-util>is-hex-prefixed": true
      }
    },
    "ethjs>js-sha3": {
      "packages": {
        "browserify>process": true
      }
    },
    "ethjs>number-to-bn": {
      "packages": {
        "bn.js": true,
        "ethjs>ethjs-util>strip-hex-prefix": true
      }
    },
    "extension-port-stream": {
      "packages": {
        "browserify>buffer": true,
        "stream-browserify": true
      }
    },
    "fuse.js": {
      "globals": {
        "console": true,
        "define": true
      }
    },
    "globalthis>define-properties": {
      "packages": {
        "globalthis>define-properties>has-property-descriptors": true,
        "globalthis>define-properties>object-keys": true
      }
    },
    "globalthis>define-properties>has-property-descriptors": {
      "packages": {
        "string.prototype.matchall>get-intrinsic": true
      }
    },
    "json-rpc-engine": {
      "packages": {
        "@metamask/safe-event-emitter": true,
        "eth-rpc-errors": true
      }
    },
    "json-rpc-middleware-stream": {
      "globals": {
        "console.warn": true,
        "setTimeout": true
      },
      "packages": {
        "@metamask/safe-event-emitter": true,
        "readable-stream": true
      }
    },
    "koa>content-disposition>safe-buffer": {
      "packages": {
        "browserify>buffer": true
      }
    },
    "koa>is-generator-function": {
      "packages": {
        "koa>is-generator-function>has-tostringtag": true
      }
    },
    "koa>is-generator-function>has-tostringtag": {
      "packages": {
        "string.prototype.matchall>has-symbols": true
      }
    },
    "lavamoat>json-stable-stringify": {
      "packages": {
        "lavamoat>json-stable-stringify>jsonify": true
      }
    },
    "localforage": {
      "globals": {
        "Blob": true,
        "BlobBuilder": true,
        "FileReader": true,
        "IDBKeyRange": true,
        "MSBlobBuilder": true,
        "MozBlobBuilder": true,
        "OIndexedDB": true,
        "WebKitBlobBuilder": true,
        "atob": true,
        "btoa": true,
        "console.error": true,
        "console.info": true,
        "console.warn": true,
        "define": true,
        "fetch": true,
        "indexedDB": true,
        "localStorage": true,
        "mozIndexedDB": true,
        "msIndexedDB": true,
        "navigator.platform": true,
        "navigator.userAgent": true,
        "openDatabase": true,
        "setTimeout": true,
        "webkitIndexedDB": true
      }
    },
    "lodash": {
      "globals": {
        "clearTimeout": true,
        "define": true,
        "setTimeout": true
      }
    },
    "loglevel": {
      "globals": {
        "console": true,
        "define": true,
        "document.cookie": true,
        "localStorage": true,
        "log": "write",
        "navigator": true
      }
    },
    "luxon": {
      "globals": {
        "Intl": true
      }
    },
    "mocha>serialize-javascript>randombytes": {
      "globals": {
        "crypto": true,
        "msCrypto": true
      },
      "packages": {
        "browserify>process": true,
        "koa>content-disposition>safe-buffer": true
      }
    },
    "mockttp>graphql-tag>tslib": {
      "globals": {
        "SuppressedError": true,
        "define": true
      }
    },
    "nanoid": {
      "globals": {
        "crypto": true,
        "msCrypto": true,
        "navigator": true
      }
    },
    "nock>debug": {
      "globals": {
        "console": true,
        "document": true,
        "localStorage": true,
        "navigator": true,
        "process": true
      },
      "packages": {
        "browserify>process": true,
        "nock>debug>ms": true
      }
    },
    "node-fetch": {
      "globals": {
        "Headers": true,
        "Request": true,
        "Response": true,
        "fetch": true
      }
    },
    "obj-multiplex": {
      "globals": {
        "console.warn": true
      },
      "packages": {
        "end-of-stream": true,
        "pump>once": true,
        "readable-stream": true
      }
    },
    "promise-to-callback": {
      "packages": {
        "promise-to-callback>is-fn": true,
        "promise-to-callback>set-immediate-shim": true
      }
    },
    "promise-to-callback>set-immediate-shim": {
      "globals": {
        "setTimeout.apply": true
      },
      "packages": {
        "browserify>timers-browserify": true
      }
    },
    "prop-types": {
      "globals": {
        "console": true
      },
      "packages": {
        "prop-types>react-is": true,
        "react>object-assign": true
      }
    },
    "prop-types>react-is": {
      "globals": {
        "console": true
      }
    },
    "pump": {
      "packages": {
        "browserify>browser-resolve": true,
        "browserify>process": true,
        "end-of-stream": true,
        "pump>once": true
      }
    },
    "pump>once": {
      "packages": {
        "pump>once>wrappy": true
      }
    },
    "qrcode-generator": {
      "globals": {
        "define": true
      }
    },
    "qrcode.react": {
      "globals": {
        "Path2D": true,
        "devicePixelRatio": true
      },
      "packages": {
        "prop-types": true,
        "qrcode.react>qr.js": true,
        "react": true
      }
    },
    "react": {
      "globals": {
        "console": true
      },
      "packages": {
        "prop-types": true,
        "react>object-assign": true
      }
    },
    "react-devtools": {
      "packages": {
        "react-devtools>react-devtools-core": true
      }
    },
    "react-devtools>react-devtools-core": {
      "globals": {
        "WebSocket": true,
        "setTimeout": true
      }
    },
    "react-dnd-html5-backend": {
      "globals": {
        "addEventListener": true,
        "clearTimeout": true,
        "removeEventListener": true
      }
    },
    "react-dom": {
      "globals": {
        "HTMLIFrameElement": true,
        "MSApp": true,
        "__REACT_DEVTOOLS_GLOBAL_HOOK__": true,
        "addEventListener": true,
        "clearTimeout": true,
        "clipboardData": true,
        "console": true,
        "dispatchEvent": true,
        "document": true,
        "event": "write",
        "jest": true,
        "location.protocol": true,
        "navigator.userAgent.indexOf": true,
        "performance": true,
        "removeEventListener": true,
        "self": true,
        "setTimeout": true,
        "top": true,
        "trustedTypes": true
      },
      "packages": {
        "prop-types": true,
        "react": true,
        "react-dom>scheduler": true,
        "react>object-assign": true
      }
    },
    "react-dom>scheduler": {
      "globals": {
        "MessageChannel": true,
        "cancelAnimationFrame": true,
        "clearTimeout": true,
        "console": true,
        "navigator": true,
        "performance": true,
        "requestAnimationFrame": true,
        "setTimeout": true
      }
    },
    "react-focus-lock": {
      "globals": {
        "addEventListener": true,
        "console.error": true,
        "console.warn": true,
        "document": true,
        "removeEventListener": true,
        "setTimeout": true
      },
      "packages": {
        "@babel/runtime": true,
        "prop-types": true,
        "react": true,
        "react-focus-lock>focus-lock": true,
        "react-focus-lock>react-clientside-effect": true,
        "react-focus-lock>use-callback-ref": true,
        "react-focus-lock>use-sidecar": true
      }
    },
    "react-focus-lock>focus-lock": {
      "globals": {
        "HTMLIFrameElement": true,
        "Node.DOCUMENT_FRAGMENT_NODE": true,
        "Node.DOCUMENT_NODE": true,
        "Node.DOCUMENT_POSITION_CONTAINED_BY": true,
        "Node.DOCUMENT_POSITION_CONTAINS": true,
        "Node.ELEMENT_NODE": true,
        "console.error": true,
        "console.warn": true,
        "document": true,
        "getComputedStyle": true,
        "setTimeout": true
      },
      "packages": {
        "mockttp>graphql-tag>tslib": true
      }
    },
    "react-focus-lock>react-clientside-effect": {
      "packages": {
        "@babel/runtime": true,
        "react": true
      }
    },
    "react-focus-lock>use-callback-ref": {
      "packages": {
        "react": true
      }
    },
    "react-focus-lock>use-sidecar": {
      "globals": {
        "console.error": true
      },
      "packages": {
        "mockttp>graphql-tag>tslib": true,
        "react": true,
        "react-focus-lock>use-sidecar>detect-node-es": true
      }
    },
    "react-idle-timer": {
      "globals": {
        "clearTimeout": true,
        "document": true,
        "setTimeout": true
      },
      "packages": {
        "prop-types": true,
        "react": true
      }
    },
    "react-inspector": {
      "globals": {
        "Node": true,
        "chromeDark": true,
        "chromeLight": true
      },
      "packages": {
        "react": true
      }
    },
    "react-markdown": {
      "globals": {
        "console.warn": true
      },
      "packages": {
        "prop-types": true,
        "react": true,
        "react-markdown>comma-separated-tokens": true,
        "react-markdown>property-information": true,
        "react-markdown>react-is": true,
        "react-markdown>remark-parse": true,
        "react-markdown>remark-rehype": true,
        "react-markdown>space-separated-tokens": true,
        "react-markdown>style-to-object": true,
        "react-markdown>unified": true,
        "react-markdown>unist-util-visit": true,
        "react-markdown>vfile": true
      }
    },
    "react-markdown>property-information": {
      "packages": {
        "watchify>xtend": true
      }
    },
    "react-markdown>react-is": {
      "globals": {
        "console": true
      }
    },
    "react-markdown>remark-parse": {
      "packages": {
        "react-markdown>remark-parse>mdast-util-from-markdown": true
      }
    },
    "react-markdown>remark-parse>mdast-util-from-markdown": {
      "packages": {
        "react-markdown>remark-parse>mdast-util-from-markdown>mdast-util-to-string": true,
        "react-markdown>remark-parse>mdast-util-from-markdown>micromark": true,
        "react-markdown>remark-parse>mdast-util-from-markdown>unist-util-stringify-position": true,
        "react-syntax-highlighter>refractor>parse-entities": true
      }
    },
    "react-markdown>remark-parse>mdast-util-from-markdown>micromark": {
      "packages": {
        "react-syntax-highlighter>refractor>parse-entities": true
      }
    },
    "react-markdown>remark-rehype": {
      "packages": {
        "react-markdown>remark-rehype>mdast-util-to-hast": true
      }
    },
    "react-markdown>remark-rehype>mdast-util-to-hast": {
      "globals": {
        "console.warn": true
      },
      "packages": {
        "react-markdown>remark-rehype>mdast-util-to-hast>mdast-util-definitions": true,
        "react-markdown>remark-rehype>mdast-util-to-hast>mdurl": true,
        "react-markdown>remark-rehype>mdast-util-to-hast>unist-builder": true,
        "react-markdown>remark-rehype>mdast-util-to-hast>unist-util-generated": true,
        "react-markdown>remark-rehype>mdast-util-to-hast>unist-util-position": true,
        "react-markdown>unist-util-visit": true
      }
    },
    "react-markdown>remark-rehype>mdast-util-to-hast>mdast-util-definitions": {
      "packages": {
        "react-markdown>unist-util-visit": true
      }
    },
    "react-markdown>style-to-object": {
      "packages": {
        "react-markdown>style-to-object>inline-style-parser": true
      }
    },
    "react-markdown>unified": {
      "packages": {
        "mocha>yargs-unparser>is-plain-obj": true,
        "react-markdown>unified>bail": true,
        "react-markdown>unified>extend": true,
        "react-markdown>unified>is-buffer": true,
        "react-markdown>unified>trough": true,
        "react-markdown>vfile": true
      }
    },
    "react-markdown>unist-util-visit": {
      "packages": {
        "react-markdown>unist-util-visit>unist-util-visit-parents": true
      }
    },
    "react-markdown>unist-util-visit>unist-util-visit-parents": {
      "packages": {
        "react-markdown>unist-util-visit>unist-util-is": true
      }
    },
    "react-markdown>vfile": {
      "packages": {
        "browserify>path-browserify": true,
        "browserify>process": true,
        "react-markdown>vfile>is-buffer": true,
        "react-markdown>vfile>vfile-message": true,
        "vinyl>replace-ext": true
      }
    },
    "react-markdown>vfile>vfile-message": {
      "packages": {
        "react-markdown>vfile>unist-util-stringify-position": true
      }
    },
    "react-popper": {
      "globals": {
        "document": true
      },
      "packages": {
        "@popperjs/core": true,
        "react": true,
        "react-popper>react-fast-compare": true,
        "react-popper>warning": true
      }
    },
    "react-popper>react-fast-compare": {
      "globals": {
        "Element": true,
        "console.warn": true
      }
    },
    "react-popper>warning": {
      "globals": {
        "console": true
      }
    },
    "react-redux": {
      "globals": {
        "console": true,
        "document": true
      },
      "packages": {
        "@babel/runtime": true,
        "prop-types": true,
        "prop-types>react-is": true,
        "react": true,
        "react-dom": true,
        "react-redux>hoist-non-react-statics": true,
        "redux": true
      }
    },
    "react-redux>hoist-non-react-statics": {
      "packages": {
        "prop-types>react-is": true
      }
    },
    "react-responsive-carousel": {
      "globals": {
        "addEventListener": true,
        "removeEventListener": true
      }
    },
    "react-router-dom": {
      "packages": {
        "prop-types": true,
        "react": true,
        "react-router-dom>history": true,
        "react-router-dom>react-router": true,
        "react-router-dom>tiny-invariant": true,
        "react-router-dom>tiny-warning": true
      }
    },
    "react-router-dom>history": {
      "globals": {
        "addEventListener": true,
        "confirm": true,
        "document": true,
        "history": true,
        "location": true,
        "navigator.userAgent": true,
        "removeEventListener": true
      },
      "packages": {
        "react-router-dom>history>resolve-pathname": true,
        "react-router-dom>history>value-equal": true,
        "react-router-dom>tiny-invariant": true,
        "react-router-dom>tiny-warning": true
      }
    },
    "react-router-dom>react-router": {
      "packages": {
        "prop-types": true,
        "prop-types>react-is": true,
        "react": true,
        "react-redux>hoist-non-react-statics": true,
        "react-router-dom>react-router>history": true,
        "react-router-dom>react-router>mini-create-react-context": true,
        "react-router-dom>tiny-invariant": true,
        "react-router-dom>tiny-warning": true,
        "sinon>nise>path-to-regexp": true
      }
    },
    "react-router-dom>react-router>history": {
      "globals": {
        "addEventListener": true,
        "confirm": true,
        "document": true,
        "history": true,
        "location": true,
        "navigator.userAgent": true,
        "removeEventListener": true
      },
      "packages": {
        "react-router-dom>history>resolve-pathname": true,
        "react-router-dom>history>value-equal": true,
        "react-router-dom>tiny-invariant": true,
        "react-router-dom>tiny-warning": true
      }
    },
    "react-router-dom>react-router>mini-create-react-context": {
      "packages": {
        "@babel/runtime": true,
        "prop-types": true,
        "react": true,
        "react-router-dom>react-router>mini-create-react-context>gud": true,
        "react-router-dom>tiny-warning": true
      }
    },
    "react-router-dom>tiny-warning": {
      "globals": {
        "console": true
      }
    },
    "react-simple-file-input": {
      "globals": {
        "File": true,
        "FileReader": true,
        "console.warn": true
      },
      "packages": {
        "prop-types": true,
        "react": true
      }
    },
    "react-syntax-highlighter>refractor>parse-entities": {
      "globals": {
        "document.createElement": true
      }
    },
    "react-tippy": {
      "globals": {
        "Element": true,
        "MSStream": true,
        "MutationObserver": true,
        "addEventListener": true,
        "clearTimeout": true,
        "console.error": true,
        "console.warn": true,
        "define": true,
        "document": true,
        "getComputedStyle": true,
        "innerHeight": true,
        "innerWidth": true,
        "navigator.maxTouchPoints": true,
        "navigator.msMaxTouchPoints": true,
        "navigator.userAgent": true,
        "performance": true,
        "requestAnimationFrame": true,
        "setTimeout": true
      },
      "packages": {
        "react": true,
        "react-dom": true,
        "react-tippy>popper.js": true
      }
    },
    "react-tippy>popper.js": {
      "globals": {
        "MSInputMethodContext": true,
        "Node.DOCUMENT_POSITION_FOLLOWING": true,
        "cancelAnimationFrame": true,
        "console.warn": true,
        "define": true,
        "devicePixelRatio": true,
        "document": true,
        "getComputedStyle": true,
        "innerHeight": true,
        "innerWidth": true,
        "navigator.userAgent": true,
        "requestAnimationFrame": true,
        "setTimeout": true
      }
    },
    "react-toggle-button": {
      "globals": {
        "clearTimeout": true,
        "console.warn": true,
        "define": true,
        "performance": true,
        "setTimeout": true
      },
      "packages": {
        "react": true
      }
    },
    "readable-stream": {
      "packages": {
        "browserify>browser-resolve": true,
        "browserify>process": true,
        "browserify>timers-browserify": true,
        "pumpify>inherits": true,
        "readable-stream>core-util-is": true,
        "readable-stream>isarray": true,
        "readable-stream>process-nextick-args": true,
        "readable-stream>safe-buffer": true,
        "readable-stream>string_decoder": true,
        "readable-stream>util-deprecate": true,
        "webpack>events": true
      }
    },
    "readable-stream>core-util-is": {
      "packages": {
        "browserify>insert-module-globals>is-buffer": true
      }
    },
    "readable-stream>process-nextick-args": {
      "packages": {
        "browserify>process": true
      }
    },
    "readable-stream>safe-buffer": {
      "packages": {
        "browserify>buffer": true
      }
    },
    "readable-stream>string_decoder": {
      "packages": {
        "readable-stream>safe-buffer": true
      }
    },
    "readable-stream>util-deprecate": {
      "globals": {
        "console.trace": true,
        "console.warn": true,
        "localStorage": true
      }
    },
    "redux": {
      "globals": {
        "console": true
      },
      "packages": {
        "@babel/runtime": true
      }
    },
    "semver": {
      "globals": {
        "console.error": true
      },
      "packages": {
        "browserify>process": true,
        "semver>lru-cache": true
      }
    },
    "semver>lru-cache": {
      "packages": {
        "semver>lru-cache>yallist": true
      }
    },
    "sinon>nise>path-to-regexp": {
      "packages": {
        "sinon>nise>path-to-regexp>isarray": true
      }
    },
    "stream-browserify": {
      "packages": {
        "pumpify>inherits": true,
        "stream-browserify>readable-stream": true,
        "webpack>events": true
      }
    },
    "stream-browserify>readable-stream": {
      "packages": {
        "browserify>browser-resolve": true,
        "browserify>buffer": true,
        "browserify>process": true,
        "browserify>string_decoder": true,
        "pumpify>inherits": true,
        "readable-stream>util-deprecate": true,
        "webpack>events": true
      }
    },
    "string.prototype.matchall>call-bind": {
      "packages": {
        "browserify>has>function-bind": true,
        "string.prototype.matchall>get-intrinsic": true
      }
    },
    "string.prototype.matchall>es-abstract>gopd": {
      "packages": {
        "string.prototype.matchall>get-intrinsic": true
      }
    },
    "string.prototype.matchall>es-abstract>is-callable": {
      "globals": {
        "document": true
      }
    },
    "string.prototype.matchall>es-abstract>is-regex": {
      "packages": {
        "koa>is-generator-function>has-tostringtag": true,
        "string.prototype.matchall>call-bind": true
      }
    },
    "string.prototype.matchall>get-intrinsic": {
      "globals": {
        "AggregateError": true,
        "FinalizationRegistry": true,
        "WeakRef": true
      },
      "packages": {
        "browserify>has": true,
        "browserify>has>function-bind": true,
        "string.prototype.matchall>es-abstract>has-proto": true,
        "string.prototype.matchall>has-symbols": true
      }
    },
    "string.prototype.matchall>regexp.prototype.flags": {
      "packages": {
        "globalthis>define-properties": true,
        "string.prototype.matchall>call-bind": true,
        "string.prototype.matchall>regexp.prototype.flags>functions-have-names": true
      }
    },
    "string.prototype.matchall>side-channel": {
      "packages": {
        "brfs>static-module>object-inspect": true,
        "string.prototype.matchall>call-bind": true,
        "string.prototype.matchall>get-intrinsic": true
      }
    },
    "superstruct": {
      "globals": {
        "console.warn": true,
        "define": true
      }
    },
    "terser>source-map-support>buffer-from": {
      "packages": {
        "browserify>buffer": true
      }
    },
    "uuid": {
      "globals": {
        "crypto": true,
        "msCrypto": true
      }
    },
    "vinyl>replace-ext": {
      "packages": {
        "browserify>path-browserify": true
      }
    },
    "web3": {
      "globals": {
        "XMLHttpRequest": true
      }
    },
    "web3-stream-provider": {
      "globals": {
        "setTimeout": true
      },
      "packages": {
        "browserify>util": true,
        "readable-stream": true,
        "web3-stream-provider>uuid": true
      }
    },
    "web3-stream-provider>uuid": {
      "globals": {
        "crypto": true,
        "msCrypto": true
      }
    },
    "webextension-polyfill": {
      "globals": {
        "browser": true,
        "chrome": true,
        "console.error": true,
        "console.warn": true,
        "define": true
      }
    },
    "webpack>events": {
      "globals": {
        "console": true
      }
    }
  }
}<|MERGE_RESOLUTION|>--- conflicted
+++ resolved
@@ -2141,30 +2141,7 @@
         "@metamask/providers>@metamask/rpc-errors": true
       }
     },
-<<<<<<< HEAD
-    "@metamask/providers>@metamask/rpc-errors": {
-      "packages": {
-        "@metamask/providers>@metamask/rpc-errors>@metamask/utils": true,
-        "eth-rpc-errors>fast-safe-stringify": true
-      }
-    },
-    "@metamask/providers>@metamask/rpc-errors>@metamask/utils": {
-      "globals": {
-        "TextDecoder": true,
-        "TextEncoder": true
-      },
-      "packages": {
-        "@metamask/key-tree>@noble/hashes": true,
-        "browserify>buffer": true,
-        "nock>debug": true,
-        "semver": true,
-        "superstruct": true
-      }
-    },
-    "@metamask/rate-limit-controller": {
-=======
     "@metamask/providers>@metamask/json-rpc-engine>@metamask/safe-event-emitter": {
->>>>>>> 4a08dafe
       "globals": {
         "setTimeout": true
       },
@@ -2732,11 +2709,11 @@
         "@ethereumjs/tx": true,
         "@ethersproject/abi": true,
         "@metamask/base-controller": true,
+        "@metamask/controller-utils": true,
         "@metamask/controller-utils>@metamask/eth-query": true,
         "@metamask/gas-fee-controller": true,
         "@metamask/metamask-eth-abis": true,
         "@metamask/providers>@metamask/rpc-errors": true,
-        "@metamask/transaction-controller>@metamask/controller-utils": true,
         "@metamask/transaction-controller>@metamask/utils": true,
         "@metamask/transaction-controller>eth-method-registry": true,
         "@metamask/transaction-controller>fast-json-patch": true,
@@ -2746,23 +2723,6 @@
         "lodash": true,
         "uuid": true,
         "webpack>events": true
-      }
-    },
-    "@metamask/transaction-controller>@metamask/controller-utils": {
-      "globals": {
-        "URL": true,
-        "console.error": true,
-        "fetch": true,
-        "setTimeout": true
-      },
-      "packages": {
-        "@metamask/controller-utils>@spruceid/siwe-parser": true,
-        "@metamask/transaction-controller>@metamask/utils": true,
-        "browserify>buffer": true,
-        "eslint>fast-deep-equal": true,
-        "eth-ens-namehash": true,
-        "ethereumjs-util": true,
-        "ethjs>ethjs-unit": true
       }
     },
     "@metamask/transaction-controller>@metamask/utils": {
