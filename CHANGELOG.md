--- conflicted
+++ resolved
@@ -3,11 +3,8 @@
 ## Current Master
 
 - Fix bug where web3 API was sometimes injected after the page loaded.
-<<<<<<< HEAD
 - Fix bug where first account was sometimes not selected correctly after creating or restoring a vault.
-=======
 - Fix bug where imported accounts could not use new eth_signTypedData method.
->>>>>>> d9f5e6be
 
 ## 3.11.0 2017-10-11
 
