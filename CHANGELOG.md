# Changelog

## Current Master

<<<<<<< HEAD
- Add a QR button to the Account detail screen
=======
## 2.11.0 2016-09-12

>>>>>>> f70bb30d
- Fix bug where pending transactions from Test net (or other networks) show up In Main net.
- Add fiat conversion values to more views.
- On fresh install, open a new tab with the MetaMask Introduction video. Does not open on update.
- Block negative values from transactions.
- Fixed a memory leak.
- MetaMask logo now renders as super lightweight SVG, improving compatibility and performance.
- Now showing loading indication during vault unlocking, to clarify behavior for users who are experience slow unlocks.
- Now only initially creates one wallet when restoring a vault, to reduce some users' confusion.

## 2.10.2 2016-09-02

- Fix bug where notification popup would not display.

## 2.10.1 2016-09-02

- Fix bug where provider menu did not allow switching to custom network from a custom network.
- Sending a transaction from within MetaMask no longer triggers a popup.
- The ability to build without livereload features (such as for production) can be enabled with the gulp --disableLiveReload flag.
- Fix Ethereum JSON RPC Filters bug.

## 2.10.0 2016-08-29

- Changed transaction approval from notifications system to popup system.
- Add a back button to locked screen to allow restoring vault from seed words when password is forgotten.
- Forms now retain their values even when closing the popup and reopening it.
- Fixed a spelling error in provider menu.

## 2.9.2 2016-08-24

- Fixed shortcut bug from preventing installation.

## 2.9.1 2016-08-24

- Added static image as fallback for when WebGL isn't supported.
- Transaction history now has a hard limit.
- Added info link on account screen that visits Etherscan.
- Fixed bug where a message signing request would be lost if the vault was locked.
- Added shortcut to open MetaMask (Ctrl+Alt+M or Cmd+Opt/Alt+M)
- Prevent API calls in  tests.
- Fixed bug where sign message confirmation would sometimes render blank.

## 2.9.0 2016-08-22

- Added ShapeShift to the transaction history
- Added affiliate key to Shapeshift requests
- Added feature to reflect current conversion rates of current vault balance.
- Modify balance display logic.

## 2.8.0 2016-08-15

- Integrate ShapeShift
- Add a form for Coinbase to specify amount to buy
- Fix various typos.
- Make dapp-metamask connection more reliable
- Remove Ethereum Classic from provider menu.

## 2.7.3 2016-07-29

- Fix bug where changing an account would not update in a live Dapp.

## 2.7.2 2016-07-29

- Add Ethereum Classic to provider menu
- Fix bug where host store would fail to receive updates.

## 2.7.1 2016-07-27

- Fix bug where web3 would sometimes not be injected in time for the application.
- Fixed bug where sometimes when opening the plugin, it would not fully open until closing and re-opening.
- Got most functionality working within Firefox (still working on review process before it can be available).
- Fixed menu dropdown bug introduced in Chrome 52.

## 2.7.0 2016-07-21

- Added a Warning screen about storing ETH
- Add buy Button!
- MetaMask now throws descriptive errors when apps try to use synchronous web3 methods.
- Removed firefox-specific line in manifest.

## 2.6.2 2016-07-20

- Fixed bug that would prevent the plugin from reopening on the first try after receiving a new transaction while locked.
- Fixed bug that would render 0 ETH as a non-exact amount.

## 2.6.1 2016-07-13

- Fix tool tips on Eth balance to show the 6 decimals
- Fix rendering of recipient SVG in tx approval notification.
- New vaults now generate only one wallet instead of three.
- Bumped version of web3 provider engine.
- Fixed bug where some lowercase or uppercase addresses were not being recognized as valid.
- Fixed bug where gas cost was misestimated on the tx confirmation view.

## 2.6.0 2016-07-11

- Fix formatting of ETH balance
- Fix formatting of account details.
- Use web3 minified dist for faster inject times
- Fix issue where dropdowns were not in front of icons.
- Update transaction approval styles.
- Align failed and successful transaction history text.
- Fix issue where large domain names and large transaction values would misalign the transaction history.
- Abbreviate ether balances on transaction details to maintain formatting.
- General code cleanup.

## 2.5.0 2016-06-29

- Implement new account design.
- Added a network indicator mark in dropdown menu
- Added network name next to network indicator
- Add copy transaction hash button to completed transaction list items.
- Unify wording for transaction approve/reject options on notifications and the extension.
- Fix bug where confirmation view would be shown twice.

## 2.4.5 2016-06-29

- Fixed bug where MetaMask interfered with PDF loading.
- Moved switch account icon into menu bar.
- Changed status shapes to be a yellow warning sign for failure and ellipsis for pending transactions.
- Now enforce 20 character limit on wallet names.
- Wallet titles are now properly truncated in transaction confirmation.
- Fix formatting on terms & conditions page.
- Now enforce 30 character limit on wallet names.
- Fix out-of-place positioning of pending transaction badges on wallet list.
- Change network status icons to reflect current design.

## 2.4.4 2016-06-23

- Update web3-stream-provider for batch payload bug fix

## 2.4.3 2016-06-23

- Remove redundant network option buttons from settings page
- Switch out font family Transat for Montserrat

## 2.4.2 2016-06-22

- Change out export icon for key.
- Unify copy to clipboard icon
- Fixed eth.sign behavior.
- Fix behavior of batched outbound transactions.

## 2.4.0 2016-06-20

- Clean up UI.
- Remove nonfunctional QR code button.
- Make network loading indicator clickable to select accessible network.
- Show more characters of addresses when space permits.
- Fixed bug when signing messages under 64 hex characters long.
- Add disclaimer view with placeholder text for first time users.

## 2.3.1 2016-06-09

- Style up the info page
- Cache identicon images to optimize for long lists of transactions.
- Fix out of gas errors

## 2.3.0 2016-06-06

- Show network status in title bar
- Added seed word recovery to config screen.
- Clicking network status indicator now reveals a provider menu.

## 2.2.0 2016-06-02

- Redesigned init, vault create, vault restore and seed confirmation screens.
- Added pending transactions to transaction list on account screen.
- Clicking a pending transaction takes you back to the transaction approval screen.
- Update provider-engine to fix intermittent out of gas errors.

## 2.1.0 2016-05-26

- Added copy address button to account list.
- Fixed back button on confirm transaction screen.
- Add indication of pending transactions to account list screen.
- Fixed bug where error warning was sometimes not cleared on view transition.
- Updated eth-lightwallet to fix a critical security issue.

## 2.0.0 2016-05-23

- UI Overhaul per Vlad Todirut's designs.
- Replaced identicons with jazzicons.
- Fixed glitchy transitions.
- Added support for capitalization-based address checksums.
- Send value is no longer limited by javascript number precision, and is always in ETH.
- Added ability to generate new accounts.
- Added ability to locally nickname accounts.

## 1.8.4 2016-05-13

- Point rpc servers to https endpoints.

## 1.8.3 2016-05-12

- Bumped web3 to 0.6.0
- Really fixed `eth_syncing` method response.

## 1.8.2 2016-05-11

- Fixed bug where send view would not load correctly the first time it was visited per account.
- Migrated all users to new scalable backend.
- Fixed `eth_syncing` method response.

## 1.8.1 2016-05-10

- Initial usage of scalable blockchain backend.
- Made official providers more easily configurable for us internally.

## 1.8.0 2016-05-10

- Add support for calls to `eth.sign`.
- Moved account exporting within subview of the account detail view.
- Added buttons to the account export process.
- Improved visual appearance of account detail transition where button heights would change.
- Restored back button to account detail view.
- Show transaction list always, never collapsed.
- Changing provider now reloads current Dapps
- Improved appearance of transaction list in account detail view.

## 1.7.0 2016-04-29

- Account detail view is now the primary view.
- The account detail view now has a "Change acct" button which shows the account list.
- Clicking accounts in the account list now both selects that account and displays that account's detail view.
- Selected account is now persisted between sessions, so the current account stays selected.
- Account icons are now "identicons" (deterministically generated from the address).
- Fixed link to Slack channel.
- Added a context guard for "define" to avoid UMD's exporting themselves to the wrong module system, fixing interference with some websites.
- Transaction list now only shows transactions for the current account.
- Transaction list now only shows transactions for the current network (mainnet, testnet, testrpc).
- Fixed transaction links to etherscan blockchain explorer.
- Fixed some UI transitions that had weird behavior.

## 1.6.0 2016-04-22

- Pending transactions are now persisted to localStorage and resume even after browser is closed.
- Completed transactions are now persisted and can be displayed via UI.
- Added transaction list to account detail view.
- Fix bug on config screen where current RPC address was always displayed wrong.
- Fixed bug where entering a decimal value when sending a transaction would result in sending the wrong amount.
- Add save button to custom RPC input field.
- Add quick-select button for RPC on `localhost:8545`.
- Improve config view styling.
- Users have been migrated from old test-net RPC to a newer test-net RPC.

## 1.5.1 2016-04-15

- Corrected text above account list. Selected account is visible to all sites, not just the current domain.
- Merged the UI codebase into the main plugin codebase for simpler maintenance.
- Fix Ether display rounding error. Now rendering to four decimal points.
- Fix some inpage synchronous methods
- Change account rendering to show four decimals and a leading zero.

## 1.5.0 2016-04-13

- Added ability to send ether.
- Fixed bugs related to using Javascript numbers, which lacked appropriate precision.
- Replaced Etherscan main-net provider with our own production RPC.

## 1.4.0 2016-04-08

- Removed extra entropy text field for simplified vault creation.
- Now supports exporting an account's private key.
- Unified button and input styles across the app.
- Removed some non-working placeholder UI until it works.
- Fix popup's web3 stream provider
- Temporarily deactivated fauceting indication because it would activate when restoring an empty account.

## 1.3.2 2016-04-04

 - When unlocking, first account is auto-selected.
 - When creating a first vault on the test-net, the first account is auto-funded.
 - Fixed some styling issues.

## 1.0.1-1.3.1

Many changes not logged. Hopefully beginning to log consistently now!

## 1.0.0

Made seed word restoring BIP44 compatible.

## 0.14.0

Added the ability to restore accounts from seed words.<|MERGE_RESOLUTION|>--- conflicted
+++ resolved
@@ -2,12 +2,9 @@
 
 ## Current Master
 
-<<<<<<< HEAD
 - Add a QR button to the Account detail screen
-=======
 ## 2.11.0 2016-09-12
 
->>>>>>> f70bb30d
 - Fix bug where pending transactions from Test net (or other networks) show up In Main net.
 - Add fiat conversion values to more views.
 - On fresh install, open a new tab with the MetaMask Introduction video. Does not open on update.
