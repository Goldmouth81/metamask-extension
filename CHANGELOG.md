# Changelog

## Current Master

<<<<<<< HEAD
- Added a network indicator mark in dropdown menu
- Added network name next to network indicator
=======
- Add copy transaction hash button to completed transaction list items.
>>>>>>> f7bb3cdc
- Unify wording for transaction approve/reject options on notifications and the extension.

## 2.4.5 2016-06-29

- Fixed bug where MetaMask interfered with PDF loading.
- Moved switch account icon into menu bar.
- Changed status shapes to be a yellow warning sign for failure and ellipsis for pending transactions.
- Now enforce 20 character limit on wallet names.
- Wallet titles are now properly truncated in transaction confirmation.
- Fix formatting on terms & conditions page.
- Now enforce 30 character limit on wallet names.
- Fix out-of-place positioning of pending transaction badges on wallet list.
- Change network status icons to reflect current design.

## 2.4.4 2016-06-23

- Update web3-stream-provider for batch payload bug fix

## 2.4.3 2016-06-23

- Remove redundant network option buttons from settings page
- Switch out font family Transat for Montserrat

## 2.4.2 2016-06-22

- Change out export icon for key.
- Unify copy to clipboard icon
- Fixed eth.sign behavior.
- Fix behavior of batched outbound transactions.

## 2.4.0 2016-06-20

- Clean up UI.
- Remove nonfunctional QR code button.
- Make network loading indicator clickable to select accessible network.
- Show more characters of addresses when space permits.
- Fixed bug when signing messages under 64 hex characters long.
- Add disclaimer view with placeholder text for first time users.

## 2.3.1 2016-06-09

- Style up the info page
- Cache identicon images to optimize for long lists of transactions.
- Fix out of gas errors

## 2.3.0 2016-06-06

- Show network status in title bar
- Added seed word recovery to config screen.
- Clicking network status indicator now reveals a provider menu.

## 2.2.0 2016-06-02

- Redesigned init, vault create, vault restore and seed confirmation screens.
- Added pending transactions to transaction list on account screen.
- Clicking a pending transaction takes you back to the transaction approval screen.
- Update provider-engine to fix intermittent out of gas errors.

## 2.1.0 2016-05-26

- Added copy address button to account list.
- Fixed back button on confirm transaction screen.
- Add indication of pending transactions to account list screen.
- Fixed bug where error warning was sometimes not cleared on view transition.
- Updated eth-lightwallet to fix a critical security issue.

## 2.0.0 2016-05-23

- UI Overhaul per Vlad Todirut's designs.
- Replaced identicons with jazzicons.
- Fixed glitchy transitions.
- Added support for capitalization-based address checksums.
- Send value is no longer limited by javascript number precision, and is always in ETH.
- Added ability to generate new accounts.
- Added ability to locally nickname accounts.

## 1.8.4 2016-05-13

- Point rpc servers to https endpoints.

## 1.8.3 2016-05-12

- Bumped web3 to 0.6.0
- Really fixed `eth_syncing` method response.

## 1.8.2 2016-05-11

- Fixed bug where send view would not load correctly the first time it was visited per account.
- Migrated all users to new scalable backend.
- Fixed `eth_syncing` method response.

## 1.8.1 2016-05-10

- Initial usage of scalable blockchain backend.
- Made official providers more easily configurable for us internally.

## 1.8.0 2016-05-10

- Add support for calls to `eth.sign`.
- Moved account exporting within subview of the account detail view.
- Added buttons to the account export process.
- Improved visual appearance of account detail transition where button heights would change.
- Restored back button to account detail view.
- Show transaction list always, never collapsed.
- Changing provider now reloads current Dapps
- Improved appearance of transaction list in account detail view.

## 1.7.0 2016-04-29

- Account detail view is now the primary view.
- The account detail view now has a "Change acct" button which shows the account list.
- Clicking accounts in the account list now both selects that account and displays that account's detail view.
- Selected account is now persisted between sessions, so the current account stays selected.
- Account icons are now "identicons" (deterministically generated from the address).
- Fixed link to Slack channel.
- Added a context guard for "define" to avoid UMD's exporting themselves to the wrong module system, fixing interference with some websites.
- Transaction list now only shows transactions for the current account.
- Transaction list now only shows transactions for the current network (mainnet, testnet, testrpc).
- Fixed transaction links to etherscan blockchain explorer.
- Fixed some UI transitions that had weird behavior.

## 1.6.0 2016-04-22

- Pending transactions are now persisted to localStorage and resume even after browser is closed.
- Completed transactions are now persisted and can be displayed via UI.
- Added transaction list to account detail view.
- Fix bug on config screen where current RPC address was always displayed wrong.
- Fixed bug where entering a decimal value when sending a transaction would result in sending the wrong amount.
- Add save button to custom RPC input field.
- Add quick-select button for RPC on `localhost:8545`.
- Improve config view styling.
- Users have been migrated from old test-net RPC to a newer test-net RPC.

## 1.5.1 2016-04-15

- Corrected text above account list. Selected account is visible to all sites, not just the current domain.
- Merged the UI codebase into the main plugin codebase for simpler maintenance.
- Fix Ether display rounding error. Now rendering to four decimal points.
- Fix some inpage synchronous methods
- Change account rendering to show four decimals and a leading zero.

## 1.5.0 2016-04-13

- Added ability to send ether.
- Fixed bugs related to using Javascript numbers, which lacked appropriate precision.
- Replaced Etherscan main-net provider with our own production RPC.

## 1.4.0 2016-04-08

- Removed extra entropy text field for simplified vault creation.
- Now supports exporting an account's private key.
- Unified button and input styles across the app.
- Removed some non-working placeholder UI until it works.
- Fix popup's web3 stream provider
- Temporarily deactivated fauceting indication because it would activate when restoring an empty account.

## 1.3.2 2016-04-04

 - When unlocking, first account is auto-selected.
 - When creating a first vault on the test-net, the first account is auto-funded.
 - Fixed some styling issues.

## 1.0.1-1.3.1

Many changes not logged. Hopefully beginning to log consistently now!

## 1.0.0

Made seed word restoring BIP44 compatible.

## 0.14.0

Added the ability to restore accounts from seed words.<|MERGE_RESOLUTION|>--- conflicted
+++ resolved
@@ -2,12 +2,9 @@
 
 ## Current Master
 
-<<<<<<< HEAD
 - Added a network indicator mark in dropdown menu
 - Added network name next to network indicator
-=======
 - Add copy transaction hash button to completed transaction list items.
->>>>>>> f7bb3cdc
 - Unify wording for transaction approve/reject options on notifications and the extension.
 
 ## 2.4.5 2016-06-29
