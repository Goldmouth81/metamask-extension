import EthQuery from 'ethjs-query';
import { createTestProviderTools } from '../../test/stub/provider';
import { TRANSACTION_TYPES } from '../constants/transaction';
import {
  determineTransactionType,
  isEIP1559Transaction,
  isLegacyTransaction,
<<<<<<< HEAD
=======
  parseStandardTokenTransactionData,
>>>>>>> 53006d4c
} from './transaction.utils';

describe('Transaction.utils', function () {
  describe('parseStandardTokenTransactionData', () => {
    it('should return token data', () => {
      const tokenData = parseStandardTokenTransactionData(
        '0xa9059cbb00000000000000000000000050a9d56c2b8ba9a5c7f2c08c3d26e0499f23a7060000000000000000000000000000000000000000000000000000000000004e20',
      );
      expect(tokenData).toStrictEqual(expect.anything());
      const { name, args } = tokenData;
      expect(name).toStrictEqual(TRANSACTION_TYPES.TOKEN_METHOD_TRANSFER);
      const to = args._to;
      const value = args._value.toString();
      expect(to).toStrictEqual('0x50A9D56C2B8BA9A5c7f2C08C3d26E0499F23a706');
      expect(value).toStrictEqual('20000');
    });

    it('should not throw errors when called without arguments', () => {
      expect(() => parseStandardTokenTransactionData()).not.toThrow();
    });
  });
  describe('isEIP1559Transaction', function () {
    it('should return true if both maxFeePerGas and maxPriorityFeePerGas are hex strings', () => {
      expect(
        isEIP1559Transaction({
          txParams: { maxFeePerGas: '0x1', maxPriorityFeePerGas: '0x1' },
        }),
      ).toBe(true);
    });

    it('should return false if either maxFeePerGas and maxPriorityFeePerGas are non-hex strings', () => {
      expect(
        isEIP1559Transaction({
          txParams: { maxFeePerGas: 0, maxPriorityFeePerGas: '0x1' },
        }),
      ).toBe(false);
      expect(
        isEIP1559Transaction({
          txParams: { maxFeePerGas: '0x1', maxPriorityFeePerGas: 'fail' },
        }),
      ).toBe(false);
    });

    it('should return false if either maxFeePerGas or maxPriorityFeePerGas are not supplied', () => {
      expect(
        isEIP1559Transaction({
          txParams: { maxPriorityFeePerGas: '0x1' },
        }),
      ).toBe(false);
      expect(
        isEIP1559Transaction({
          txParams: { maxFeePerGas: '0x1' },
        }),
      ).toBe(false);
    });
  });

  describe('isLegacyTransaction', function () {
    it('should return true if no gas related fields are supplied', () => {
      expect(
        isLegacyTransaction({
          txParams: {},
        }),
      ).toBe(true);
    });

    it('should return true if gasPrice is solely provided', () => {
      expect(
        isLegacyTransaction({
          txParams: { gasPrice: '0x1' },
        }),
      ).toBe(true);
    });

    it('should return false if gasPrice is not a hex string', () => {
      expect(
        isLegacyTransaction({
          txParams: { gasPrice: 100 },
        }),
      ).toBe(false);
    });

    it('should return false if either maxFeePerGas or maxPriorityFeePerGas are supplied', () => {
      expect(
        isLegacyTransaction({
          txParams: {
            maxFeePerGas: '0x1',
          },
        }),
      ).toBe(false);

      expect(
        isLegacyTransaction({
          txParams: {
            maxPriorityFeePerGas: 'any data',
          },
        }),
      ).toBe(false);
    });
  });

  describe('determineTransactionType', function () {
    const genericProvider = createTestProviderTools().provider;
    const query = new EthQuery(genericProvider);

    it('should return a simple send type when to is truthy but data is falsy', async function () {
      const result = await determineTransactionType(
        {
          to: '0xabc',
          data: '',
        },
        query,
      );
      expect(result).toMatchObject({
        type: TRANSACTION_TYPES.SIMPLE_SEND,
        getCodeResponse: null,
      });
    });

    it('should return a token transfer type when data is for the respective method call', async function () {
      const result = await determineTransactionType(
        {
          to: '0xabc',
          data:
            '0xa9059cbb0000000000000000000000002f318C334780961FB129D2a6c30D0763d9a5C970000000000000000000000000000000000000000000000000000000000000000a',
        },
        query,
      );
      expect(result).toMatchObject({
        type: TRANSACTION_TYPES.TOKEN_METHOD_TRANSFER,
        getCodeResponse: undefined,
      });
    });

    it('should return a token approve type when data is for the respective method call', async function () {
      const result = await determineTransactionType(
        {
          to: '0xabc',
          data:
            '0x095ea7b30000000000000000000000002f318C334780961FB129D2a6c30D0763d9a5C9700000000000000000000000000000000000000000000000000000000000000005',
        },
        query,
      );
      expect(result).toMatchObject({
        type: TRANSACTION_TYPES.TOKEN_METHOD_APPROVE,
        getCodeResponse: undefined,
      });
    });

    it('should return a contract deployment type when to is falsy and there is data', async function () {
      const result = await determineTransactionType(
        {
          to: '',
          data: '0xabd',
        },
        query,
      );
      expect(result).toMatchObject({
        type: TRANSACTION_TYPES.DEPLOY_CONTRACT,
        getCodeResponse: undefined,
      });
    });

    it('should return a simple send type with a 0x getCodeResponse when there is data and but the to address is not a contract address', async function () {
      const result = await determineTransactionType(
        {
          to: '0x9e673399f795D01116e9A8B2dD2F156705131ee9',
          data: '0xabd',
        },
        query,
      );
      expect(result).toMatchObject({
        type: TRANSACTION_TYPES.SIMPLE_SEND,
        getCodeResponse: '0x',
      });
    });

    it('should return a simple send type with a null getCodeResponse when to is truthy and there is data and but getCode returns an error', async function () {
      const result = await determineTransactionType(
        {
          to: '0xabc',
          data: '0xabd',
        },
        query,
      );
      expect(result).toMatchObject({
        type: TRANSACTION_TYPES.SIMPLE_SEND,
        getCodeResponse: null,
      });
    });

    it('should return a contract interaction type with the correct getCodeResponse when to is truthy and there is data and it is not a token transaction', async function () {
      const _providerResultStub = {
        // 1 gwei
        eth_gasPrice: '0x0de0b6b3a7640000',
        // by default, all accounts are external accounts (not contracts)
        eth_getCode: '0xa',
      };
      const _provider = createTestProviderTools({
        scaffold: _providerResultStub,
      }).provider;

      const result = await determineTransactionType(
        {
          to: '0x9e673399f795D01116e9A8B2dD2F156705131ee9',
          data: 'abd',
        },
        new EthQuery(_provider),
      );
      expect(result).toMatchObject({
        type: TRANSACTION_TYPES.CONTRACT_INTERACTION,
        getCodeResponse: '0x0a',
      });
    });

    it('should return a contract interaction type with the correct getCodeResponse when to is a contract address and data is falsy', async function () {
      const _providerResultStub = {
        // 1 gwei
        eth_gasPrice: '0x0de0b6b3a7640000',
        // by default, all accounts are external accounts (not contracts)
        eth_getCode: '0xa',
      };
      const _provider = createTestProviderTools({
        scaffold: _providerResultStub,
      }).provider;

      const result = await determineTransactionType(
        {
          to: '0x9e673399f795D01116e9A8B2dD2F156705131ee9',
          data: '',
        },
        new EthQuery(_provider),
      );
      expect(result).toMatchObject({
        type: TRANSACTION_TYPES.CONTRACT_INTERACTION,
        getCodeResponse: '0x0a',
      });
    });
  });
});<|MERGE_RESOLUTION|>--- conflicted
+++ resolved
@@ -5,10 +5,7 @@
   determineTransactionType,
   isEIP1559Transaction,
   isLegacyTransaction,
-<<<<<<< HEAD
-=======
   parseStandardTokenTransactionData,
->>>>>>> 53006d4c
 } from './transaction.utils';
 
 describe('Transaction.utils', function () {
