export const EndowmentPermissions = Object.freeze({
  'endowment:network-access': 'endowment:network-access',
  'endowment:transaction-insight': 'endowment:transaction-insight',
  'endowment:cronjob': 'endowment:cronjob',
  'endowment:ethereum-provider': 'endowment:ethereum-provider',
  'endowment:rpc': 'endowment:rpc',
  'endowment:webassembly': 'endowment:webassembly',
  ///: BEGIN:ONLY_INCLUDE_IN(build-flask)
  'endowment:lifecycle-hooks': 'endowment:lifecycle-hooks',
  'endowment:name-lookup': 'endowment:name-lookup',
  ///: END:ONLY_INCLUDE_IN
  ///: BEGIN:ONLY_INCLUDE_IN(keyring-snaps)
  'endowment:keyring': 'endowment:keyring',
  ///: END:ONLY_INCLUDE_IN
} as const);

// Methods / permissions in external packages that we are temporarily excluding.
export const ExcludedSnapPermissions = Object.freeze({
  // TODO: Enable in Flask
  ///: BEGIN:ONLY_INCLUDE_IN(build-main)
  snap_getLocale:
<<<<<<< HEAD
    'This permission is still in development and therefore not available.',
  snap_manageAccounts:
=======
>>>>>>> b9ec72e2
    'This permission is still in development and therefore not available.',
  ///: END:ONLY_INCLUDE_IN
  eth_accounts:
    'eth_accounts is disabled. For more information please see https://github.com/MetaMask/snaps/issues/990.',
});

export const ExcludedSnapEndowments = Object.freeze({
  ///: BEGIN:ONLY_INCLUDE_IN(build-main)
  'endowment:lifecycle-hooks':
    'This endowment is experimental and therefore not available.',
  'endowment:name-lookup':
    'This permission is still in development and therefore not available.',
  ///: END:ONLY_INCLUDE_IN
});

export const DynamicSnapPermissions = Object.freeze(['eth_accounts']);<|MERGE_RESOLUTION|>--- conflicted
+++ resolved
@@ -19,11 +19,6 @@
   // TODO: Enable in Flask
   ///: BEGIN:ONLY_INCLUDE_IN(build-main)
   snap_getLocale:
-<<<<<<< HEAD
-    'This permission is still in development and therefore not available.',
-  snap_manageAccounts:
-=======
->>>>>>> b9ec72e2
     'This permission is still in development and therefore not available.',
   ///: END:ONLY_INCLUDE_IN
   eth_accounts:
