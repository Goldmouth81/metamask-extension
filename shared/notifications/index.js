// Messages and descriptions for these locale keys are in app/_locales/en/messages.json
export const UI_NOTIFICATIONS = {
  1: {
    id: 1,
    date: '2021-03-17',
    image: {
      src: 'images/mobile-link-qr.svg',
      height: '230px',
      width: '230px',
      placeImageBelowDescription: true,
    },
  },
  3: {
    id: 3,
    date: '2021-03-08',
  },
  4: {
    id: 4,
    date: '2021-05-11',
    image: {
      src: 'images/source-logos-bsc.svg',
      width: '100%',
    },
  },
  5: {
    id: 5,
    date: '2021-06-09',
  },
  6: {
    id: 6,
    date: '2021-05-26',
  },
  7: {
    id: 7,
    date: '2021-09-17',
  },
  8: {
    id: 8,
    date: '2021-11-01',
  },
  9: {
    id: 9,
    date: '2021-12-07',
    image: {
      src: 'images/txinsights.png',
      width: '80%',
    },
  },
  10: {
    id: 10,
    date: '2022-09-15',
    image: {
      src: 'images/token-detection.svg',
      width: '100%',
    },
  },
  11: {
    id: 11,
    date: '2022-09-15',
  },
  12: {
    id: 12,
    date: '2022-05-18',
    image: {
      src: 'images/darkmode-banner.png',
      width: '100%',
    },
  },
  13: {
    id: 13,
    date: '2022-09-15',
  },
  14: {
    id: 14,
    date: '2022-09-15',
  },
  15: {
    id: 15,
    date: '2022-09-15',
  },
  16: {
    id: 16,
    date: null,
  },
  17: {
    id: 17,
    date: null,
  },
  18: {
    id: 18,
    date: null,
    image: {
      src: 'images/open-sea-security-provider.svg',
      width: '100%',
    },
  },
  19: {
    id: 19,
    date: null,
    image: {
      src: 'images/nfts.svg',
      width: '100%',
    },
  },
  20: {
    id: 20,
    date: null,
  },
  21: {
    id: 21,
    date: null,
    image: {
      src: 'images/swaps-redesign.svg',
      width: '100%',
    },
  },
  22: {
    id: 22,
    date: null,
    image: {
      src: 'images/global-menu-block-explorer.svg',
<<<<<<< HEAD
=======
    },
  },
  ///: BEGIN:ONLY_INCLUDE_IN(blockaid)
  23: {
    id: 23,
    date: null,
    image: {
      src: 'images/blockaid-security-provider.png',
      width: '100%',
>>>>>>> f69180c1
    },
  },
  ///: END:ONLY_INCLUDE_IN
};

export const getTranslatedUINotifications = (t, locale) => {
  const formattedLocale = locale?.replace('_', '-');
  return {
    1: {
      ...UI_NOTIFICATIONS[1],
      title: t('notifications1Title'),
      description: t('notifications1Description'),
      date: new Intl.DateTimeFormat(formattedLocale).format(
        new Date(UI_NOTIFICATIONS[1].date),
      ),
    },
    3: {
      ...UI_NOTIFICATIONS[3],
      title: t('notifications3Title'),
      description: t('notifications3Description'),
      actionText: t('notifications3ActionText'),
      date: new Intl.DateTimeFormat(formattedLocale).format(
        new Date(UI_NOTIFICATIONS[3].date),
      ),
    },
    4: {
      ...UI_NOTIFICATIONS[4],
      title: t('notifications4Title'),
      description: t('notifications4Description'),
      actionText: t('notifications4ActionText'),
      date: new Intl.DateTimeFormat(formattedLocale).format(
        new Date(UI_NOTIFICATIONS[4].date),
      ),
    },
    5: {
      ...UI_NOTIFICATIONS[5],
      title: t('secretRecoveryPhrase'),
      description: t('notifications5Description'),
      actionText: t('notifications3ActionText'),
      date: new Intl.DateTimeFormat(formattedLocale).format(
        new Date(UI_NOTIFICATIONS[5].date),
      ),
    },
    6: {
      ...UI_NOTIFICATIONS[6],
      title: t('notifications6Title'),
      description: [
        t('notifications6DescriptionOne'),
        t('notifications6DescriptionTwo'),
        t('notifications6DescriptionThree'),
      ],
      date: new Intl.DateTimeFormat(formattedLocale).format(
        new Date(UI_NOTIFICATIONS[6].date),
      ),
    },
    7: {
      ...UI_NOTIFICATIONS[7],
      title: t('notifications7Title'),
      description: [
        t('notifications7DescriptionOne'),
        t('notifications7DescriptionTwo'),
      ],
      date: new Intl.DateTimeFormat(formattedLocale).format(
        new Date(UI_NOTIFICATIONS[7].date),
      ),
    },
    8: {
      ...UI_NOTIFICATIONS[8],
      title: t('notifications8Title'),
      description: [
        t('notifications8DescriptionOne'),
        t('notifications8DescriptionTwo'),
      ],
      date: new Intl.DateTimeFormat(formattedLocale).format(
        new Date(UI_NOTIFICATIONS[8].date),
      ),
      actionText: t('notifications8ActionText'),
    },
    9: {
      ...UI_NOTIFICATIONS[9],
      title: t('notifications9Title'),
      description: [
        t('notifications9DescriptionOne'),
        t('notifications9DescriptionTwo'),
      ],
      date: new Intl.DateTimeFormat(formattedLocale).format(
        new Date(UI_NOTIFICATIONS[9].date),
      ),
    },
    10: {
      ...UI_NOTIFICATIONS[10],
      title: t('notifications10Title'),
      description: [
        t('notifications10DescriptionOne'),
        t('notifications10DescriptionTwo'),
        t('notifications10DescriptionThree'),
      ],
      actionText: t('notifications10ActionText'),
      date: new Intl.DateTimeFormat(formattedLocale).format(
        new Date(UI_NOTIFICATIONS[10].date),
      ),
    },
    11: {
      ...UI_NOTIFICATIONS[11],
      title: t('notifications11Title'),
      description: t('notifications11Description'),
      date: new Intl.DateTimeFormat(formattedLocale).format(
        new Date(UI_NOTIFICATIONS[11].date),
      ),
    },
    12: {
      ...UI_NOTIFICATIONS[12],
      title: t('notifications12Title'),
      description: t('notifications12Description'),
      actionText: t('notifications12ActionText'),
      date: new Intl.DateTimeFormat(formattedLocale).format(
        new Date(UI_NOTIFICATIONS[12].date),
      ),
    },
    13: {
      ...UI_NOTIFICATIONS[13],
      title: t('notifications13Title'),
      description: t('notifications13Description'),
      actionText: t('notifications13ActionText'),
      date: new Intl.DateTimeFormat(formattedLocale).format(
        new Date(UI_NOTIFICATIONS[13].date),
      ),
    },
    14: {
      ...UI_NOTIFICATIONS[14],
      title: t('notifications14Title'),
      description: t('notifications14Description'),
      actionText: t('notifications14ActionText'),
      date: UI_NOTIFICATIONS[14].date
        ? new Intl.DateTimeFormat(formattedLocale).format(
            new Date(UI_NOTIFICATIONS[14].date),
          )
        : '',
    },
    15: {
      ...UI_NOTIFICATIONS[15],
      title: t('notifications15Title'),
      description: t('notifications15Description'),
      date: UI_NOTIFICATIONS[15].date
        ? new Intl.DateTimeFormat(formattedLocale).format(
            new Date(UI_NOTIFICATIONS[15].date),
          )
        : '',
    },
    18: {
      ...UI_NOTIFICATIONS[18],
      title: t('notifications18Title'),
      description: [
        t('notifications18DescriptionOne'),
        t('notifications18DescriptionTwo'),
        t('notifications18DescriptionThree'),
      ],
      actionText: t('notifications18ActionText'),
      date: UI_NOTIFICATIONS[18].date
        ? new Intl.DateTimeFormat(formattedLocale).format(
            new Date(UI_NOTIFICATIONS[18].date),
          )
        : '',
    },

    19: {
      ...UI_NOTIFICATIONS[19],
      title: t('notifications19Title'),
      description: [
        t('notifications19DescriptionOne'),
        t('notifications19DescriptionTwo'),
        t('notifications19DescriptionThree'),
      ],
      actionText: t('notifications19ActionText'),
      date: UI_NOTIFICATIONS[19].date
        ? new Intl.DateTimeFormat(formattedLocale).format(
            new Date(UI_NOTIFICATIONS[19].date),
          )
        : '',
    },
    20: {
      ...UI_NOTIFICATIONS[20],
      title: t('notifications20Title'),
      description: [t('notifications20Description')],
      actionText: t('notifications20ActionText'),
      date: UI_NOTIFICATIONS[20].date
        ? new Intl.DateTimeFormat(formattedLocale).format(
            new Date(UI_NOTIFICATIONS[20].date),
          )
        : '',
    },
    21: {
      ...UI_NOTIFICATIONS[21],
      title: t('notifications21Title'),
      description: t('notifications21Description'),
      actionText: t('notifications21ActionText'),
      date: UI_NOTIFICATIONS[21].date
        ? new Intl.DateTimeFormat(formattedLocale).format(
            new Date(UI_NOTIFICATIONS[21].date),
          )
        : '',
    },
    22: {
      ...UI_NOTIFICATIONS[22],
      title: t('notifications22Title'),
      description: t('notifications22Description'),
      actionText: t('notifications22ActionText'),
      date: UI_NOTIFICATIONS[22].date
        ? new Intl.DateTimeFormat(formattedLocale).format(
            new Date(UI_NOTIFICATIONS[22].date),
          )
        : '',
    },
    ///: BEGIN:ONLY_INCLUDE_IN(blockaid)
    23: {
      ...UI_NOTIFICATIONS[23],
      title: t('notifications23Title'),
      description: [
        t('notifications23DescriptionOne'),
        t('notifications23DescriptionTwo'),
        t('notifications23DescriptionThree'),
      ],
      actionText: t('notifications23ActionText'),
      date: UI_NOTIFICATIONS[23].date
        ? new Intl.DateTimeFormat(formattedLocale).format(
            new Date(UI_NOTIFICATIONS[23].date),
          )
        : '',
    },
    ///: END:ONLY_INCLUDE_IN
  };
};<|MERGE_RESOLUTION|>--- conflicted
+++ resolved
@@ -119,8 +119,6 @@
     date: null,
     image: {
       src: 'images/global-menu-block-explorer.svg',
-<<<<<<< HEAD
-=======
     },
   },
   ///: BEGIN:ONLY_INCLUDE_IN(blockaid)
@@ -130,7 +128,6 @@
     image: {
       src: 'images/blockaid-security-provider.png',
       width: '100%',
->>>>>>> f69180c1
     },
   },
   ///: END:ONLY_INCLUDE_IN
