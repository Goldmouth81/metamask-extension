import EventEmitter from 'events';
import { ControllerMessenger } from '@metamask/base-controller';

import { SINGLE_CALL_BALANCES_ADDRESS } from '../constants/contracts';

import { createTestProviderTools } from '../../../test/stub/provider';
import { AccountsController } from '../controllers/accounts-controller';
import AccountTracker from './account-tracker';

const noop = () => true;
const currentNetworkId = '5';
const VALID_ADDRESS = '0x0000000000000000000000000000000000000000';
const VALID_ADDRESS_TWO = '0x0000000000000000000000000000000000000001';

const INITIAL_BALANCE_1 = '0x1';
const INITIAL_BALANCE_2 = '0x2';
const UPDATE_BALANCE = '0xabc';

// The below three values were generated by running MetaMask in the browser
// The response to eth_call, which is called via `ethContract.balances`
// in `_updateAccountsViaBalanceChecker` of account-tracker.js, needs to be properly
// formatted or else ethers will throw an error.
const ETHERS_CONTRACT_BALANCES_ETH_CALL_RETURN =
  '0x0000000000000000000000000000000000000000000000000000000000000020000000000000000000000000000000000000000000000000000000000000000200000000000000000000000000000000000000000000000000038d7ea4c6800600000000000000000000000000000000000000000000000000000000000186a0';
const EXPECTED_CONTRACT_BALANCE_1 = '0x038d7ea4c68006';
const EXPECTED_CONTRACT_BALANCE_2 = '0x0186a0';

const mockAccounts = {
  [VALID_ADDRESS]: { address: VALID_ADDRESS, balance: INITIAL_BALANCE_1 },
  [VALID_ADDRESS_TWO]: {
    address: VALID_ADDRESS_TWO,
    balance: INITIAL_BALANCE_2,
  },
};

const mockKeyringController = jest.fn();
const mockSnapController = jest.fn();
const mockSnapChange = jest.fn();
const mockKeyringChange = jest.fn();

describe('Account Tracker', () => {
  let provider,
    blockTrackerStub,
    providerResultStub,
    useMultiAccountBalanceChecker,
    accountTracker,
    controllerMessenger,
    accountsController;

  beforeEach(() => {
    providerResultStub = {
      eth_getBalance: UPDATE_BALANCE,
      eth_call: ETHERS_CONTRACT_BALANCES_ETH_CALL_RETURN,
    };
    provider = createTestProviderTools({
      scaffold: providerResultStub,
      networkId: currentNetworkId,
      chainId: currentNetworkId,
    }).provider;

    blockTrackerStub = new EventEmitter();
    blockTrackerStub.getCurrentBlock = noop;
    blockTrackerStub.getLatestBlock = noop;

    controllerMessenger = new ControllerMessenger();

    const accountsControllerMessenger = controllerMessenger.getRestricted({
      name: 'AccountsController',
      allowedEvents: [
        'SnapController:stateChange',
        'KeyringController:accountRemoved',
        'KeyringController:stateChange',
      ],
    });

    accountsController = new AccountsController({
      state: {},
      messenger: accountsControllerMessenger,
      keyringController: () => mockKeyringController,
      snapController: () => mockSnapController,
      onSnapStateChange: () => mockSnapChange,
      onKeyringStateChange: () => mockKeyringChange,
    });

    accountTracker = new AccountTracker({
      provider,
      blockTracker: blockTrackerStub,
      preferencesController: {
        store: {
          getState: () => ({
            useMultiAccountBalanceChecker,
          }),
          subscribe: noop,
        },
      },
      onboardingController: {
        store: {
          subscribe: noop,
          getState: noop,
        },
      },
<<<<<<< HEAD
      controllerMessenger,
      accountsController,
=======
      onAccountRemoved: jest.fn(),
>>>>>>> 32c45593
    });
  });

  describe('_updateAccount', () => {
    it('should update the passed address account balance, and leave other balances unchanged, if useMultiAccountBalanceChecker is true', async () => {
      useMultiAccountBalanceChecker = true;
      accountTracker.store.updateState({ accounts: { ...mockAccounts } });

      await accountTracker._updateAccount(VALID_ADDRESS);

      const newAccounts = accountTracker.store.getState();

      const expectedAccounts = {
        accounts: {
          [VALID_ADDRESS]: { address: VALID_ADDRESS, balance: UPDATE_BALANCE },
          [VALID_ADDRESS_TWO]: {
            address: VALID_ADDRESS_TWO,
            balance: INITIAL_BALANCE_2,
          },
        },
        currentBlockGasLimit: '',
      };

      expect(newAccounts).toStrictEqual(expectedAccounts);
    });

    it('should not change accounts if the passed address is not in accounts', async () => {
      accountTracker.store.updateState({ accounts: { ...mockAccounts } });

      await accountTracker._updateAccount('fake address');

      const newAccounts = accountTracker.store.getState();

      const expectedAccounts = {
        accounts: {
          [VALID_ADDRESS]: {
            address: VALID_ADDRESS,
            balance: INITIAL_BALANCE_1,
          },
          [VALID_ADDRESS_TWO]: {
            address: VALID_ADDRESS_TWO,
            balance: INITIAL_BALANCE_2,
          },
        },
        currentBlockGasLimit: '',
      };

      expect(newAccounts).toStrictEqual(expectedAccounts);
    });

    it('should update the passed address account balance, and set other balances to null, if useMultiAccountBalanceChecker is false', async () => {
      useMultiAccountBalanceChecker = false;
      accountTracker.store.updateState({ accounts: { ...mockAccounts } });

      await accountTracker._updateAccount(VALID_ADDRESS);

      const newAccounts = accountTracker.store.getState();

      const expectedAccounts = {
        accounts: {
          [VALID_ADDRESS]: { address: VALID_ADDRESS, balance: UPDATE_BALANCE },
          [VALID_ADDRESS_TWO]: { address: VALID_ADDRESS_TWO, balance: null },
        },
        currentBlockGasLimit: '',
      };

      expect(newAccounts).toStrictEqual(expectedAccounts);
    });
  });

  describe('onAccountRemoved', () => {
    it('should remove an account from state', () => {
      let accountRemovedListener;
      const onAccountRemoved = (callback) => {
        accountRemovedListener = callback;
      };
      accountTracker = new AccountTracker({
        provider,
        blockTracker: blockTrackerStub,
        preferencesController: {
          store: {
            getState: () => ({
              useMultiAccountBalanceChecker,
            }),
            subscribe: noop,
          },
        },
        onboardingController: {
          store: {
            subscribe: noop,
            getState: noop,
          },
        },
        onAccountRemoved,
      });
      accountRemovedListener(VALID_ADDRESS);
      expect(
        accountTracker.store.getState().accounts[VALID_ADDRESS],
      ).toStrictEqual(undefined);
    });
  });

  describe('_updateAccountsViaBalanceChecker', () => {
    it('should update the passed address account balance, and set other balances to null, if useMultiAccountBalanceChecker is false', async () => {
      useMultiAccountBalanceChecker = true;
      accountTracker.store.updateState({ accounts: { ...mockAccounts } });

      await accountTracker._updateAccountsViaBalanceChecker(
        [VALID_ADDRESS],
        SINGLE_CALL_BALANCES_ADDRESS,
      );

      const newAccounts = accountTracker.store.getState();

      const expectedAccounts = {
        accounts: {
          [VALID_ADDRESS]: {
            address: VALID_ADDRESS,
            balance: EXPECTED_CONTRACT_BALANCE_1,
          },
          [VALID_ADDRESS_TWO]: { address: VALID_ADDRESS_TWO, balance: null },
        },
        currentBlockGasLimit: '',
      };

      expect(newAccounts).toStrictEqual(expectedAccounts);
    });

    it('should update all balances if useMultiAccountBalanceChecker is true', async () => {
      useMultiAccountBalanceChecker = true;
      accountTracker.store.updateState({ accounts: { ...mockAccounts } });

      await accountTracker._updateAccountsViaBalanceChecker(
        [VALID_ADDRESS, VALID_ADDRESS_TWO],
        SINGLE_CALL_BALANCES_ADDRESS,
      );

      const newAccounts = accountTracker.store.getState();

      const expectedAccounts = {
        accounts: {
          [VALID_ADDRESS]: {
            address: VALID_ADDRESS,
            balance: EXPECTED_CONTRACT_BALANCE_1,
          },
          [VALID_ADDRESS_TWO]: {
            address: VALID_ADDRESS_TWO,
            balance: EXPECTED_CONTRACT_BALANCE_2,
          },
        },
        currentBlockGasLimit: '',
      };

      expect(newAccounts).toStrictEqual(expectedAccounts);
    });
  });
});<|MERGE_RESOLUTION|>--- conflicted
+++ resolved
@@ -99,12 +99,9 @@
           getState: noop,
         },
       },
-<<<<<<< HEAD
       controllerMessenger,
       accountsController,
-=======
       onAccountRemoved: jest.fn(),
->>>>>>> 32c45593
     });
   });
 
