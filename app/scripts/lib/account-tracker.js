--- conflicted
+++ resolved
@@ -14,21 +14,7 @@
 import pify from 'pify';
 import { ethers } from 'ethers';
 import SINGLE_CALL_BALANCES_ABI from 'single-call-balance-checker-abi';
-<<<<<<< HEAD
-import {
-  MAINNET_CHAIN_ID,
-  SEPOLIA_CHAIN_ID,
-  GOERLI_CHAIN_ID,
-  BSC_CHAIN_ID,
-  OPTIMISM_CHAIN_ID,
-  POLYGON_CHAIN_ID,
-  AVALANCHE_CHAIN_ID,
-  FANTOM_CHAIN_ID,
-  ARBITRUM_CHAIN_ID,
-} from '../../../shared/constants/network';
-=======
 import { CHAIN_IDS } from '../../../shared/constants/network';
->>>>>>> 300cb6e7
 
 import {
   SINGLE_CALL_BALANCES_ADDRESS,
@@ -222,11 +208,7 @@
         );
         break;
 
-<<<<<<< HEAD
-      case GOERLI_CHAIN_ID:
-=======
       case CHAIN_IDS.GOERLI:
->>>>>>> 300cb6e7
         await this._updateAccountsViaBalanceChecker(
           addresses,
           SINGLE_CALL_BALANCES_ADDRESS_GOERLI,
