module.exports = getBuyEthUrl

/**
 * Gives the caller a url at which the user can acquire eth, depending on the network they are in
 *
 * @param {object} opts Options required to determine the correct url
 * @param {string} opts.network The network for which to return a url
 * @param {string} opts.amount The amount of ETH to buy on coinbase. Only relevant if network === '1'.
 * @param {string} opts.address The address the bought ETH should be sent to.  Only relevant if network === '1'.
 * @returns {string|undefined} The url at which the user can access ETH, while in the given network. If the passed
 * network does not match any of the specified cases, or if no network is given, returns undefined.
 *
 */
function getBuyEthUrl({ network, amount, address, service }) {
  // default service by network if not specified
  if (!service) service = getDefaultServiceForNetwork(network)

  switch (service) {
    case 'coinswitch':
      return `https://metamask.coinswitch.co/?address=${address}&to=eth`
    case 'coinbase':
      return `https://buy.coinbase.com/?code=9ec56d01-7e81-5017-930c-513daa27bb6a&amount=${amount}&address=${address}&crypto_currency=ETH`
    case 'metamask-faucet':
      return 'https://faucet.metamask.io/'
    case 'rinkeby-faucet':
      return 'https://www.rinkeby.io/'
    case 'kovan-faucet':
      return 'https://github.com/kovan-testnet/faucet'
  }
  throw new Error(`Unknown cryptocurrency exchange or faucet: "${service}"`)
}

function getDefaultServiceForNetwork (networkId) {
  switch (network) {
    case '1':
<<<<<<< HEAD
      url = `https://dash.sendwyre.com/sign-up`
      break

=======
      return 'coinbase'
>>>>>>> b004b182
    case '3':
      return 'metamask-faucet'
    case '4':
      return 'rinkeby-faucet'
    case '42':
      return 'kovan-faucet'
  }
  throw new Error(`No default cryptocurrency exchange or faucet for networkId: "${networkId}"`)
}<|MERGE_RESOLUTION|>--- conflicted
+++ resolved
@@ -16,6 +16,8 @@
   if (!service) service = getDefaultServiceForNetwork(network)
 
   switch (service) {
+    case 'wyre':
+      return `https://dash.sendwyre.com/sign-up`
     case 'coinswitch':
       return `https://metamask.coinswitch.co/?address=${address}&to=eth`
     case 'coinbase':
@@ -33,13 +35,7 @@
 function getDefaultServiceForNetwork (networkId) {
   switch (network) {
     case '1':
-<<<<<<< HEAD
-      url = `https://dash.sendwyre.com/sign-up`
-      break
-
-=======
-      return 'coinbase'
->>>>>>> b004b182
+      return 'wyre'
     case '3':
       return 'metamask-faucet'
     case '4':
