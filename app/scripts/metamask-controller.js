--- conflicted
+++ resolved
@@ -1239,7 +1239,6 @@
       ),
     });
 
-<<<<<<< HEAD
     this.txController = new TransactionController(
       {
         blockTracker: this.blockTracker,
@@ -1251,56 +1250,6 @@
           this.getCurrentAccountEIP1559Compatibility.bind(this),
         getGasFeeEstimates: this.gasFeeController.fetchGasFeeEstimates.bind(
           this.gasFeeController,
-=======
-    this.txController = new TransactionController({
-      initState:
-        initState.TransactionController || initState.TransactionManager,
-      getPermittedAccounts: this.getPermittedAccounts.bind(this),
-      getProviderConfig: () => this.networkController.state.providerConfig,
-      getCurrentNetworkEIP1559Compatibility:
-        this.networkController.getEIP1559Compatibility.bind(
-          this.networkController,
-        ),
-      getCurrentAccountEIP1559Compatibility:
-        this.getCurrentAccountEIP1559Compatibility.bind(this),
-      getNetworkId: () => this.networkController.state.networkId,
-      getNetworkStatus: () =>
-        this.networkController.state.networksMetadata?.[
-          this.networkController.state.selectedNetworkClientId
-        ]?.status,
-      getNetworkState: () => this.networkController.state,
-      hasCompletedOnboarding: () =>
-        this.onboardingController.store.getState().completedOnboarding,
-      onNetworkStateChange: (listener) => {
-        networkControllerMessenger.subscribe(
-          'NetworkController:stateChange',
-          () => listener(),
-          ({ networkId }) => networkId,
-        );
-      },
-      getCurrentChainId: () =>
-        this.networkController.state.providerConfig.chainId,
-      preferencesStore: this.preferencesController.store,
-      txHistoryLimit: 60,
-      signTransaction: this.keyringController.signTransaction.bind(
-        this.keyringController,
-      ),
-      provider: this.provider,
-      blockTracker: this.blockTracker,
-      createEventFragment: this.metaMetricsController.createEventFragment.bind(
-        this.metaMetricsController,
-      ),
-      updateEventFragment: this.metaMetricsController.updateEventFragment.bind(
-        this.metaMetricsController,
-      ),
-      finalizeEventFragment:
-        this.metaMetricsController.finalizeEventFragment.bind(
-          this.metaMetricsController,
-        ),
-      getEventFragmentById:
-        this.metaMetricsController.getEventFragmentById.bind(
-          this.metaMetricsController,
->>>>>>> ddbd9982
         ),
         getNetworkState: () => this.networkController.state,
         getSelectedAddress: () =>
@@ -1333,7 +1282,7 @@
       },
       {
         interval: 1000,
-        sign: (...args) => this.coreKeyringController.signTransaction(...args),
+        sign: (...args) => this.keyringController.signTransaction(...args),
       },
       initState.TransactionController,
     );
@@ -1712,13 +1661,8 @@
     this.store.updateStructure({
       AppStateController: this.appStateController.store,
       AppMetadataController: this.appMetadataController.store,
-<<<<<<< HEAD
       TransactionController: this.txController,
-      KeyringController: this.coreKeyringController,
-=======
-      TransactionController: this.txController.store,
       KeyringController: this.keyringController,
->>>>>>> ddbd9982
       PreferencesController: this.preferencesController.store,
       MetaMetricsController: this.metaMetricsController.store,
       AddressBookController: this.addressBookController,
