import EventEmitter from 'events';
import pump from 'pump';
import { ObservableStore } from '@metamask/obs-store';
import { storeAsStream } from '@metamask/obs-store/dist/asStream';
import { JsonRpcEngine } from 'json-rpc-engine';
import { createEngineStream } from 'json-rpc-middleware-stream';
import { providerAsMiddleware } from '@metamask/eth-json-rpc-middleware';
import { debounce } from 'lodash';
import { keyringBuilderFactory } from '@metamask/eth-keyring-controller';
import { KeyringController } from '@metamask/keyring-controller';
import createFilterMiddleware from 'eth-json-rpc-filters';
import createSubscriptionManager from 'eth-json-rpc-filters/subscriptionManager';
import { errorCodes as rpcErrorCodes, EthereumRpcError } from 'eth-rpc-errors';
import { Mutex } from 'await-semaphore';
import log from 'loglevel';
import TrezorKeyring from '@metamask/eth-trezor-keyring';
import LedgerBridgeKeyring from '@metamask/eth-ledger-bridge-keyring';
import LatticeKeyring from 'eth-lattice-keyring';
import { MetaMaskKeyring as QRHardwareKeyring } from '@keystonehq/metamask-airgapped-keyring';
import EthQuery from 'eth-query';
import nanoid from 'nanoid';
import { captureException } from '@sentry/browser';
import { AddressBookController } from '@metamask/address-book-controller';
import {
  ApprovalController,
  ApprovalRequestNotFoundError,
} from '@metamask/approval-controller';
import { ControllerMessenger } from '@metamask/base-controller';
import {
  AssetsContractController,
  CurrencyRateController,
  NftController,
  NftDetectionController,
  TokenListController,
  TokenRatesController,
  TokensController,
} from '@metamask/assets-controllers';
import { PhishingController } from '@metamask/phishing-controller';
import { AnnouncementController } from '@metamask/announcement-controller';
import { NetworkController } from '@metamask/network-controller';
import { GasFeeController } from '@metamask/gas-fee-controller';
import {
  PermissionController,
  PermissionsRequestNotFoundError,
} from '@metamask/permission-controller';
import {
  SubjectMetadataController,
  SubjectType,
} from '@metamask/subject-metadata-controller';
import SmartTransactionsController from '@metamask/smart-transactions-controller';
///: BEGIN:ONLY_INCLUDE_IN(snaps)
import { encrypt, decrypt } from '@metamask/browser-passworder';
import { RateLimitController } from '@metamask/rate-limit-controller';
import { NotificationController } from '@metamask/notification-controller';

import {
  CronjobController,
  JsonSnapsRegistry,
  SnapController,
  IframeExecutionService,
} from '@metamask/snaps-controllers';
///: END:ONLY_INCLUDE_IN
///: BEGIN:ONLY_INCLUDE_IN(keyring-snaps)
import { SnapKeyring } from '@metamask/eth-snap-keyring';
///: END:ONLY_INCLUDE_IN

///: BEGIN:ONLY_INCLUDE_IN(build-mmi)
import {
  CUSTODIAN_TYPES,
  MmiConfigurationController,
} from '@metamask-institutional/custody-keyring';
import { InstitutionalFeaturesController } from '@metamask-institutional/institutional-features';
import { CustodyController } from '@metamask-institutional/custody-controller';
import { TransactionUpdateController } from '@metamask-institutional/transaction-update';
///: END:ONLY_INCLUDE_IN
import { SignatureController } from '@metamask/signature-controller';
///: BEGIN:ONLY_INCLUDE_IN(blockaid)
import { PPOMController } from '@metamask/ppom-validator';
///: END:ONLY_INCLUDE_IN

///: BEGIN:ONLY_INCLUDE_IN(desktop)
// eslint-disable-next-line import/order
import { DesktopController } from '@metamask/desktop/dist/controllers/desktop';
///: END:ONLY_INCLUDE_IN

import {
  ApprovalType,
  ERC1155,
  ERC20,
  ERC721,
  toEthChainIdHex,
} from '@metamask/controller-utils';
import { wordlist } from '@metamask/scure-bip39/dist/wordlists/english';

///: BEGIN:ONLY_INCLUDE_IN(build-mmi)
import { toChecksumHexAddress } from '../../shared/modules/hexstring-utils';
///: END:ONLY_INCLUDE_IN

import {
  AssetType,
  TransactionStatus,
  TransactionType,
  TokenStandard,
} from '../../shared/constants/transaction';
import {
  GAS_API_BASE_URL,
  GAS_DEV_API_BASE_URL,
  SWAPS_CLIENT_ID,
} from '../../shared/constants/swaps';
import {
  CHAIN_IDS,
  NETWORK_TYPES,
  TEST_NETWORK_TICKER_MAP,
  NetworkStatus,
} from '../../shared/constants/network';
import { HardwareDeviceNames } from '../../shared/constants/hardware-wallets';
import { KeyringType } from '../../shared/constants/keyring';
import {
  CaveatTypes,
  RestrictedMethods,
  ///: BEGIN:ONLY_INCLUDE_IN(snaps)
  EndowmentPermissions,
  ExcludedSnapPermissions,
  ExcludedSnapEndowments,
  ///: END:ONLY_INCLUDE_IN
} from '../../shared/constants/permissions';
import { UI_NOTIFICATIONS } from '../../shared/notifications';
///: BEGIN:ONLY_INCLUDE_IN(build-mmi)
import { UI_INSTITUTIONAL_NOTIFICATIONS } from '../../shared/notifications/institutional';
///: END:ONLY_INCLUDE_IN
import { MILLISECOND, SECOND } from '../../shared/constants/time';
import {
  ORIGIN_METAMASK,
  ///: BEGIN:ONLY_INCLUDE_IN(snaps)
  SNAP_DIALOG_TYPES,
  ///: END:ONLY_INCLUDE_IN
  POLLING_TOKEN_ENVIRONMENT_TYPES,
} from '../../shared/constants/app';
import {
  MetaMetricsEventCategory,
  MetaMetricsEventName,
} from '../../shared/constants/metametrics';

import {
  getTokenIdParam,
  fetchTokenBalance,
} from '../../shared/lib/token-util.ts';
import { isEqualCaseInsensitive } from '../../shared/modules/string-utils';
import { parseStandardTokenTransactionData } from '../../shared/modules/transaction.utils';
import { STATIC_MAINNET_TOKEN_LIST } from '../../shared/constants/tokens';
import { getTokenValueParam } from '../../shared/lib/metamask-controller-utils';
import { isManifestV3 } from '../../shared/modules/mv3.utils';
import { ACTION_QUEUE_METRICS_E2E_TEST } from '../../shared/constants/test-flags';

///: BEGIN:ONLY_INCLUDE_IN(blockaid)
import { createPPOMMiddleware } from './lib/ppom/ppom-middleware';
import * as PPOMModule from './lib/ppom/ppom';
///: END:ONLY_INCLUDE_IN
import {
  onMessageReceived,
  checkForMultipleVersionsRunning,
} from './detect-multiple-instances';
///: BEGIN:ONLY_INCLUDE_IN(build-mmi)
import MMIController from './controllers/mmi-controller';
import { mmiKeyringBuilderFactory } from './mmi-keyring-builder-factory';
///: END:ONLY_INCLUDE_IN
import ComposableObservableStore from './lib/ComposableObservableStore';
import AccountTracker from './lib/account-tracker';
import createDupeReqFilterMiddleware from './lib/createDupeReqFilterMiddleware';
import createLoggerMiddleware from './lib/createLoggerMiddleware';
import {
  createMethodMiddleware,
  ///: BEGIN:ONLY_INCLUDE_IN(snaps)
  createSnapMethodMiddleware,
  ///: END:ONLY_INCLUDE_IN
} from './lib/rpc-method-middleware';
import createOriginMiddleware from './lib/createOriginMiddleware';
import createTabIdMiddleware from './lib/createTabIdMiddleware';
import createOnboardingMiddleware from './lib/createOnboardingMiddleware';
import { setupMultiplex } from './lib/stream-utils';
import EnsController from './controllers/ens';
import PreferencesController from './controllers/preferences';
import AppStateController from './controllers/app-state';
import CachedBalancesController from './controllers/cached-balances';
import AlertController from './controllers/alert';
import OnboardingController from './controllers/onboarding';
import BackupController from './controllers/backup';
import IncomingTransactionsController from './controllers/incoming-transactions';
import DecryptMessageController from './controllers/decrypt-message';
import TransactionController from './controllers/transactions';
import DetectTokensController from './controllers/detect-tokens';
import SwapsController from './controllers/swaps';
import accountImporter from './account-import-strategies';
import seedPhraseVerifier from './lib/seed-phrase-verifier';
import MetaMetricsController from './controllers/metametrics';
import { segment } from './lib/segment';
import createMetaRPCHandler from './lib/createMetaRPCHandler';
import { previousValueComparator } from './lib/util';
import createMetamaskMiddleware from './lib/createMetamaskMiddleware';
import EncryptionPublicKeyController from './controllers/encryption-public-key';

import {
  CaveatMutatorFactories,
  getCaveatSpecifications,
  getChangedAccounts,
  getPermissionBackgroundApiMethods,
  getPermissionSpecifications,
  getPermittedAccountsByOrigin,
  NOTIFICATION_NAMES,
  PermissionLogController,
  unrestrictedMethods,
  ///: BEGIN:ONLY_INCLUDE_IN(snaps)
  buildSnapEndowmentSpecifications,
  buildSnapRestrictedMethodSpecifications,
  ///: END:ONLY_INCLUDE_IN
} from './controllers/permissions';
import createRPCMethodTrackingMiddleware from './lib/createRPCMethodTrackingMiddleware';
import { securityProviderCheck } from './lib/security-provider-helpers';
///: BEGIN:ONLY_INCLUDE_IN(blockaid)
import { IndexedDBPPOMStorage } from './lib/ppom/indexed-db-backend';
///: END:ONLY_INCLUDE_IN
import { updateCurrentLocale } from './translate';

export const METAMASK_CONTROLLER_EVENTS = {
  // Fired after state changes that impact the extension badge (unapproved msg count)
  // The process of updating the badge happens in app/scripts/background.js.
  UPDATE_BADGE: 'updateBadge',
  // TODO: Add this and similar enums to the `controllers` repo and export them
  APPROVAL_STATE_CHANGE: 'ApprovalController:stateChange',
};

// stream channels
const PHISHING_SAFELIST = 'metamask-phishing-safelist';

export default class MetamaskController extends EventEmitter {
  /**
   * @param {object} opts
   */
  constructor(opts) {
    super();

    const { isFirstMetaMaskControllerSetup } = opts;

    this.defaultMaxListeners = 20;

    this.sendUpdate = debounce(
      this.privateSendUpdate.bind(this),
      MILLISECOND * 200,
    );
    this.opts = opts;
    this.extension = opts.browser;
    this.platform = opts.platform;
    this.notificationManager = opts.notificationManager;
    const initState = opts.initState || {};
    const version = this.platform.getVersion();
    this.recordFirstTimeInfo(initState);

    // this keeps track of how many "controllerStream" connections are open
    // the only thing that uses controller connections are open metamask UI instances
    this.activeControllerConnections = 0;

    this.getRequestAccountTabIds = opts.getRequestAccountTabIds;
    this.getOpenMetamaskTabsIds = opts.getOpenMetamaskTabsIds;

    this.controllerMessenger = new ControllerMessenger();

    // instance of a class that wraps the extension's storage local API.
    this.localStoreApiWrapper = opts.localStore;

    // observable state store
    this.store = new ComposableObservableStore({
      state: initState,
      controllerMessenger: this.controllerMessenger,
      persist: true,
    });

    // external connections by origin
    // Do not modify directly. Use the associated methods.
    this.connections = {};

    // lock to ensure only one vault created at once
    this.createVaultMutex = new Mutex();

    this.extension.runtime.onInstalled.addListener((details) => {
      if (details.reason === 'update' && version === '8.1.0') {
        this.platform.openExtensionInBrowser();
      }
    });

    // next, we will initialize the controllers
    // controller initialization order matters

    this.approvalController = new ApprovalController({
      messenger: this.controllerMessenger.getRestricted({
        name: 'ApprovalController',
      }),
      showApprovalRequest: opts.showUserConfirmation,
      typesExcludedFromRateLimiting: [
        ApprovalType.EthSign,
        ApprovalType.PersonalSign,
        ApprovalType.EthSignTypedData,
        ApprovalType.Transaction,
        ApprovalType.WatchAsset,
        ApprovalType.EthGetEncryptionPublicKey,
        ApprovalType.EthDecrypt,
      ],
    });

    ///: BEGIN:ONLY_INCLUDE_IN(build-mmi)
    this.mmiConfigurationController = new MmiConfigurationController({
      initState: initState.MmiConfigurationController,
      mmiConfigurationServiceUrl: process.env.MMI_CONFIGURATION_SERVICE_URL,
    });
    ///: END:ONLY_INCLUDE_IN

    const networkControllerMessenger = this.controllerMessenger.getRestricted({
      name: 'NetworkController',
      allowedEvents: [
        'NetworkController:stateChange',
        'NetworkController:networkWillChange',
        'NetworkController:networkDidChange',
        'NetworkController:infuraIsBlocked',
        'NetworkController:infuraIsUnblocked',
      ],
    });

    let initialNetworkControllerState = {};
    if (initState.NetworkController) {
      initialNetworkControllerState = initState.NetworkController;
    } else if (process.env.IN_TEST) {
      initialNetworkControllerState = {
        providerConfig: {
          caipChainId: CHAIN_IDS.LOCALHOST,
          nickname: 'Localhost 8545',
          rpcPrefs: {},
          rpcUrl: 'http://localhost:8545',
          ticker: 'ETH',
          type: 'rpc',
        },
        networkConfigurations: {
          networkConfigurationId: {
            caipChainId: CHAIN_IDS.LOCALHOST,
            nickname: 'Localhost 8545',
            rpcPrefs: {},
            rpcUrl: 'http://localhost:8545',
            ticker: 'ETH',
            networkConfigurationId: 'networkConfigurationId',
          },
        },
      };
    } else if (
      process.env.METAMASK_DEBUG ||
      process.env.METAMASK_ENVIRONMENT === 'test'
    ) {
      initialNetworkControllerState = {
        providerConfig: {
          type: NETWORK_TYPES.GOERLI,
          caipChainId: CHAIN_IDS.GOERLI,
          ticker: TEST_NETWORK_TICKER_MAP[NETWORK_TYPES.GOERLI],
        },
      };
    }

    this.networkController = new NetworkController({
      messenger: networkControllerMessenger,
      state: initialNetworkControllerState,
      infuraProjectId: opts.infuraProjectId,
      trackMetaMetricsEvent: (...args) =>
        this.metaMetricsController.trackEvent(...args),
    });
    this.networkController.initializeProvider();
    this.provider =
      this.networkController.getProviderAndBlockTracker().provider;
    this.blockTracker =
      this.networkController.getProviderAndBlockTracker().blockTracker;

    const tokenListMessenger = this.controllerMessenger.getRestricted({
      name: 'TokenListController',
      allowedEvents: [
        'TokenListController:stateChange',
        'NetworkController:stateChange',
      ],
    });

    this.tokenListController = new TokenListController({
      caipChainId: this.networkController.state.providerConfig.caipChainId,
      preventPollingOnNetworkRestart: initState.TokenListController
        ? initState.TokenListController.preventPollingOnNetworkRestart
        : true,
      messenger: tokenListMessenger,
      state: initState.TokenListController,
    });

    this.preferencesController = new PreferencesController({
      initState: initState.PreferencesController,
      initLangCode: opts.initLangCode,
      onInfuraIsBlocked: networkControllerMessenger.subscribe.bind(
        networkControllerMessenger,
        'NetworkController:infuraIsBlocked',
      ),
      onInfuraIsUnblocked: networkControllerMessenger.subscribe.bind(
        networkControllerMessenger,
        'NetworkController:infuraIsUnblocked',
      ),
      tokenListController: this.tokenListController,
      provider: this.provider,
    });

    this.preferencesController.store.subscribe(async ({ currentLocale }) => {
      await updateCurrentLocale(currentLocale);
    });

    const tokensControllerMessenger = this.controllerMessenger.getRestricted({
      name: 'TokensController',
      allowedActions: ['ApprovalController:addRequest'],
      allowedEvents: ['NetworkController:stateChange'],
    });
    this.tokensController = new TokensController({
      messenger: tokensControllerMessenger,
      caipChainId: this.networkController.state.providerConfig.caipChainId,
      onPreferencesStateChange: this.preferencesController.store.subscribe.bind(
        this.preferencesController.store,
      ),
      onNetworkStateChange: networkControllerMessenger.subscribe.bind(
        networkControllerMessenger,
        'NetworkController:stateChange',
      ),
      onTokenListStateChange: (tokenListState) =>
        console.log('onTokenListStateChange', tokenListState), // this is missing
      config: { provider: this.provider },
      state: initState.TokensController,
    });

    this.assetsContractController = new AssetsContractController(
      {
        caipChainId: this.networkController.state.providerConfig.caipChainId,
        onPreferencesStateChange: (listener) =>
          this.preferencesController.store.subscribe(listener),
        // This handler is misnamed, and is a known issue that will be resolved
        // by planned refactors. It should be onNetworkDidChange which happens
        // AFTER the provider in the network controller is updated to reflect
        // the new state of the network controller. In #18041 we changed this
        // handler to be triggered by the change in the network state because
        // that is what the handler name implies, but this triggers too soon
        // causing the provider of the AssetsContractController to trail the
        // network provider by one update.
        onNetworkStateChange: (cb) =>
          networkControllerMessenger.subscribe(
            'NetworkController:networkDidChange',
            () => {
              const networkState = this.networkController.state;
              return cb(networkState);
            },
          ),
      },
      {
        provider: this.provider,
      },
      initState.AssetsContractController,
    );

    const nftControllerMessenger = this.controllerMessenger.getRestricted({
      name: 'NftController',
      allowedActions: [`${this.approvalController.name}:addRequest`],
    });
    this.nftController = new NftController(
      {
        messenger: nftControllerMessenger,
        caipChainId: this.networkController.state.providerConfig.caipChainId,
        onPreferencesStateChange:
          this.preferencesController.store.subscribe.bind(
            this.preferencesController.store,
          ),
        onNetworkStateChange: networkControllerMessenger.subscribe.bind(
          networkControllerMessenger,
          'NetworkController:stateChange',
        ),
        getERC721AssetName:
          this.assetsContractController.getERC721AssetName.bind(
            this.assetsContractController,
          ),
        getERC721AssetSymbol:
          this.assetsContractController.getERC721AssetSymbol.bind(
            this.assetsContractController,
          ),
        getERC721TokenURI: this.assetsContractController.getERC721TokenURI.bind(
          this.assetsContractController,
        ),
        getERC721OwnerOf: this.assetsContractController.getERC721OwnerOf.bind(
          this.assetsContractController,
        ),
        getERC1155BalanceOf:
          this.assetsContractController.getERC1155BalanceOf.bind(
            this.assetsContractController,
          ),
        getERC1155TokenURI:
          this.assetsContractController.getERC1155TokenURI.bind(
            this.assetsContractController,
          ),
        onNftAdded: ({ address, symbol, tokenId, standard, source }) =>
          this.metaMetricsController.trackEvent({
            event: MetaMetricsEventName.NftAdded,
            category: MetaMetricsEventCategory.Wallet,
            sensitiveProperties: {
              token_contract_address: address,
              token_symbol: symbol,
              token_id: tokenId,
              token_standard: standard,
              asset_type: AssetType.NFT,
              source,
            },
          }),
      },
      {},
      initState.NftController,
    );

    this.nftController.setApiKey(process.env.OPENSEA_KEY);

    this.nftDetectionController = new NftDetectionController({
      caipChainId: this.networkController.state.providerConfig.caipChainId,
      onNftsStateChange: (listener) => this.nftController.subscribe(listener),
      onPreferencesStateChange: this.preferencesController.store.subscribe.bind(
        this.preferencesController.store,
      ),
      onNetworkStateChange: networkControllerMessenger.subscribe.bind(
        networkControllerMessenger,
        'NetworkController:stateChange',
      ),
      getOpenSeaApiKey: () => this.nftController.openSeaApiKey,
      getBalancesInSingleCall:
        this.assetsContractController.getBalancesInSingleCall.bind(
          this.assetsContractController,
        ),
      addNft: this.nftController.addNft.bind(this.nftController),
      getNftState: () => this.nftController.state,
    });

    this.metaMetricsController = new MetaMetricsController({
      segment,
      preferencesStore: this.preferencesController.store,
      onNetworkDidChange: networkControllerMessenger.subscribe.bind(
        networkControllerMessenger,
        'NetworkController:networkDidChange',
      ),
      getNetworkIdentifier: () => {
        const { type, rpcUrl } = this.networkController.state.providerConfig;
        return type === NETWORK_TYPES.RPC ? rpcUrl : type;
      },
      getCurrentCaipChainId: () =>
        this.networkController.state.providerConfig.caipChainId,
      version: this.platform.getVersion(),
      environment: process.env.METAMASK_ENVIRONMENT,
      extension: this.extension,
      initState: initState.MetaMetricsController,
      captureException,
    });

    this.on('update', (update) => {
      this.metaMetricsController.handleMetaMaskStateUpdate(update);
    });

    const gasFeeMessenger = this.controllerMessenger.getRestricted({
      name: 'GasFeeController',
    });

    const gasApiBaseUrl = process.env.SWAPS_USE_DEV_APIS
      ? GAS_DEV_API_BASE_URL
      : GAS_API_BASE_URL;

    this.gasFeeController = new GasFeeController({
      state: initState.GasFeeController,
      interval: 10000,
      messenger: gasFeeMessenger,
      clientId: SWAPS_CLIENT_ID,
      getProvider: () =>
        this.networkController.getProviderAndBlockTracker().provider,
      // NOTE: This option is inaccurately named; it should be called
      // onNetworkDidChange
      onNetworkStateChange: (eventHandler) => {
        networkControllerMessenger.subscribe(
          'NetworkController:networkDidChange',
          () => eventHandler(this.networkController.state),
        );
      },
      getCurrentNetworkEIP1559Compatibility:
        this.networkController.getEIP1559Compatibility.bind(
          this.networkController,
        ),
      getCurrentAccountEIP1559Compatibility:
        this.getCurrentAccountEIP1559Compatibility.bind(this),
      legacyAPIEndpoint: `${gasApiBaseUrl}/networks/<chain_id>/gasPrices`,
      EIP1559APIEndpoint: `${gasApiBaseUrl}/networks/<chain_id>/suggestedGasFees`,
      getCurrentNetworkLegacyGasAPICompatibility: () => {
        const { caipChainId } = this.networkController.state.providerConfig;
        return caipChainId === CHAIN_IDS.BSC;
      },
      getCaipChainId: () =>
        this.networkController.state.providerConfig.caipChainId,
    });

    this.qrHardwareKeyring = new QRHardwareKeyring();

    this.appStateController = new AppStateController({
      addUnlockListener: this.on.bind(this, 'unlock'),
      isUnlocked: this.isUnlocked.bind(this),
      initState: initState.AppStateController,
      onInactiveTimeout: () => this.setLocked(),
      preferencesStore: this.preferencesController.store,
      qrHardwareStore: this.qrHardwareKeyring.getMemStore(),
      messenger: this.controllerMessenger.getRestricted({
        name: 'AppStateController',
        allowedActions: [
          `${this.approvalController.name}:addRequest`,
          `${this.approvalController.name}:acceptRequest`,
        ],
      }),
    });

    const currencyRateMessenger = this.controllerMessenger.getRestricted({
      name: 'CurrencyRateController',
    });
    this.currencyRateController = new CurrencyRateController({
      includeUsdRate: true,
      messenger: currencyRateMessenger,
      state: {
        ...initState.CurrencyController,
        nativeCurrency: this.networkController.state.providerConfig.ticker,
      },
    });

    this.phishingController = new PhishingController(
      {},
      initState.PhishingController,
    );

    this.phishingController.maybeUpdateState();

    if (process.env.IN_TEST) {
      this.phishingController.setHotlistRefreshInterval(5 * SECOND);
      this.phishingController.setStalelistRefreshInterval(30 * SECOND);
    }

    ///: BEGIN:ONLY_INCLUDE_IN(blockaid)
    this.ppomController = new PPOMController({
      messenger: this.controllerMessenger.getRestricted({
        name: 'PPOMController',
      }),
      storageBackend: new IndexedDBPPOMStorage('PPOMDB', 1),
      provider: this.provider,
      ppomProvider: { PPOM: PPOMModule.PPOM, ppomInit: PPOMModule.default },
      state: initState.PPOMController,
      chainId: () =>
        toEthChainIdHex(
          this.networkController.state.providerConfig.caipChainId,
        ),
      onNetworkChange: networkControllerMessenger.subscribe.bind(
        networkControllerMessenger,
        'NetworkController:stateChange',
      ),
      securityAlertsEnabled:
        this.preferencesController.store.getState().securityAlertsEnabled,
      onPreferencesChange: this.preferencesController.store.subscribe.bind(
        this.preferencesController.store,
      ),
      cdnBaseUrl: process.env.BLOCKAID_FILE_CDN,
      blockaidPublicKey: process.env.BLOCKAID_PUBLIC_KEY,
    });
    ///: END:ONLY_INCLUDE_IN

    const announcementMessenger = this.controllerMessenger.getRestricted({
      name: 'AnnouncementController',
    });

    let allAnnouncements = UI_NOTIFICATIONS;

    ///: BEGIN:ONLY_INCLUDE_IN(build-mmi)
    allAnnouncements = UI_INSTITUTIONAL_NOTIFICATIONS;
    ///: END:ONLY_INCLUDE_IN

    this.announcementController = new AnnouncementController({
      messenger: announcementMessenger,
      allAnnouncements,
      state: initState.AnnouncementController,
    });

    // token exchange rate tracker
    this.tokenRatesController = new TokenRatesController(
      {
        caipChainId: this.networkController.state.providerConfig.caipChainId,
        onTokensStateChange: (listener) =>
          this.tokensController.subscribe(listener),
        onCurrencyRateStateChange: (listener) =>
          this.controllerMessenger.subscribe(
            `${this.currencyRateController.name}:stateChange`,
            listener,
          ),
        onNetworkStateChange: networkControllerMessenger.subscribe.bind(
          networkControllerMessenger,
          'NetworkController:stateChange',
        ),
      },
      {
        disabled:
          !this.preferencesController.store.getState().useCurrencyRateCheck,
      },
      initState.TokenRatesController,
    );
    this.preferencesController.store.subscribe(
      previousValueComparator((prevState, currState) => {
        const { useCurrencyRateCheck: prevUseCurrencyRateCheck } = prevState;
        const { useCurrencyRateCheck: currUseCurrencyRateCheck } = currState;
        if (currUseCurrencyRateCheck && !prevUseCurrencyRateCheck) {
          this.currencyRateController.start();
          this.tokenRatesController.configure(
            { disabled: false },
            false,
            false,
          );
        } else if (!currUseCurrencyRateCheck && prevUseCurrencyRateCheck) {
          this.currencyRateController.stop();
          this.tokenRatesController.configure({ disabled: true }, false, false);
        }
      }, this.preferencesController.store.getState()),
    );

    this.ensController = new EnsController({
      provider: this.provider,
      getCurrentCaipChainId: () =>
        this.networkController.state.providerConfig.caipChainId,
      onNetworkDidChange: networkControllerMessenger.subscribe.bind(
        networkControllerMessenger,
        'NetworkController:networkDidChange',
      ),
    });

    this.onboardingController = new OnboardingController({
      initState: initState.OnboardingController,
    });

    this.incomingTransactionsController = new IncomingTransactionsController({
      blockTracker: this.blockTracker,
      onNetworkDidChange: networkControllerMessenger.subscribe.bind(
        networkControllerMessenger,
        'NetworkController:networkDidChange',
      ),
      getCurrentCaipChainId: () =>
        this.networkController.state.providerConfig.caipChainId,
      preferencesController: this.preferencesController,
      onboardingController: this.onboardingController,
      initState: initState.IncomingTransactionsController,
    });

    // account tracker watches balances, nonces, and any code at their address
    this.accountTracker = new AccountTracker({
      provider: this.provider,
      blockTracker: this.blockTracker,
      getCurrentCaipChainId: () =>
        this.networkController.state.providerConfig.caipChainId,
      getNetworkIdentifier: () => {
        const { type, rpcUrl } = this.networkController.state.providerConfig;
        return type === NETWORK_TYPES.RPC ? rpcUrl : type;
      },
      preferencesController: this.preferencesController,
      onboardingController: this.onboardingController,
      initState:
        isManifestV3 &&
        isFirstMetaMaskControllerSetup === false &&
        initState.AccountTracker?.accounts
          ? { accounts: initState.AccountTracker.accounts }
          : { accounts: {} },
    });

    // start and stop polling for balances based on activeControllerConnections
    this.on('controllerConnectionChanged', (activeControllerConnections) => {
      const { completedOnboarding } =
        this.onboardingController.store.getState();
      if (activeControllerConnections > 0 && completedOnboarding) {
        this.triggerNetworkrequests();
      } else {
        this.stopNetworkRequests();
      }
    });

    this.onboardingController.store.subscribe(
      previousValueComparator(async (prevState, currState) => {
        const { completedOnboarding: prevCompletedOnboarding } = prevState;
        const { completedOnboarding: currCompletedOnboarding } = currState;
        if (!prevCompletedOnboarding && currCompletedOnboarding) {
          this.triggerNetworkrequests();
        }
      }, this.onboardingController.store.getState()),
    );

    this.cachedBalancesController = new CachedBalancesController({
      accountTracker: this.accountTracker,
      getCurrentCaipChainId: () =>
        this.networkController.state.providerConfig.caipChainId,
      initState: initState.CachedBalancesController,
    });

    let additionalKeyrings = [keyringBuilderFactory(QRHardwareKeyring)];

    if (this.canUseHardwareWallets()) {
      const keyringOverrides = this.opts.overrides?.keyrings;

      const additionalKeyringTypes = [
        keyringOverrides?.trezor || TrezorKeyring,
        keyringOverrides?.ledger || LedgerBridgeKeyring,
        keyringOverrides?.lattice || LatticeKeyring,
        QRHardwareKeyring,
      ];

      additionalKeyrings = additionalKeyringTypes.map((keyringType) =>
        keyringBuilderFactory(keyringType),
      );

      ///: BEGIN:ONLY_INCLUDE_IN(build-mmi)
      for (const custodianType of Object.keys(CUSTODIAN_TYPES)) {
        additionalKeyrings.push(
          mmiKeyringBuilderFactory(
            CUSTODIAN_TYPES[custodianType].keyringClass,
            { mmiConfigurationController: this.mmiConfigurationController },
          ),
        );
      }
      ///: END:ONLY_INCLUDE_IN
    }

    ///: BEGIN:ONLY_INCLUDE_IN(keyring-snaps)
    additionalKeyrings.push(
      (() => {
        const builder = () => new SnapKeyring(this.snapController);
        builder.type = SnapKeyring.type;
        return builder;
      })(),
    );
    ///: END:ONLY_INCLUDE_IN

    const keyringControllerMessenger = this.controllerMessenger.getRestricted({
      name: 'KeyringController',
      allowedEvents: [
        'KeyringController:accountRemoved',
        'KeyringController:lock',
        'KeyringController:stateChange',
        'KeyringController:unlock',
      ],
      allowedActions: ['KeyringController:getState'],
    });

    this.coreKeyringController = new KeyringController({
      keyringBuilders: additionalKeyrings,
      state: initState.KeyringController,
      encryptor: opts.encryptor || undefined,
      cacheEncryptionKey: isManifestV3,
      messenger: keyringControllerMessenger,
      removeIdentity: this.preferencesController.removeAddress.bind(
        this.preferencesController,
      ),
      setAccountLabel: this.preferencesController.setAccountLabel.bind(
        this.preferencesController,
      ),
      setSelectedAddress: this.preferencesController.setSelectedAddress.bind(
        this.preferencesController,
      ),
      syncIdentities: this.preferencesController.syncAddresses.bind(
        this.preferencesController,
      ),
      updateIdentities: this.preferencesController.setAddresses.bind(
        this.preferencesController,
      ),
    });

    this.keyringController =
      this.coreKeyringController.getEthKeyringController();

    this.keyringController.memStore.subscribe((state) =>
      this._onKeyringControllerUpdate(state),
    );

    this.keyringController.on('unlock', () => this._onUnlock());
    this.keyringController.on('lock', () => this._onLock());

    const getIdentities = () =>
      this.preferencesController.store.getState().identities;

    this.permissionController = new PermissionController({
      messenger: this.controllerMessenger.getRestricted({
        name: 'PermissionController',
        allowedActions: [
          `${this.approvalController.name}:addRequest`,
          `${this.approvalController.name}:hasRequest`,
          `${this.approvalController.name}:acceptRequest`,
          `${this.approvalController.name}:rejectRequest`,
          `SnapController:getPermitted`,
          `SnapController:install`,
          `SubjectMetadataController:getSubjectMetadata`,
        ],
      }),
      state: initState.PermissionController,
      caveatSpecifications: getCaveatSpecifications({ getIdentities }),
      permissionSpecifications: {
        ...getPermissionSpecifications({
          getIdentities,
          getAllAccounts: this.keyringController.getAccounts.bind(
            this.keyringController,
          ),
          captureKeyringTypesWithMissingIdentities: (
            identities = {},
            accounts = [],
          ) => {
            const accountsMissingIdentities = accounts.filter(
              (address) => !identities[address],
            );
            const keyringTypesWithMissingIdentities =
              accountsMissingIdentities.map((address) =>
                this.coreKeyringController.getAccountKeyringType(address),
              );

            const identitiesCount = Object.keys(identities || {}).length;

            const accountTrackerCount = Object.keys(
              this.accountTracker.store.getState().accounts || {},
            ).length;

            captureException(
              new Error(
                `Attempt to get permission specifications failed because their were ${accounts.length} accounts, but ${identitiesCount} identities, and the ${keyringTypesWithMissingIdentities} keyrings included accounts with missing identities. Meanwhile, there are ${accountTrackerCount} accounts in the account tracker.`,
              ),
            );
          },
        }),
        ///: BEGIN:ONLY_INCLUDE_IN(snaps)
        ...this.getSnapPermissionSpecifications(),
        ///: END:ONLY_INCLUDE_IN
      },
      unrestrictedMethods,
    });

    this.permissionLogController = new PermissionLogController({
      restrictedMethods: new Set(Object.keys(RestrictedMethods)),
      initState: initState.PermissionLogController,
    });

    this.subjectMetadataController = new SubjectMetadataController({
      messenger: this.controllerMessenger.getRestricted({
        name: 'SubjectMetadataController',
        allowedActions: [`${this.permissionController.name}:hasPermissions`],
      }),
      state: initState.SubjectMetadataController,
      subjectCacheLimit: 100,
    });

    ///: BEGIN:ONLY_INCLUDE_IN(snaps)
    const snapExecutionServiceArgs = {
      iframeUrl: new URL(process.env.IFRAME_EXECUTION_ENVIRONMENT_URL),
      messenger: this.controllerMessenger.getRestricted({
        name: 'ExecutionService',
      }),
      setupSnapProvider: this.setupSnapProvider.bind(this),
    };

    this.snapExecutionService = new IframeExecutionService(
      snapExecutionServiceArgs,
    );

    const snapControllerMessenger = this.controllerMessenger.getRestricted({
      name: 'SnapController',
      allowedEvents: [
        'ExecutionService:unhandledError',
        'ExecutionService:outboundRequest',
        'ExecutionService:outboundResponse',
        'SnapController:snapInstalled',
        'SnapController:snapUpdated',
      ],
      allowedActions: [
        `${this.permissionController.name}:getEndowments`,
        `${this.permissionController.name}:getPermissions`,
        `${this.permissionController.name}:hasPermission`,
        `${this.permissionController.name}:hasPermissions`,
        `${this.permissionController.name}:requestPermissions`,
        `${this.permissionController.name}:revokeAllPermissions`,
        `${this.permissionController.name}:revokePermissions`,
        `${this.permissionController.name}:revokePermissionForAllSubjects`,
        `${this.permissionController.name}:getSubjectNames`,
        `${this.permissionController.name}:updateCaveat`,
        `${this.approvalController.name}:addRequest`,
        `${this.approvalController.name}:updateRequestState`,
        `${this.permissionController.name}:grantPermissions`,
        `${this.subjectMetadataController.name}:getSubjectMetadata`,
        'ExecutionService:executeSnap',
        'ExecutionService:getRpcRequestHandler',
        'ExecutionService:terminateSnap',
        'ExecutionService:terminateAllSnaps',
        'ExecutionService:handleRpcRequest',
        'SnapsRegistry:get',
        'SnapsRegistry:getMetadata',
        'SnapsRegistry:update',
      ],
    });

    const allowLocalSnaps = process.env.ALLOW_LOCAL_SNAPS;
    const requireAllowlist = process.env.REQUIRE_SNAPS_ALLOWLIST;

    this.snapController = new SnapController({
      environmentEndowmentPermissions: Object.values(EndowmentPermissions),
      excludedPermissions: {
        ...ExcludedSnapPermissions,
        ...ExcludedSnapEndowments,
      },
      closeAllConnections: this.removeAllConnections.bind(this),
      state: initState.SnapController,
      messenger: snapControllerMessenger,
      featureFlags: {
        dappsCanUpdateSnaps: true,
        allowLocalSnaps,
        requireAllowlist,
      },
    });

    this.notificationController = new NotificationController({
      messenger: this.controllerMessenger.getRestricted({
        name: 'NotificationController',
      }),
      state: initState.NotificationController,
    });

    this.rateLimitController = new RateLimitController({
      state: initState.RateLimitController,
      messenger: this.controllerMessenger.getRestricted({
        name: 'RateLimitController',
      }),
      implementations: {
        showNativeNotification: {
          method: (origin, message) => {
            const subjectMetadataState = this.controllerMessenger.call(
              'SubjectMetadataController:getState',
            );

            const originMetadata = subjectMetadataState.subjectMetadata[origin];

            this.platform
              ._showNotification(originMetadata?.name ?? origin, message)
              .catch((error) => {
                log.error('Failed to create notification', error);
              });

            return null;
          },
          // 2 calls per 5 minutes
          rateLimitCount: 2,
          rateLimitTimeout: 300000,
        },
        showInAppNotification: {
          method: (origin, message) => {
            this.controllerMessenger.call(
              'NotificationController:show',
              origin,
              message,
            );

            return null;
          },
          // 5 calls per minute
          rateLimitCount: 5,
          rateLimitTimeout: 60000,
        },
      },
    });
    const cronjobControllerMessenger = this.controllerMessenger.getRestricted({
      name: 'CronjobController',
      allowedEvents: [
        'SnapController:snapInstalled',
        'SnapController:snapUpdated',
        'SnapController:snapRemoved',
      ],
      allowedActions: [
        `${this.permissionController.name}:getPermissions`,
        'SnapController:handleRequest',
        'SnapController:getAll',
      ],
    });
    this.cronjobController = new CronjobController({
      state: initState.CronjobController,
      messenger: cronjobControllerMessenger,
    });

    const snapsRegistryMessenger = this.controllerMessenger.getRestricted({
      name: 'SnapsRegistry',
      allowedEvents: [],
      allowedActions: [],
    });
    this.snapsRegistry = new JsonSnapsRegistry({
      state: initState.SnapsRegistry,
      messenger: snapsRegistryMessenger,
      refetchOnAllowlistMiss: requireAllowlist,
      failOnUnavailableRegistry: requireAllowlist,
      url: {
        registry: 'https://acl.execution.metamask.io/latest/registry.json',
        signature: 'https://acl.execution.metamask.io/latest/signature.json',
      },
      publicKey:
        '0x025b65308f0f0fb8bc7f7ff87bfc296e0330eee5d3c1d1ee4a048b2fd6a86fa0a6',
    });

    ///: END:ONLY_INCLUDE_IN

    ///: BEGIN:ONLY_INCLUDE_IN(desktop)
    this.desktopController = new DesktopController({
      initState: initState.DesktopController,
    });
    ///: END:ONLY_INCLUDE_IN

    const detectTokensControllerMessenger =
      this.controllerMessenger.getRestricted({
        name: 'DetectTokensController',
        allowedEvents: ['NetworkController:stateChange'],
      });
    this.detectTokensController = new DetectTokensController({
      messenger: detectTokensControllerMessenger,
      preferences: this.preferencesController,
      tokensController: this.tokensController,
      assetsContractController: this.assetsContractController,
      network: this.networkController,
      keyringMemStore: this.keyringController.memStore,
      tokenList: this.tokenListController,
      trackMetaMetricsEvent: this.metaMetricsController.trackEvent.bind(
        this.metaMetricsController,
      ),
    });

    this.addressBookController = new AddressBookController(
      undefined,
      initState.AddressBookController,
    );

    this.alertController = new AlertController({
      initState: initState.AlertController,
      preferencesStore: this.preferencesController.store,
    });

    ///: BEGIN:ONLY_INCLUDE_IN(build-mmi)
    this.custodyController = new CustodyController({
      initState: initState.CustodyController,
    });
    this.institutionalFeaturesController = new InstitutionalFeaturesController({
      initState: initState.InstitutionalFeaturesController,
      showConfirmRequest: opts.showUserConfirmation,
    });
    this.transactionUpdateController = new TransactionUpdateController({
      initState: initState.TransactionUpdateController,
      getCustodyKeyring: this.getCustodyKeyringIfExists.bind(this),
      mmiConfigurationController: this.mmiConfigurationController,
      captureException,
    });
    ///: END:ONLY_INCLUDE_IN

    this.backupController = new BackupController({
      preferencesController: this.preferencesController,
      addressBookController: this.addressBookController,
      networkController: this.networkController,
      trackMetaMetricsEvent: this.metaMetricsController.trackEvent.bind(
        this.metaMetricsController,
      ),
    });

    this.txController = new TransactionController({
      initState:
        initState.TransactionController || initState.TransactionManager,
      getPermittedAccounts: this.getPermittedAccounts.bind(this),
      getProviderConfig: () => this.networkController.state.providerConfig,
      getCurrentNetworkEIP1559Compatibility:
        this.networkController.getEIP1559Compatibility.bind(
          this.networkController,
        ),
      getCurrentAccountEIP1559Compatibility:
        this.getCurrentAccountEIP1559Compatibility.bind(this),
      getNetworkId: () => this.networkController.state.networkId,
      getNetworkStatus: () =>
        this.networkController.state.networksMetadata?.[
          this.networkController.state.selectedNetworkClientId
        ]?.status,
      onNetworkStateChange: (listener) => {
        networkControllerMessenger.subscribe(
          'NetworkController:stateChange',
          () => listener(),
          ({ networkId }) => networkId,
        );
      },
      getCurrentCaipChainId: () =>
        this.networkController.state.providerConfig.caipChainId,
      preferencesStore: this.preferencesController.store,
      txHistoryLimit: 60,
      signTransaction: this.keyringController.signTransaction.bind(
        this.keyringController,
      ),
      provider: this.provider,
      blockTracker: this.blockTracker,
      createEventFragment: this.metaMetricsController.createEventFragment.bind(
        this.metaMetricsController,
      ),
      updateEventFragment: this.metaMetricsController.updateEventFragment.bind(
        this.metaMetricsController,
      ),
      finalizeEventFragment:
        this.metaMetricsController.finalizeEventFragment.bind(
          this.metaMetricsController,
        ),
      getEventFragmentById:
        this.metaMetricsController.getEventFragmentById.bind(
          this.metaMetricsController,
        ),
      trackMetaMetricsEvent: this.metaMetricsController.trackEvent.bind(
        this.metaMetricsController,
      ),
      getParticipateInMetrics: () =>
        this.metaMetricsController.state.participateInMetaMetrics,
      getEIP1559GasFeeEstimates:
        this.gasFeeController.fetchGasFeeEstimates.bind(this.gasFeeController),
      getExternalPendingTransactions:
        this.getExternalPendingTransactions.bind(this),
      getAccountType: this.getAccountType.bind(this),
      getDeviceModel: this.getDeviceModel.bind(this),
      getTokenStandardAndDetails: this.getTokenStandardAndDetails.bind(this),
      securityProviderRequest: this.securityProviderRequest.bind(this),
      ///: BEGIN:ONLY_INCLUDE_IN(build-mmi)
      transactionUpdateController: this.transactionUpdateController,
      ///: END:ONLY_INCLUDE_IN
      messenger: this.controllerMessenger.getRestricted({
        name: 'TransactionController',
        allowedActions: [
          `${this.approvalController.name}:addRequest`,
          `${this.approvalController.name}:acceptRequest`,
          `${this.approvalController.name}:rejectRequest`,
        ],
      }),
    });

    this.txController.on(`tx:status-update`, async (txId, status) => {
      if (
        status === TransactionStatus.confirmed ||
        status === TransactionStatus.failed
      ) {
        const txMeta = this.txController.txStateManager.getTransaction(txId);
        let rpcPrefs = {};
        if (txMeta.caipChainId) {
          const { networkConfigurations } = this.networkController.state;
          const matchingNetworkConfig = Object.values(
            networkConfigurations,
          ).find(
            (networkConfiguration) =>
              networkConfiguration.caipChainId === txMeta.caipChainId,
          );
          rpcPrefs = matchingNetworkConfig?.rpcPrefs ?? {};
        }

        try {
          await this.platform.showTransactionNotification(txMeta, rpcPrefs);
        } catch (error) {
          log.error('Failed to create transaction notification', error);
        }

        const { txReceipt } = txMeta;

        // if this is a transferFrom method generated from within the app it may be an NFT transfer transaction
        // in which case we will want to check and update ownership status of the transferred NFT.
        if (
          txMeta.type === TransactionType.tokenMethodTransferFrom &&
          txMeta.txParams !== undefined
        ) {
          const {
            data,
            to: contractAddress,
            from: userAddress,
          } = txMeta.txParams;
          const { caipChainId } = txMeta;
          const transactionData = parseStandardTokenTransactionData(data);
          // Sometimes the tokenId value is parsed as "_value" param. Not seeing this often any more, but still occasionally:
          // i.e. call approve() on BAYC contract - https://etherscan.io/token/0xbc4ca0eda7647a8ab7c2061c2e118a18a936f13d#writeContract, and tokenId shows up as _value,
          // not sure why since it doesn't match the ERC721 ABI spec we use to parse these transactions - https://github.com/MetaMask/metamask-eth-abis/blob/d0474308a288f9252597b7c93a3a8deaad19e1b2/src/abis/abiERC721.ts#L62.
          const transactionDataTokenId =
            getTokenIdParam(transactionData) ??
            getTokenValueParam(transactionData);
          const { allNfts } = this.nftController.state;

          // check if its a known NFT
          const knownNft = allNfts?.[userAddress]?.[caipChainId]?.find(
            ({ address, tokenId }) =>
              isEqualCaseInsensitive(address, contractAddress) &&
              tokenId === transactionDataTokenId,
          );

          // if it is we check and update ownership status.
          if (knownNft) {
            this.nftController.checkAndUpdateSingleNftOwnershipStatus(
              knownNft,
              false,
              { userAddress, caipChainId },
            );
          }
        }

        const metamaskState = this.getState();

        if (txReceipt && txReceipt.status === '0x0') {
          this.metaMetricsController.trackEvent(
            {
              event: 'Tx Status Update: On-Chain Failure',
              category: MetaMetricsEventCategory.Background,
              properties: {
                action: 'Transactions',
                errorMessage: txMeta.simulationFails?.reason,
                numberOfTokens: metamaskState.tokens.length,
                numberOfAccounts: Object.keys(metamaskState.accounts).length,
              },
            },
            {
              matomoEvent: true,
            },
          );
        }
      }
    });

    networkControllerMessenger.subscribe(
      'NetworkController:networkDidChange',
      async () => {
        const { ticker } = this.networkController.state.providerConfig;
        try {
          await this.currencyRateController.setNativeCurrency(ticker);
        } catch (error) {
          // TODO: Handle failure to get conversion rate more gracefully
          console.error(error);
        }
      },
    );

    this.networkController.lookupNetwork();
    this.decryptMessageController = new DecryptMessageController({
      getState: this.getState.bind(this),
      keyringController: this.keyringController,
      messenger: this.controllerMessenger.getRestricted({
        name: 'DecryptMessageController',
        allowedActions: [
          `${this.approvalController.name}:addRequest`,
          `${this.approvalController.name}:acceptRequest`,
          `${this.approvalController.name}:rejectRequest`,
        ],
      }),
      metricsEvent: this.metaMetricsController.trackEvent.bind(
        this.metaMetricsController,
      ),
    });

    this.encryptionPublicKeyController = new EncryptionPublicKeyController({
      messenger: this.controllerMessenger.getRestricted({
        name: 'EncryptionPublicKeyController',
        allowedActions: [
          `${this.approvalController.name}:addRequest`,
          `${this.approvalController.name}:acceptRequest`,
          `${this.approvalController.name}:rejectRequest`,
        ],
      }),
      getEncryptionPublicKey:
        this.keyringController.getEncryptionPublicKey.bind(
          this.keyringController,
        ),
      getAccountKeyringType:
        this.coreKeyringController.getAccountKeyringType.bind(
          this.coreKeyringController,
        ),
      getState: this.getState.bind(this),
      metricsEvent: this.metaMetricsController.trackEvent.bind(
        this.metaMetricsController,
      ),
    });

    this.signatureController = new SignatureController({
      messenger: this.controllerMessenger.getRestricted({
        name: 'SignatureController',
        allowedActions: [`${this.approvalController.name}:addRequest`],
      }),
      keyringController: this.keyringController,
      isEthSignEnabled: () =>
        this.preferencesController.store.getState()
          ?.disabledRpcMethodPreferences?.eth_sign,
      getAllState: this.getState.bind(this),
      securityProviderRequest: this.securityProviderRequest.bind(this),
      getCurrentCaipChainId: () =>
        this.networkController.state.providerConfig.caipChainId,
    });

    this.signatureController.hub.on(
      'cancelWithReason',
      ({ message, reason }) => {
        this.metaMetricsController.trackEvent({
          event: reason,
          category: MetaMetricsEventCategory.Transactions,
          properties: {
            action: 'Sign Request',
            type: message.type,
          },
        });
      },
    );

    ///: BEGIN:ONLY_INCLUDE_IN(build-mmi)
    this.mmiController = new MMIController({
      mmiConfigurationController: this.mmiConfigurationController,
      keyringController: this.keyringController,
      txController: this.txController,
      securityProviderRequest: this.securityProviderRequest.bind(this),
      preferencesController: this.preferencesController,
      appStateController: this.appStateController,
      transactionUpdateController: this.transactionUpdateController,
      custodyController: this.custodyController,
      institutionalFeaturesController: this.institutionalFeaturesController,
      getState: this.getState.bind(this),
      getPendingNonce: this.getPendingNonce.bind(this),
      accountTracker: this.accountTracker,
      metaMetricsController: this.metaMetricsController,
      networkController: this.networkController,
      permissionController: this.permissionController,
      signatureController: this.signatureController,
      platform: this.platform,
      extension: this.extension,
    });
    ///: END:ONLY_INCLUDE_IN

    this.swapsController = new SwapsController(
      {
        getBufferedGasLimit:
          this.txController.txGasUtil.getBufferedGasLimit.bind(
            this.txController.txGasUtil,
          ),
        networkController: this.networkController,
        onNetworkStateChange: networkControllerMessenger.subscribe.bind(
          networkControllerMessenger,
          'NetworkController:stateChange',
        ),
        provider: this.provider,
        getProviderConfig: () => this.networkController.state.providerConfig,
        getTokenRatesState: () => this.tokenRatesController.state,
        getCurrentCaipChainId: () =>
          this.networkController.state.providerConfig.caipChainId,
        getEIP1559GasFeeEstimates:
          this.gasFeeController.fetchGasFeeEstimates.bind(
            this.gasFeeController,
          ),
      },
      initState.SwapsController,
    );
    this.smartTransactionsController = new SmartTransactionsController(
      {
        onNetworkStateChange: networkControllerMessenger.subscribe.bind(
          networkControllerMessenger,
          'NetworkController:stateChange',
        ),
        getNetwork: () => this.networkController.state.networkId ?? 'loading',
        getNonceLock: this.txController.nonceTracker.getNonceLock.bind(
          this.txController.nonceTracker,
        ),
        confirmExternalTransaction:
          this.txController.confirmExternalTransaction.bind(this.txController),
        provider: this.provider,
        trackMetaMetricsEvent: this.metaMetricsController.trackEvent.bind(
          this.metaMetricsController,
        ),
      },
      {
        supportedChainIds: [CHAIN_IDS.MAINNET, CHAIN_IDS.GOERLI],
      },
      initState.SmartTransactionsController,
    );

    this.txController.on('newSwapApproval', (txMeta) => {
      this.swapsController.setApproveTxId(txMeta.id);
    });

    this.txController.on('newSwap', (txMeta) => {
      this.swapsController.setTradeTxId(txMeta.id);
    });

    // ensure accountTracker updates balances after network change
    networkControllerMessenger.subscribe(
      'NetworkController:networkDidChange',
      () => {
        this.accountTracker._updateAccounts();
      },
    );

    // clear unapproved transactions and messages when the network will change
    networkControllerMessenger.subscribe(
      'NetworkController:networkWillChange',
      () => {
        this.txController.txStateManager.clearUnapprovedTxs();
        this.encryptionPublicKeyController.clearUnapproved();
        this.decryptMessageController.clearUnapproved();
        this.signatureController.clearUnapproved();
      },
    );

    if (isManifestV3 && globalThis.isFirstTimeProfileLoaded === undefined) {
      const { serviceWorkerLastActiveTime } =
        this.appStateController.store.getState();
      const metametricsPayload = {
        category: MetaMetricsEventCategory.ServiceWorkers,
        event: MetaMetricsEventName.ServiceWorkerRestarted,
        properties: {
          service_worker_restarted_time:
            Date.now() - serviceWorkerLastActiveTime,
        },
      };

      try {
        this.metaMetricsController.trackEvent(metametricsPayload);
      } catch (e) {
        log.warn('Failed to track service worker restart metric:', e);
      }
    }

    this.metamaskMiddleware = createMetamaskMiddleware({
      static: {
        eth_syncing: false,
        web3_clientVersion: `MetaMask/v${version}`,
      },
      version,
      // account mgmt
      getAccounts: async (
        { origin: innerOrigin },
        { suppressUnauthorizedError = true } = {},
      ) => {
        if (innerOrigin === ORIGIN_METAMASK) {
          const selectedAddress =
            this.preferencesController.getSelectedAddress();
          return selectedAddress ? [selectedAddress] : [];
        } else if (this.isUnlocked()) {
          return await this.getPermittedAccounts(innerOrigin, {
            suppressUnauthorizedError,
          });
        }
        return []; // changing this is a breaking change
      },
      // tx signing
      processTransaction: this.newUnapprovedTransaction.bind(this),
      // msg signing
      ///: BEGIN:ONLY_INCLUDE_IN(build-main,build-beta,build-flask)
      processEthSignMessage: this.signatureController.newUnsignedMessage.bind(
        this.signatureController,
      ),
      processTypedMessage:
        this.signatureController.newUnsignedTypedMessage.bind(
          this.signatureController,
        ),
      processTypedMessageV3:
        this.signatureController.newUnsignedTypedMessage.bind(
          this.signatureController,
        ),
      processTypedMessageV4:
        this.signatureController.newUnsignedTypedMessage.bind(
          this.signatureController,
        ),
      processPersonalMessage:
        this.signatureController.newUnsignedPersonalMessage.bind(
          this.signatureController,
        ),
      ///: END:ONLY_INCLUDE_IN

      ///: BEGIN:ONLY_INCLUDE_IN(build-mmi)
      /* eslint-disable no-dupe-keys */
      processEthSignMessage: this.mmiController.newUnsignedMessage.bind(
        this.mmiController,
      ),
      processTypedMessage: this.mmiController.newUnsignedMessage.bind(
        this.mmiController,
      ),
      processTypedMessageV3: this.mmiController.newUnsignedMessage.bind(
        this.mmiController,
      ),
      processTypedMessageV4: this.mmiController.newUnsignedMessage.bind(
        this.mmiController,
      ),
      processPersonalMessage: this.mmiController.newUnsignedMessage.bind(
        this.mmiController,
      ),
      setTypedMessageInProgress:
        this.signatureController.setTypedMessageInProgress.bind(
          this.signatureController,
        ),
      setPersonalMessageInProgress:
        this.signatureController.setPersonalMessageInProgress.bind(
          this.signatureController,
        ),
      /* eslint-enable no-dupe-keys */
      ///: END:ONLY_INCLUDE_IN

      processEncryptionPublicKey:
        this.encryptionPublicKeyController.newRequestEncryptionPublicKey.bind(
          this.encryptionPublicKeyController,
        ),
      processDecryptMessage:
        this.decryptMessageController.newRequestDecryptMessage.bind(
          this.decryptMessageController,
        ),
      getPendingNonce: this.getPendingNonce.bind(this),
      getPendingTransactionByHash: (hash) =>
        this.txController.getTransactions({
          searchCriteria: {
            hash,
            status: TransactionStatus.submitted,
          },
        })[0],
    });

    // ensure isClientOpenAndUnlocked is updated when memState updates
    this.on('update', (memState) => this._onStateUpdate(memState));

    /**
     * All controllers in Memstore but not in store. They are not persisted.
     * On chrome profile re-start, they will be re-initialized.
     */
    const resetOnRestartStore = {
      AccountTracker: this.accountTracker.store,
      TxController: this.txController.memStore,
      TokenRatesController: this.tokenRatesController,
      DecryptMessageController: this.decryptMessageController,
      EncryptionPublicKeyController: this.encryptionPublicKeyController,
      SignatureController: this.signatureController,
      SwapsController: this.swapsController.store,
      EnsController: this.ensController.store,
      ApprovalController: this.approvalController,
      ///: BEGIN:ONLY_INCLUDE_IN(blockaid)
      PPOMController: this.ppomController,
      ///: END:ONLY_INCLUDE_IN
    };

    this.store.updateStructure({
      AppStateController: this.appStateController.store,
      TransactionController: this.txController.store,
      KeyringController: this.keyringController.store,
      PreferencesController: this.preferencesController.store,
      MetaMetricsController: this.metaMetricsController.store,
      AddressBookController: this.addressBookController,
      CurrencyController: this.currencyRateController,
      NetworkController: this.networkController,
      CachedBalancesController: this.cachedBalancesController.store,
      AlertController: this.alertController.store,
      OnboardingController: this.onboardingController.store,
      IncomingTransactionsController: this.incomingTransactionsController.store,
      PermissionController: this.permissionController,
      PermissionLogController: this.permissionLogController.store,
      SubjectMetadataController: this.subjectMetadataController,
      BackupController: this.backupController,
      AnnouncementController: this.announcementController,
      GasFeeController: this.gasFeeController,
      TokenListController: this.tokenListController,
      TokensController: this.tokensController,
      SmartTransactionsController: this.smartTransactionsController,
      NftController: this.nftController,
      PhishingController: this.phishingController,
      ///: BEGIN:ONLY_INCLUDE_IN(snaps)
      SnapController: this.snapController,
      CronjobController: this.cronjobController,
      SnapsRegistry: this.snapsRegistry,
      NotificationController: this.notificationController,
      ///: END:ONLY_INCLUDE_IN
      ///: BEGIN:ONLY_INCLUDE_IN(desktop)
      DesktopController: this.desktopController.store,
      ///: END:ONLY_INCLUDE_IN

      ///: BEGIN:ONLY_INCLUDE_IN(build-mmi)
      CustodyController: this.custodyController.store,
      InstitutionalFeaturesController:
        this.institutionalFeaturesController.store,
      MmiConfigurationController: this.mmiConfigurationController.store,
      ///: END:ONLY_INCLUDE_IN
      ///: BEGIN:ONLY_INCLUDE_IN(blockaid)
      PPOMController: this.ppomController,
      ///: END:ONLY_INCLUDE_IN
      ...resetOnRestartStore,
    });

    this.memStore = new ComposableObservableStore({
      config: {
        AppStateController: this.appStateController.store,
        NetworkController: this.networkController,
        CachedBalancesController: this.cachedBalancesController.store,
        KeyringController: this.keyringController.memStore,
        PreferencesController: this.preferencesController.store,
        MetaMetricsController: this.metaMetricsController.store,
        AddressBookController: this.addressBookController,
        CurrencyController: this.currencyRateController,
        AlertController: this.alertController.store,
        OnboardingController: this.onboardingController.store,
        IncomingTransactionsController:
          this.incomingTransactionsController.store,
        PermissionController: this.permissionController,
        PermissionLogController: this.permissionLogController.store,
        SubjectMetadataController: this.subjectMetadataController,
        BackupController: this.backupController,
        AnnouncementController: this.announcementController,
        GasFeeController: this.gasFeeController,
        TokenListController: this.tokenListController,
        TokensController: this.tokensController,
        SmartTransactionsController: this.smartTransactionsController,
        NftController: this.nftController,
        ///: BEGIN:ONLY_INCLUDE_IN(snaps)
        SnapController: this.snapController,
        CronjobController: this.cronjobController,
        SnapsRegistry: this.snapsRegistry,
        NotificationController: this.notificationController,
        ///: END:ONLY_INCLUDE_IN
        ///: BEGIN:ONLY_INCLUDE_IN(desktop)
        DesktopController: this.desktopController.store,
        ///: END:ONLY_INCLUDE_IN

        ///: BEGIN:ONLY_INCLUDE_IN(build-mmi)
        CustodyController: this.custodyController.store,
        InstitutionalFeaturesController:
          this.institutionalFeaturesController.store,
        MmiConfigurationController: this.mmiConfigurationController.store,
        ///: END:ONLY_INCLUDE_IN
        ...resetOnRestartStore,
      },
      controllerMessenger: this.controllerMessenger,
    });

    // if this is the first time, clear the state of by calling these methods
    const resetMethods = [
      this.accountTracker.resetState,
      this.txController.resetState,
      this.decryptMessageController.resetState.bind(
        this.decryptMessageController,
      ),
      this.encryptionPublicKeyController.resetState.bind(
        this.encryptionPublicKeyController,
      ),
      this.signatureController.resetState.bind(this.signatureController),
      this.swapsController.resetState,
      this.ensController.resetState,
      this.approvalController.clear.bind(this.approvalController),
      // WE SHOULD ADD TokenListController.resetState here too. But it's not implemented yet.
    ];

    if (isManifestV3) {
      if (isFirstMetaMaskControllerSetup === true) {
        this.resetStates(resetMethods);
        this.extension.storage.session.set({
          isFirstMetaMaskControllerSetup: false,
        });
      }
    } else {
      // it's always the first time in MV2
      this.resetStates(resetMethods);
    }

    // Automatic login via config password or loginToken
    if (
      !this.isUnlocked() &&
      this.onboardingController.store.getState().completedOnboarding
    ) {
      this._loginUser();
    } else {
      this._startUISync();
    }

    // Lazily update the store with the current extension environment
    this.extension.runtime.getPlatformInfo().then(({ os }) => {
      this.appStateController.setBrowserEnvironment(
        os,
        // This method is presently only supported by Firefox
        this.extension.runtime.getBrowserInfo === undefined
          ? 'chrome'
          : 'firefox',
      );
    });

    this.setupControllerEventSubscriptions();

    // For more information about these legacy streams, see here:
    // https://github.com/MetaMask/metamask-extension/issues/15491
    // TODO:LegacyProvider: Delete
    this.publicConfigStore = this.createPublicConfigStore();

    // Multiple MetaMask instances launched warning
    this.extension.runtime.onMessageExternal.addListener(onMessageReceived);
    // Fire a ping message to check if other extensions are running
    checkForMultipleVersionsRunning();
  }

  triggerNetworkrequests() {
    this.accountTracker.start();
    this.incomingTransactionsController.start();
    if (this.preferencesController.store.getState().useCurrencyRateCheck) {
      this.currencyRateController.start();
    }
    if (this.preferencesController.store.getState().useTokenDetection) {
      this.tokenListController.start();
    }
  }

  stopNetworkRequests() {
    this.accountTracker.stop();
    this.incomingTransactionsController.stop();
    if (this.preferencesController.store.getState().useCurrencyRateCheck) {
      this.currencyRateController.stop();
    }
    if (this.preferencesController.store.getState().useTokenDetection) {
      this.tokenListController.stop();
    }
  }

  canUseHardwareWallets() {
    return !isManifestV3 || process.env.HARDWARE_WALLETS_MV3;
  }

  resetStates(resetMethods) {
    resetMethods.forEach((resetMethod) => {
      try {
        resetMethod();
      } catch (err) {
        console.error(err);
      }
    });
  }

  ///: BEGIN:ONLY_INCLUDE_IN(keyring-snaps)
  /**
   * Initialize the snap keyring if it is not present.
   */
  async getSnapKeyring() {
    if (!this.snapKeyring) {
      let [snapKeyring] = this.coreKeyringController.getKeyringsByType(
        KeyringType.snap,
      );
      if (!snapKeyring) {
        snapKeyring = await this.keyringController.addNewKeyring(
          KeyringType.snap,
        );
      }
      this.snapKeyring = snapKeyring;
    }
    return this.snapKeyring;
  }
  ///: END:ONLY_INCLUDE_IN

  ///: BEGIN:ONLY_INCLUDE_IN(snaps)

  /**
   * Constructor helper for getting Snap permission specifications.
   */
  getSnapPermissionSpecifications() {
    return {
      ...buildSnapEndowmentSpecifications(),
      ...buildSnapRestrictedMethodSpecifications({
        encrypt,
        decrypt,
        clearSnapState: this.controllerMessenger.call.bind(
          this.controllerMessenger,
          'SnapController:clearSnapState',
        ),
        getMnemonic: this.getPrimaryKeyringMnemonic.bind(this),
        getUnlockPromise: this.appStateController.getUnlockPromise.bind(
          this.appStateController,
        ),
        getSnap: this.controllerMessenger.call.bind(
          this.controllerMessenger,
          'SnapController:get',
        ),
        handleSnapRpcRequest: this.controllerMessenger.call.bind(
          this.controllerMessenger,
          'SnapController:handleRequest',
        ),
        getSnapState: this.controllerMessenger.call.bind(
          this.controllerMessenger,
          'SnapController:getSnapState',
        ),
        showDialog: (origin, type, content, placeholder) =>
          this.approvalController.addAndShowApprovalRequest({
            origin,
            type: SNAP_DIALOG_TYPES[type],
            requestData: { content, placeholder },
          }),
        showNativeNotification: (origin, args) =>
          this.controllerMessenger.call(
            'RateLimitController:call',
            origin,
            'showNativeNotification',
            origin,
            args.message,
          ),
        showInAppNotification: (origin, args) =>
          this.controllerMessenger.call(
            'RateLimitController:call',
            origin,
            'showInAppNotification',
            origin,
            args.message,
          ),
        updateSnapState: this.controllerMessenger.call.bind(
          this.controllerMessenger,
          'SnapController:updateSnapState',
        ),
        ///: END:ONLY_INCLUDE_IN
        ///: BEGIN:ONLY_INCLUDE_IN(keyring-snaps)
        getSnapKeyring: this.getSnapKeyring.bind(this),
        saveSnapKeyring: async () => {
          await this.keyringController.persistAllKeyrings();
          await this.keyringController._updateMemStoreKeyrings();
          await this.keyringController.fullUpdate();
        },
        ///: END:ONLY_INCLUDE_IN
        ///: BEGIN:ONLY_INCLUDE_IN(snaps)
      }),
    };
  }

  /**
   * Deletes the specified notifications from state.
   *
   * @param {string[]} ids - The notifications ids to delete.
   */
  dismissNotifications(ids) {
    this.notificationController.dismiss(ids);
  }

  /**
   * Updates the readDate attribute of the specified notifications.
   *
   * @param {string[]} ids - The notifications ids to mark as read.
   */
  markNotificationsAsRead(ids) {
    this.notificationController.markRead(ids);
  }

  ///: END:ONLY_INCLUDE_IN

  /**
   * Sets up BaseController V2 event subscriptions. Currently, this includes
   * the subscriptions necessary to notify permission subjects of account
   * changes.
   *
   * Some of the subscriptions in this method are ControllerMessenger selector
   * event subscriptions. See the relevant documentation for
   * `@metamask/base-controller` for more information.
   *
   * Note that account-related notifications emitted when the extension
   * becomes unlocked are handled in MetaMaskController._onUnlock.
   */
  setupControllerEventSubscriptions() {
    const handleAccountsChange = async (origin, newAccounts) => {
      if (this.isUnlocked()) {
        this.notifyConnections(origin, {
          method: NOTIFICATION_NAMES.accountsChanged,
          // This should be the same as the return value of `eth_accounts`,
          // namely an array of the current / most recently selected Ethereum
          // account.
          params:
            newAccounts.length < 2
              ? // If the length is 1 or 0, the accounts are sorted by definition.
                newAccounts
              : // If the length is 2 or greater, we have to execute
                // `eth_accounts` vi this method.
                await this.getPermittedAccounts(origin),
        });
      }

      this.permissionLogController.updateAccountsHistory(origin, newAccounts);
    };

    // This handles account changes whenever the selected address changes.
    let lastSelectedAddress;
    this.preferencesController.store.subscribe(async ({ selectedAddress }) => {
      if (selectedAddress && selectedAddress !== lastSelectedAddress) {
        lastSelectedAddress = selectedAddress;
        const permittedAccountsMap = getPermittedAccountsByOrigin(
          this.permissionController.state,
        );

        for (const [origin, accounts] of permittedAccountsMap.entries()) {
          if (accounts.includes(selectedAddress)) {
            handleAccountsChange(origin, accounts);
          }
        }
      }
    });

    // This handles account changes every time relevant permission state
    // changes, for any reason.
    this.controllerMessenger.subscribe(
      `${this.permissionController.name}:stateChange`,
      async (currentValue, previousValue) => {
        const changedAccounts = getChangedAccounts(currentValue, previousValue);

        for (const [origin, accounts] of changedAccounts.entries()) {
          handleAccountsChange(origin, accounts);
        }
      },
      getPermittedAccountsByOrigin,
    );

    ///: BEGIN:ONLY_INCLUDE_IN(snaps)
    // Record Snap metadata whenever a Snap is added to state.
    this.controllerMessenger.subscribe(
      `${this.snapController.name}:snapAdded`,
      (snap, svgIcon = null) => {
        const {
          manifest: { proposedName },
          version,
        } = snap;
        this.subjectMetadataController.addSubjectMetadata({
          subjectType: SubjectType.Snap,
          name: proposedName,
          origin: snap.id,
          version,
          svgIcon,
        });
      },
    );

    this.controllerMessenger.subscribe(
      `${this.snapController.name}:snapInstalled`,
      (truncatedSnap) => {
        this.metaMetricsController.trackEvent({
          event: 'Snap Installed',
          category: MetaMetricsEventCategory.Snaps,
          properties: {
            snap_id: truncatedSnap.id,
            version: truncatedSnap.version,
          },
        });
      },
    );

    this.controllerMessenger.subscribe(
      `${this.snapController.name}:snapUpdated`,
      (newSnap, oldVersion) => {
        this.metaMetricsController.trackEvent({
          event: 'Snap Updated',
          category: MetaMetricsEventCategory.Snaps,
          properties: {
            snap_id: newSnap.id,
            old_version: oldVersion,
            new_version: newSnap.version,
          },
        });
      },
    );

    this.controllerMessenger.subscribe(
      `${this.snapController.name}:snapTerminated`,
      (truncatedSnap) => {
        const approvals = Object.values(
          this.approvalController.state.pendingApprovals,
        ).filter(
          (approval) =>
            approval.origin === truncatedSnap.id &&
            approval.type.startsWith(RestrictedMethods.snap_dialog),
        );
        for (const approval of approvals) {
          this.approvalController.reject(
            approval.id,
            new Error('Snap was terminated.'),
          );
        }
      },
    );

    this.controllerMessenger.subscribe(
      `${this.snapController.name}:snapRemoved`,
      (truncatedSnap) => {
        const notificationIds = Object.values(
          this.notificationController.state.notifications,
        ).reduce((idList, notification) => {
          if (notification.origin === truncatedSnap.id) {
            idList.push(notification.id);
          }
          return idList;
        }, []);

        this.dismissNotifications(notificationIds);
      },
    );

    ///: END:ONLY_INCLUDE_IN
  }

  /**
   * TODO:LegacyProvider: Delete
   * Constructor helper: initialize a public config store.
   * This store is used to make some config info available to Dapps synchronously.
   */
  createPublicConfigStore() {
    // subset of state for metamask inpage provider
    const publicConfigStore = new ObservableStore();
    const { networkController } = this;

    // setup memStore subscription hooks
    this.on('update', updatePublicConfigStore);
    updatePublicConfigStore(this.getState());

    function updatePublicConfigStore(memState) {
<<<<<<< HEAD
      const { caipChainId } = networkController.state.providerConfig;
      if (memState.networkStatus === NetworkStatus.Available) {
        publicConfigStore.putState(selectPublicState(caipChainId, memState));
=======
      const networkStatus =
        memState.networksMetadata[memState.selectedNetworkClientId]?.status;
      const { chainId } = networkController.state.providerConfig;
      if (networkStatus === NetworkStatus.Available) {
        publicConfigStore.putState(selectPublicState(chainId, memState));
>>>>>>> e31c9338
      }
    }

    function selectPublicState(caipChainId, { isUnlocked, networkId }) {
      return {
        isUnlocked,
        chainId: toEthChainIdHex(caipChainId), // not sure what to do here
        networkVersion: networkId ?? 'loading',
      };
    }

    return publicConfigStore;
  }

  /**
   * Gets relevant state for the provider of an external origin.
   *
   * @param {string} origin - The origin to get the provider state for.
   * @returns {Promise<{ isUnlocked: boolean, networkVersion: string, caipChainId: string, accounts: string[] }>} An object with relevant state properties.
   */
  async getProviderState(origin) {
    return {
      isUnlocked: this.isUnlocked(),
      ...this.getProviderNetworkState(),
      accounts: await this.getPermittedAccounts(origin),
    };
  }

  /**
   * Gets network state relevant for external providers.
   *
   * @param {object} [memState] - The MetaMask memState. If not provided,
   * this function will retrieve the most recent state.
   * @returns {object} An object with relevant network state properties.
   */
  getProviderNetworkState(memState) {
    const { networkId } = memState || this.getState();

    return {
      chainId: toEthChainIdHex(
        this.networkController.state.providerConfig.caipChainId,
      ),
      networkVersion: networkId ?? 'loading',
    };
  }

  //=============================================================================
  // EXPOSED TO THE UI SUBSYSTEM
  //=============================================================================

  /**
   * The metamask-state of the various controllers, made available to the UI
   *
   * @returns {object} status
   */
  getState() {
    const { vault } = this.keyringController.store.getState();
    const isInitialized = Boolean(vault);

    const flatState = this.memStore.getFlatState();

    return {
      isInitialized,
      ...flatState,
      ///: BEGIN:ONLY_INCLUDE_IN(snaps)
      // Snap state and source code is stripped out to prevent piping to the MetaMask UI.
      snapStates: {},
      snaps: Object.values(flatState.snaps ?? {}).reduce((acc, snap) => {
        // eslint-disable-next-line no-unused-vars
        const { sourceCode, ...rest } = snap;
        acc[snap.id] = rest;
        return acc;
      }, {}),
      ///: END:ONLY_INCLUDE_IN
    };
  }

  /**
   * Returns an Object containing API Callback Functions.
   * These functions are the interface for the UI.
   * The API object can be transmitted over a stream via JSON-RPC.
   *
   * @returns {object} Object containing API functions.
   */
  getApi() {
    const {
      addressBookController,
      alertController,
      appStateController,
      nftController,
      nftDetectionController,
      currencyRateController,
      detectTokensController,
      ensController,
      gasFeeController,
      metaMetricsController,
      networkController,
      announcementController,
      onboardingController,
      permissionController,
      preferencesController,
      qrHardwareKeyring,
      swapsController,
      tokensController,
      smartTransactionsController,
      txController,
      assetsContractController,
      backupController,
      approvalController,
    } = this;

    return {
      // etc
      getState: this.getState.bind(this),
      setCurrentCurrency: currencyRateController.setCurrentCurrency.bind(
        currencyRateController,
      ),
      setUseBlockie: preferencesController.setUseBlockie.bind(
        preferencesController,
      ),
      setUseNonceField: preferencesController.setUseNonceField.bind(
        preferencesController,
      ),
      setUsePhishDetect: preferencesController.setUsePhishDetect.bind(
        preferencesController,
      ),
      setUseMultiAccountBalanceChecker:
        preferencesController.setUseMultiAccountBalanceChecker.bind(
          preferencesController,
        ),
      setUseTokenDetection: preferencesController.setUseTokenDetection.bind(
        preferencesController,
      ),
      setUseNftDetection: preferencesController.setUseNftDetection.bind(
        preferencesController,
      ),
      setUse4ByteResolution: preferencesController.setUse4ByteResolution.bind(
        preferencesController,
      ),
      setUseCurrencyRateCheck:
        preferencesController.setUseCurrencyRateCheck.bind(
          preferencesController,
        ),
      setOpenSeaEnabled: preferencesController.setOpenSeaEnabled.bind(
        preferencesController,
      ),
      ///: BEGIN:ONLY_INCLUDE_IN(blockaid)
      setSecurityAlertsEnabled:
        preferencesController.setSecurityAlertsEnabled.bind(
          preferencesController,
        ),
      ///: END:ONLY_INCLUDE_IN
      setIpfsGateway: preferencesController.setIpfsGateway.bind(
        preferencesController,
      ),
      setUseAddressBarEnsResolution:
        preferencesController.setUseAddressBarEnsResolution.bind(
          preferencesController,
        ),
      setParticipateInMetaMetrics:
        metaMetricsController.setParticipateInMetaMetrics.bind(
          metaMetricsController,
        ),
      setCurrentLocale: preferencesController.setCurrentLocale.bind(
        preferencesController,
      ),
      markPasswordForgotten: this.markPasswordForgotten.bind(this),
      unMarkPasswordForgotten: this.unMarkPasswordForgotten.bind(this),
      getRequestAccountTabIds: this.getRequestAccountTabIds,
      getOpenMetamaskTabsIds: this.getOpenMetamaskTabsIds,
      markNotificationPopupAsAutomaticallyClosed: () =>
        this.notificationManager.markAsAutomaticallyClosed(),

      // approval
      requestUserApproval:
        approvalController.addAndShowApprovalRequest.bind(approvalController),

      // primary HD keyring management
      addNewAccount: this.addNewAccount.bind(this),
      verifySeedPhrase: this.verifySeedPhrase.bind(this),
      resetAccount: this.resetAccount.bind(this),
      removeAccount: this.removeAccount.bind(this),
      importAccountWithStrategy: this.importAccountWithStrategy.bind(this),

      // hardware wallets
      connectHardware: this.connectHardware.bind(this),
      forgetDevice: this.forgetDevice.bind(this),
      checkHardwareStatus: this.checkHardwareStatus.bind(this),
      unlockHardwareWalletAccount: this.unlockHardwareWalletAccount.bind(this),
      setLedgerTransportPreference:
        this.setLedgerTransportPreference.bind(this),
      attemptLedgerTransportCreation:
        this.attemptLedgerTransportCreation.bind(this),
      establishLedgerTransportPreference:
        this.establishLedgerTransportPreference.bind(this),

      // qr hardware devices
      submitQRHardwareCryptoHDKey:
        qrHardwareKeyring.submitCryptoHDKey.bind(qrHardwareKeyring),
      submitQRHardwareCryptoAccount:
        qrHardwareKeyring.submitCryptoAccount.bind(qrHardwareKeyring),
      cancelSyncQRHardware:
        qrHardwareKeyring.cancelSync.bind(qrHardwareKeyring),
      submitQRHardwareSignature:
        qrHardwareKeyring.submitSignature.bind(qrHardwareKeyring),
      cancelQRHardwareSignRequest:
        qrHardwareKeyring.cancelSignRequest.bind(qrHardwareKeyring),

      // vault management
      submitPassword: this.submitPassword.bind(this),
      verifyPassword: this.verifyPassword.bind(this),

      // network management
      setProviderType:
        networkController.setProviderType.bind(networkController),
      rollbackToPreviousProvider:
        networkController.rollbackToPreviousProvider.bind(networkController),
      removeNetworkConfiguration:
        networkController.removeNetworkConfiguration.bind(networkController),
      setActiveNetwork:
        networkController.setActiveNetwork.bind(networkController),
      upsertNetworkConfiguration:
        this.networkController.upsertNetworkConfiguration.bind(
          this.networkController,
        ),
      getCurrentNetworkEIP1559Compatibility:
        this.networkController.getEIP1559Compatibility.bind(
          this.networkController,
        ),
      // PreferencesController
      setSelectedAddress: preferencesController.setSelectedAddress.bind(
        preferencesController,
      ),
      addToken: tokensController.addToken.bind(tokensController),
      updateTokenType: tokensController.updateTokenType.bind(tokensController),
      setAccountLabel: preferencesController.setAccountLabel.bind(
        preferencesController,
      ),
      setFeatureFlag: preferencesController.setFeatureFlag.bind(
        preferencesController,
      ),
      setPreference: preferencesController.setPreference.bind(
        preferencesController,
      ),

      addKnownMethodData: preferencesController.addKnownMethodData.bind(
        preferencesController,
      ),
      setDismissSeedBackUpReminder:
        preferencesController.setDismissSeedBackUpReminder.bind(
          preferencesController,
        ),
      setDisabledRpcMethodPreference:
        preferencesController.setDisabledRpcMethodPreference.bind(
          preferencesController,
        ),
      getRpcMethodPreferences:
        preferencesController.getRpcMethodPreferences.bind(
          preferencesController,
        ),
      setAdvancedGasFee: preferencesController.setAdvancedGasFee.bind(
        preferencesController,
      ),
      setTheme: preferencesController.setTheme.bind(preferencesController),
      setTransactionSecurityCheckEnabled:
        preferencesController.setTransactionSecurityCheckEnabled.bind(
          preferencesController,
        ),
      ///: BEGIN:ONLY_INCLUDE_IN(keyring-snaps)
      setSnapsAddSnapAccountModalDismissed:
        preferencesController.setSnapsAddSnapAccountModalDismissed.bind(
          preferencesController,
        ),
      ///: END:ONLY_INCLUDE_IN

      // AssetsContractController
      getTokenStandardAndDetails: this.getTokenStandardAndDetails.bind(this),

      // NftController
      addNft: nftController.addNft.bind(nftController),

      addNftVerifyOwnership:
        nftController.addNftVerifyOwnership.bind(nftController),

      removeAndIgnoreNft: nftController.removeAndIgnoreNft.bind(nftController),

      removeNft: nftController.removeNft.bind(nftController),

      checkAndUpdateAllNftsOwnershipStatus:
        nftController.checkAndUpdateAllNftsOwnershipStatus.bind(nftController),

      checkAndUpdateSingleNftOwnershipStatus:
        nftController.checkAndUpdateSingleNftOwnershipStatus.bind(
          nftController,
        ),

      isNftOwner: nftController.isNftOwner.bind(nftController),

      // AddressController
      setAddressBook: addressBookController.set.bind(addressBookController),
      removeFromAddressBook: addressBookController.delete.bind(
        addressBookController,
      ),

      // AppStateController
      setLastActiveTime:
        appStateController.setLastActiveTime.bind(appStateController),
      setDefaultHomeActiveTabName:
        appStateController.setDefaultHomeActiveTabName.bind(appStateController),
      setConnectedStatusPopoverHasBeenShown:
        appStateController.setConnectedStatusPopoverHasBeenShown.bind(
          appStateController,
        ),
      setRecoveryPhraseReminderHasBeenShown:
        appStateController.setRecoveryPhraseReminderHasBeenShown.bind(
          appStateController,
        ),
      setRecoveryPhraseReminderLastShown:
        appStateController.setRecoveryPhraseReminderLastShown.bind(
          appStateController,
        ),
      setTermsOfUseLastAgreed:
        appStateController.setTermsOfUseLastAgreed.bind(appStateController),
      ///: BEGIN:ONLY_INCLUDE_IN(snaps)
      setSnapsInstallPrivacyWarningShownStatus:
        appStateController.setSnapsInstallPrivacyWarningShownStatus.bind(
          appStateController,
        ),
      ///: END:ONLY_INCLUDE_IN
      setOutdatedBrowserWarningLastShown:
        appStateController.setOutdatedBrowserWarningLastShown.bind(
          appStateController,
        ),
      setShowTestnetMessageInDropdown:
        appStateController.setShowTestnetMessageInDropdown.bind(
          appStateController,
        ),
      setShowBetaHeader:
        appStateController.setShowBetaHeader.bind(appStateController),
      setShowProductTour:
        appStateController.setShowProductTour.bind(appStateController),
      updateNftDropDownState:
        appStateController.updateNftDropDownState.bind(appStateController),
      setFirstTimeUsedNetwork:
        appStateController.setFirstTimeUsedNetwork.bind(appStateController),

      // EnsController
      tryReverseResolveAddress:
        ensController.reverseResolveAddress.bind(ensController),

      // KeyringController
      setLocked: this.setLocked.bind(this),
      createNewVaultAndKeychain: this.createNewVaultAndKeychain.bind(this),
      createNewVaultAndRestore: this.createNewVaultAndRestore.bind(this),
      exportAccount: this.exportAccount.bind(this),

      // txController
      updateTransaction: txController.updateTransaction.bind(txController),
      approveTransactionsWithSameNonce:
        txController.approveTransactionsWithSameNonce.bind(txController),
      createCancelTransaction: this.createCancelTransaction.bind(this),
      createSpeedUpTransaction: this.createSpeedUpTransaction.bind(this),
      estimateGas: this.estimateGas.bind(this),
      getNextNonce: this.getNextNonce.bind(this),
      addTransaction: this.addTransaction.bind(this),
      addTransactionAndWaitForPublish:
        this.addTransactionAndWaitForPublish.bind(this),
      createTransactionEventFragment:
        txController.createTransactionEventFragment.bind(txController),
      getTransactions: txController.getTransactions.bind(txController),

      updateEditableParams:
        txController.updateEditableParams.bind(txController),
      updateTransactionGasFees:
        txController.updateTransactionGasFees.bind(txController),
      updateTransactionSendFlowHistory:
        txController.updateTransactionSendFlowHistory.bind(txController),

      updatePreviousGasParams:
        txController.updatePreviousGasParams.bind(txController),

      // decryptMessageController
      decryptMessage: this.decryptMessageController.decryptMessage.bind(
        this.decryptMessageController,
      ),
      decryptMessageInline:
        this.decryptMessageController.decryptMessageInline.bind(
          this.decryptMessageController,
        ),
      cancelDecryptMessage:
        this.decryptMessageController.cancelDecryptMessage.bind(
          this.decryptMessageController,
        ),

      // EncryptionPublicKeyController
      encryptionPublicKey:
        this.encryptionPublicKeyController.encryptionPublicKey.bind(
          this.encryptionPublicKeyController,
        ),
      cancelEncryptionPublicKey:
        this.encryptionPublicKeyController.cancelEncryptionPublicKey.bind(
          this.encryptionPublicKeyController,
        ),

      // onboarding controller
      setSeedPhraseBackedUp:
        onboardingController.setSeedPhraseBackedUp.bind(onboardingController),
      completeOnboarding:
        onboardingController.completeOnboarding.bind(onboardingController),
      setFirstTimeFlowType:
        onboardingController.setFirstTimeFlowType.bind(onboardingController),

      // alert controller
      setAlertEnabledness:
        alertController.setAlertEnabledness.bind(alertController),
      setUnconnectedAccountAlertShown:
        alertController.setUnconnectedAccountAlertShown.bind(alertController),
      setWeb3ShimUsageAlertDismissed:
        alertController.setWeb3ShimUsageAlertDismissed.bind(alertController),

      // permissions
      removePermissionsFor: this.removePermissionsFor,
      approvePermissionsRequest: this.acceptPermissionsRequest,
      rejectPermissionsRequest: this.rejectPermissionsRequest,
      ...getPermissionBackgroundApiMethods(permissionController),

      ///: BEGIN:ONLY_INCLUDE_IN(build-mmi)
      connectCustodyAddresses: this.mmiController.connectCustodyAddresses.bind(
        this.mmiController,
      ),
      getCustodianAccounts: this.mmiController.getCustodianAccounts.bind(
        this.mmiController,
      ),
      getCustodianAccountsByAddress:
        this.mmiController.getCustodianAccountsByAddress.bind(
          this.mmiController,
        ),
      getCustodianTransactionDeepLink:
        this.mmiController.getCustodianTransactionDeepLink.bind(
          this.mmiController,
        ),
      getCustodianConfirmDeepLink:
        this.mmiController.getCustodianConfirmDeepLink.bind(this.mmiController),
      getCustodianSignMessageDeepLink:
        this.mmiController.getCustodianSignMessageDeepLink.bind(
          this.mmiController,
        ),
      getCustodianToken: this.mmiController.getCustodianToken.bind(
        this.mmiController,
      ),
      getCustodianJWTList: this.mmiController.getCustodianJWTList.bind(
        this.mmiController,
      ),
      getAllCustodianAccountsWithToken:
        this.mmiController.getAllCustodianAccountsWithToken.bind(
          this.mmiController,
        ),
      setCustodianNewRefreshToken:
        this.mmiController.setCustodianNewRefreshToken.bind(this.mmiController),
      setWaitForConfirmDeepLinkDialog:
        this.custodyController.setWaitForConfirmDeepLinkDialog.bind(
          this.custodyController,
        ),
      setCustodianConnectRequest:
        this.custodyController.setCustodianConnectRequest.bind(
          this.custodyController,
        ),
      getCustodianConnectRequest:
        this.custodyController.getCustodianConnectRequest.bind(
          this.custodyController,
        ),
      getMmiConfiguration:
        this.mmiConfigurationController.getConfiguration.bind(
          this.mmiConfigurationController,
        ),
      removeAddTokenConnectRequest:
        this.institutionalFeaturesController.removeAddTokenConnectRequest.bind(
          this.institutionalFeaturesController,
        ),
      showInteractiveReplacementTokenBanner:
        appStateController.showInteractiveReplacementTokenBanner.bind(
          appStateController,
        ),
      ///: END:ONLY_INCLUDE_IN

      ///: BEGIN:ONLY_INCLUDE_IN(snaps)
      // snaps
      removeSnapError: this.controllerMessenger.call.bind(
        this.controllerMessenger,
        'SnapController:removeSnapError',
      ),
      disableSnap: this.controllerMessenger.call.bind(
        this.controllerMessenger,
        'SnapController:disable',
      ),
      enableSnap: this.controllerMessenger.call.bind(
        this.controllerMessenger,
        'SnapController:enable',
      ),
      removeSnap: this.controllerMessenger.call.bind(
        this.controllerMessenger,
        'SnapController:remove',
      ),
      handleSnapRequest: this.controllerMessenger.call.bind(
        this.controllerMessenger,
        'SnapController:handleRequest',
      ),
      revokeDynamicSnapPermissions: this.controllerMessenger.call.bind(
        this.controllerMessenger,
        'SnapController:revokeDynamicPermissions',
      ),
      dismissNotifications: this.dismissNotifications.bind(this),
      markNotificationsAsRead: this.markNotificationsAsRead.bind(this),
      ///: END:ONLY_INCLUDE_IN
      ///: BEGIN:ONLY_INCLUDE_IN(keyring-snaps)
      updateSnapRegistry: this.preferencesController.updateSnapRegistry.bind(
        preferencesController,
      ),
      ///: END:ONLY_INCLUDE_IN
      ///: BEGIN:ONLY_INCLUDE_IN(desktop)
      // Desktop
      getDesktopEnabled: this.desktopController.getDesktopEnabled.bind(
        this.desktopController,
      ),
      setDesktopEnabled: this.desktopController.setDesktopEnabled.bind(
        this.desktopController,
      ),
      generateDesktopOtp: this.desktopController.generateOtp.bind(
        this.desktopController,
      ),
      testDesktopConnection: this.desktopController.testDesktopConnection.bind(
        this.desktopController,
      ),
      disableDesktop: this.desktopController.disableDesktop.bind(
        this.desktopController,
      ),
      ///: END:ONLY_INCLUDE_IN

      // swaps
      fetchAndSetQuotes:
        swapsController.fetchAndSetQuotes.bind(swapsController),
      setSelectedQuoteAggId:
        swapsController.setSelectedQuoteAggId.bind(swapsController),
      resetSwapsState: swapsController.resetSwapsState.bind(swapsController),
      setSwapsTokens: swapsController.setSwapsTokens.bind(swapsController),
      clearSwapsQuotes: swapsController.clearSwapsQuotes.bind(swapsController),
      setApproveTxId: swapsController.setApproveTxId.bind(swapsController),
      setTradeTxId: swapsController.setTradeTxId.bind(swapsController),
      setSwapsTxGasPrice:
        swapsController.setSwapsTxGasPrice.bind(swapsController),
      setSwapsTxGasLimit:
        swapsController.setSwapsTxGasLimit.bind(swapsController),
      setSwapsTxMaxFeePerGas:
        swapsController.setSwapsTxMaxFeePerGas.bind(swapsController),
      setSwapsTxMaxFeePriorityPerGas:
        swapsController.setSwapsTxMaxFeePriorityPerGas.bind(swapsController),
      safeRefetchQuotes:
        swapsController.safeRefetchQuotes.bind(swapsController),
      stopPollingForQuotes:
        swapsController.stopPollingForQuotes.bind(swapsController),
      setBackgroundSwapRouteState:
        swapsController.setBackgroundSwapRouteState.bind(swapsController),
      resetPostFetchState:
        swapsController.resetPostFetchState.bind(swapsController),
      setSwapsErrorKey: swapsController.setSwapsErrorKey.bind(swapsController),
      setInitialGasEstimate:
        swapsController.setInitialGasEstimate.bind(swapsController),
      setCustomApproveTxData:
        swapsController.setCustomApproveTxData.bind(swapsController),
      setSwapsLiveness: swapsController.setSwapsLiveness.bind(swapsController),
      setSwapsFeatureFlags:
        swapsController.setSwapsFeatureFlags.bind(swapsController),
      setSwapsUserFeeLevel:
        swapsController.setSwapsUserFeeLevel.bind(swapsController),
      setSwapsQuotesPollingLimitEnabled:
        swapsController.setSwapsQuotesPollingLimitEnabled.bind(swapsController),

      // Smart Transactions
      setSmartTransactionsOptInStatus:
        smartTransactionsController.setOptInState.bind(
          smartTransactionsController,
        ),
      fetchSmartTransactionFees: smartTransactionsController.getFees.bind(
        smartTransactionsController,
      ),
      clearSmartTransactionFees: smartTransactionsController.clearFees.bind(
        smartTransactionsController,
      ),
      submitSignedTransactions:
        smartTransactionsController.submitSignedTransactions.bind(
          smartTransactionsController,
        ),
      cancelSmartTransaction:
        smartTransactionsController.cancelSmartTransaction.bind(
          smartTransactionsController,
        ),
      fetchSmartTransactionsLiveness:
        smartTransactionsController.fetchLiveness.bind(
          smartTransactionsController,
        ),
      updateSmartTransaction:
        smartTransactionsController.updateSmartTransaction.bind(
          smartTransactionsController,
        ),
      setStatusRefreshInterval:
        smartTransactionsController.setStatusRefreshInterval.bind(
          smartTransactionsController,
        ),

      // MetaMetrics
      trackMetaMetricsEvent: metaMetricsController.trackEvent.bind(
        metaMetricsController,
      ),
      trackMetaMetricsPage: metaMetricsController.trackPage.bind(
        metaMetricsController,
      ),
      createEventFragment: metaMetricsController.createEventFragment.bind(
        metaMetricsController,
      ),
      updateEventFragment: metaMetricsController.updateEventFragment.bind(
        metaMetricsController,
      ),
      finalizeEventFragment: metaMetricsController.finalizeEventFragment.bind(
        metaMetricsController,
      ),

      // approval controller
      resolvePendingApproval: this.resolvePendingApproval,
      rejectPendingApproval: this.rejectPendingApproval,

      // Notifications
      updateViewedNotifications: announcementController.updateViewed.bind(
        announcementController,
      ),

      // GasFeeController
      getGasFeeEstimatesAndStartPolling:
        gasFeeController.getGasFeeEstimatesAndStartPolling.bind(
          gasFeeController,
        ),

      disconnectGasFeeEstimatePoller:
        gasFeeController.disconnectPoller.bind(gasFeeController),

      getGasFeeTimeEstimate:
        gasFeeController.getTimeEstimate.bind(gasFeeController),

      addPollingTokenToAppState:
        appStateController.addPollingToken.bind(appStateController),

      removePollingTokenFromAppState:
        appStateController.removePollingToken.bind(appStateController),

      // BackupController
      backupUserData: backupController.backupUserData.bind(backupController),
      restoreUserData: backupController.restoreUserData.bind(backupController),

      // DetectTokenController
      detectNewTokens: detectTokensController.detectNewTokens.bind(
        detectTokensController,
      ),

      // DetectCollectibleController
      detectNfts: nftDetectionController.detectNfts.bind(
        nftDetectionController,
      ),

      /** Token Detection V2 */
      addDetectedTokens:
        tokensController.addDetectedTokens.bind(tokensController),
      addImportedTokens: tokensController.addTokens.bind(tokensController),
      ignoreTokens: tokensController.ignoreTokens.bind(tokensController),
      getBalancesInSingleCall:
        assetsContractController.getBalancesInSingleCall.bind(
          assetsContractController,
        ),
    };
  }

  async exportAccount(address, password) {
    await this.verifyPassword(password);
    return this.keyringController.exportAccount(address, password);
  }

  async getTokenStandardAndDetails(address, userAddress, tokenId) {
    const { tokenList } = this.tokenListController.state;
    const { tokens } = this.tokensController.state;

    const staticTokenListDetails =
      STATIC_MAINNET_TOKEN_LIST[address.toLowerCase()] || {};
    const tokenListDetails = tokenList[address.toLowerCase()] || {};
    const userDefinedTokenDetails =
      tokens.find(({ address: _address }) =>
        isEqualCaseInsensitive(_address, address),
      ) || {};

    const tokenDetails = {
      ...staticTokenListDetails,
      ...tokenListDetails,
      ...userDefinedTokenDetails,
    };
    const tokenDetailsStandardIsERC20 =
      isEqualCaseInsensitive(tokenDetails.standard, TokenStandard.ERC20) ||
      tokenDetails.erc20 === true;
    const noEvidenceThatTokenIsAnNFT =
      !tokenId &&
      !isEqualCaseInsensitive(tokenDetails.standard, TokenStandard.ERC1155) &&
      !isEqualCaseInsensitive(tokenDetails.standard, TokenStandard.ERC721) &&
      !tokenDetails.erc721;

    const otherDetailsAreERC20Like =
      tokenDetails.decimals !== undefined && tokenDetails.symbol;

    const tokenCanBeTreatedAsAnERC20 =
      tokenDetailsStandardIsERC20 ||
      (noEvidenceThatTokenIsAnNFT && otherDetailsAreERC20Like);

    let details;
    if (tokenCanBeTreatedAsAnERC20) {
      try {
        const balance = await fetchTokenBalance(
          address,
          userAddress,
          this.provider,
        );

        details = {
          address,
          balance,
          standard: TokenStandard.ERC20,
          decimals: tokenDetails.decimals,
          symbol: tokenDetails.symbol,
        };
      } catch (e) {
        // If the `fetchTokenBalance` call failed, `details` remains undefined, and we
        // fall back to the below `assetsContractController.getTokenStandardAndDetails` call
        log.warning(`Failed to get token balance. Error: ${e}`);
      }
    }

    // `details`` will be undefined if `tokenCanBeTreatedAsAnERC20`` is false,
    // or if it is true but the `fetchTokenBalance`` call failed. In either case, we should
    // attempt to retrieve details from `assetsContractController.getTokenStandardAndDetails`
    if (details === undefined) {
      details = await this.assetsContractController.getTokenStandardAndDetails(
        address,
        userAddress,
        tokenId,
      );
    }

    return {
      ...details,
      decimals: details?.decimals?.toString(10),
      balance: details?.balance?.toString(10),
    };
  }

  //=============================================================================
  // VAULT / KEYRING RELATED METHODS
  //=============================================================================

  /**
   * Creates a new Vault and create a new keychain.
   *
   * A vault, or KeyringController, is a controller that contains
   * many different account strategies, currently called Keyrings.
   * Creating it new means wiping all previous keyrings.
   *
   * A keychain, or keyring, controls many accounts with a single backup and signing strategy.
   * For example, a mnemonic phrase can generate many accounts, and is a keyring.
   *
   * @param {string} password
   * @returns {object} vault
   */
  async createNewVaultAndKeychain(password) {
    const releaseLock = await this.createVaultMutex.acquire();
    try {
      let vault;
      const accounts = await this.keyringController.getAccounts();
      if (accounts.length > 0) {
        vault = await this.keyringController.fullUpdate();
      } else {
        vault = await this.keyringController.createNewVaultAndKeychain(
          password,
        );
        const addresses = await this.keyringController.getAccounts();
        this.preferencesController.setAddresses(addresses);
        this.selectFirstIdentity();
      }

      return vault;
    } finally {
      releaseLock();
    }
  }

  /**
   * Create a new Vault and restore an existent keyring.
   *
   * @param {string} password
   * @param {number[]} encodedSeedPhrase - The seed phrase, encoded as an array
   * of UTF-8 bytes.
   */
  async createNewVaultAndRestore(password, encodedSeedPhrase) {
    const releaseLock = await this.createVaultMutex.acquire();
    try {
      let accounts, lastBalance;

      const seedPhraseAsBuffer = Buffer.from(encodedSeedPhrase);

      // clear known identities
      this.preferencesController.setAddresses([]);

      // clear permissions
      this.permissionController.clearState();

      ///: BEGIN:ONLY_INCLUDE_IN(snaps)
      // Clear snap state
      this.snapController.clearState();
      // Clear notification state
      this.notificationController.clear();
      ///: END:ONLY_INCLUDE_IN

      // clear accounts in accountTracker
      this.accountTracker.clearAccounts();

      // clear cachedBalances
      this.cachedBalancesController.clearCachedBalances();

      // clear unapproved transactions
      this.txController.txStateManager.clearUnapprovedTxs();

      // create new vault
      const vault = await this.coreKeyringController.createNewVaultAndRestore(
        password,
        this._convertMnemonicToWordlistIndices(seedPhraseAsBuffer),
      );

      const ethQuery = new EthQuery(this.provider);
      accounts = await this.coreKeyringController.getAccounts();
      lastBalance = await this.getBalance(
        accounts[accounts.length - 1],
        ethQuery,
      );

      // seek out the first zero balance
      while (lastBalance !== '0x0') {
        await this.coreKeyringController.addNewAccount(accounts.length);
        accounts = await this.coreKeyringController.getAccounts();
        lastBalance = await this.getBalance(
          accounts[accounts.length - 1],
          ethQuery,
        );
      }

      // remove extra zero balance account potentially created from seeking ahead
      if (accounts.length > 1 && lastBalance === '0x0') {
        await this.removeAccount(accounts[accounts.length - 1]);
        accounts = await this.coreKeyringController.getAccounts();
      }

      // This must be set as soon as possible to communicate to the
      // keyring's iframe and have the setting initialized properly
      // Optimistically called to not block MetaMask login due to
      // Ledger Keyring GitHub downtime
      const transportPreference =
        this.preferencesController.getLedgerTransportPreference();
      this.setLedgerTransportPreference(transportPreference);

      this.selectFirstIdentity();

      return vault;
    } finally {
      releaseLock();
    }
  }

  /**
   * Encodes a BIP-39 mnemonic as the indices of words in the English BIP-39 wordlist.
   *
   * @param {Buffer} mnemonic - The BIP-39 mnemonic.
   * @returns {Buffer} The Unicode code points for the seed phrase formed from the words in the wordlist.
   */
  _convertMnemonicToWordlistIndices(mnemonic) {
    const indices = mnemonic
      .toString()
      .split(' ')
      .map((word) => wordlist.indexOf(word));
    return new Uint8Array(new Uint16Array(indices).buffer);
  }

  /**
   * Get an account balance from the AccountTracker or request it directly from the network.
   *
   * @param {string} address - The account address
   * @param {EthQuery} ethQuery - The EthQuery instance to use when asking the network
   */
  getBalance(address, ethQuery) {
    return new Promise((resolve, reject) => {
      const cached = this.accountTracker.store.getState().accounts[address];

      if (cached && cached.balance) {
        resolve(cached.balance);
      } else {
        ethQuery.getBalance(address, (error, balance) => {
          if (error) {
            reject(error);
            log.error(error);
          } else {
            resolve(balance || '0x0');
          }
        });
      }
    });
  }

  /**
   * Submits the user's password and attempts to unlock the vault.
   * Also synchronizes the preferencesController, to ensure its schema
   * is up to date with known accounts once the vault is decrypted.
   *
   * @param {string} password - The user's password
   * @returns {Promise<object>} The keyringController update.
   */
  async submitPassword(password) {
    await this.keyringController.submitPassword(password);

    ///: BEGIN:ONLY_INCLUDE_IN(build-mmi)
    this.mmiController.onSubmitPassword();
    ///: END:ONLY_INCLUDE_IN

    try {
      await this.blockTracker.checkForLatestBlock();
    } catch (error) {
      log.error('Error while unlocking extension.', error);
    }

    // This must be set as soon as possible to communicate to the
    // keyring's iframe and have the setting initialized properly
    // Optimistically called to not block MetaMask login due to
    // Ledger Keyring GitHub downtime
    const transportPreference =
      this.preferencesController.getLedgerTransportPreference();

    this.setLedgerTransportPreference(transportPreference);

    return this.keyringController.fullUpdate();
  }

  async _loginUser() {
    try {
      // Automatic login via config password
      const password = process.env.PASSWORD;
      if (password && !process.env.IN_TEST) {
        await this.submitPassword(password);
      }
      // Automatic login via storage encryption key
      else if (isManifestV3) {
        await this.submitEncryptionKey();
      }
      // Updating accounts in this.accountTracker before starting UI syncing ensure that
      // state has account balance before it is synced with UI
      await this.accountTracker._updateAccounts();
    } finally {
      this._startUISync();
    }
  }

  _startUISync() {
    // Message startUISync is used in MV3 to start syncing state with UI
    // Sending this message after login is completed helps to ensure that incomplete state without
    // account details are not flushed to UI.
    this.emit('startUISync');
    this.startUISync = true;
    this.memStore.subscribe(this.sendUpdate.bind(this));
  }

  /**
   * Submits a user's encryption key to log the user in via login token
   */
  async submitEncryptionKey() {
    try {
      const { loginToken, loginSalt } =
        await this.extension.storage.session.get(['loginToken', 'loginSalt']);
      if (loginToken && loginSalt) {
        const { vault } = this.keyringController.store.getState();

        const jsonVault = JSON.parse(vault);

        if (jsonVault.salt !== loginSalt) {
          console.warn(
            'submitEncryptionKey: Stored salt and vault salt do not match',
          );
          await this.clearLoginArtifacts();
          return;
        }

        await this.keyringController.submitEncryptionKey(loginToken, loginSalt);
      }
    } catch (e) {
      // If somehow this login token doesn't work properly,
      // remove it and the user will get shown back to the unlock screen
      await this.clearLoginArtifacts();
      throw e;
    }
  }

  async clearLoginArtifacts() {
    await this.extension.storage.session.remove(['loginToken', 'loginSalt']);
  }

  /**
   * Submits a user's password to check its validity.
   *
   * @param {string} password - The user's password
   */
  async verifyPassword(password) {
    await this.keyringController.verifyPassword(password);
  }

  /**
   * @type Identity
   * @property {string} name - The account nickname.
   * @property {string} address - The account's ethereum address, in lower case.
   * receiving funds from our automatic Ropsten faucet.
   */

  /**
   * Sets the first address in the state to the selected address
   */
  selectFirstIdentity() {
    const { identities } = this.preferencesController.store.getState();
    const [address] = Object.keys(identities);
    this.preferencesController.setSelectedAddress(address);
  }

  /**
   * Gets the mnemonic of the user's primary keyring.
   */
  getPrimaryKeyringMnemonic() {
    const [keyring] = this.coreKeyringController.getKeyringsByType(
      KeyringType.hdKeyTree,
    );
    if (!keyring.mnemonic) {
      throw new Error('Primary keyring mnemonic unavailable.');
    }

    return keyring.mnemonic;
  }

  ///: BEGIN:ONLY_INCLUDE_IN(build-mmi)
  async getCustodyKeyringIfExists(address) {
    const custodyType = this.custodyController.getCustodyTypeByAddress(
      toChecksumHexAddress(address),
    );
    const keyring =
      this.coreKeyringController.getKeyringsByType(custodyType)[0];
    return keyring?.getAccountDetails(address) ? keyring : undefined;
  }
  ///: END:ONLY_INCLUDE_IN

  //
  // Hardware
  //

  async getKeyringForDevice(deviceName, hdPath = null) {
    const keyringOverrides = this.opts.overrides?.keyrings;
    let keyringName = null;
    if (
      deviceName !== HardwareDeviceNames.QR &&
      !this.canUseHardwareWallets()
    ) {
      throw new Error('Hardware wallets are not supported on this version.');
    }
    switch (deviceName) {
      case HardwareDeviceNames.trezor:
        keyringName = keyringOverrides?.trezor?.type || TrezorKeyring.type;
        break;
      case HardwareDeviceNames.ledger:
        keyringName =
          keyringOverrides?.ledger?.type || LedgerBridgeKeyring.type;
        break;
      case HardwareDeviceNames.qr:
        keyringName = QRHardwareKeyring.type;
        break;
      case HardwareDeviceNames.lattice:
        keyringName = keyringOverrides?.lattice?.type || LatticeKeyring.type;
        break;
      default:
        throw new Error(
          'MetamaskController:getKeyringForDevice - Unknown device',
        );
    }
    let [keyring] = await this.coreKeyringController.getKeyringsByType(
      keyringName,
    );
    if (!keyring) {
      keyring = await this.keyringController.addNewKeyring(keyringName);
    }
    if (hdPath && keyring.setHdPath) {
      keyring.setHdPath(hdPath);
    }
    if (deviceName === HardwareDeviceNames.lattice) {
      keyring.appName = 'MetaMask';
    }
    if (deviceName === HardwareDeviceNames.trezor) {
      const model = keyring.getModel();
      this.appStateController.setTrezorModel(model);
    }

    keyring.network = this.networkController.state.providerConfig.type;

    return keyring;
  }

  async attemptLedgerTransportCreation() {
    const keyring = await this.getKeyringForDevice(HardwareDeviceNames.ledger);
    return await keyring.attemptMakeApp();
  }

  async establishLedgerTransportPreference() {
    const transportPreference =
      this.preferencesController.getLedgerTransportPreference();
    return await this.setLedgerTransportPreference(transportPreference);
  }

  /**
   * Fetch account list from a trezor device.
   *
   * @param deviceName
   * @param page
   * @param hdPath
   * @returns [] accounts
   */
  async connectHardware(deviceName, page, hdPath) {
    const keyring = await this.getKeyringForDevice(deviceName, hdPath);
    let accounts = [];
    switch (page) {
      case -1:
        accounts = await keyring.getPreviousPage();
        break;
      case 1:
        accounts = await keyring.getNextPage();
        break;
      default:
        accounts = await keyring.getFirstPage();
    }

    // Merge with existing accounts
    // and make sure addresses are not repeated
    const oldAccounts = await this.keyringController.getAccounts();
    const accountsToTrack = [
      ...new Set(
        oldAccounts.concat(accounts.map((a) => a.address.toLowerCase())),
      ),
    ];
    this.accountTracker.syncWithAddresses(accountsToTrack);
    return accounts;
  }

  /**
   * Check if the device is unlocked
   *
   * @param deviceName
   * @param hdPath
   * @returns {Promise<boolean>}
   */
  async checkHardwareStatus(deviceName, hdPath) {
    const keyring = await this.getKeyringForDevice(deviceName, hdPath);
    return keyring.isUnlocked();
  }

  /**
   * Clear
   *
   * @param deviceName
   * @returns {Promise<boolean>}
   */
  async forgetDevice(deviceName) {
    const keyring = await this.getKeyringForDevice(deviceName);
    keyring.forgetDevice();
    return true;
  }

  /**
   * Retrieves the keyring for the selected address and using the .type returns
   * a subtype for the account. Either 'hardware', 'imported' or 'MetaMask'.
   *
   * @param {string} address - Address to retrieve keyring for
   * @returns {'hardware' | 'imported' | 'MetaMask'}
   */
  async getAccountType(address) {
    const keyringType = await this.coreKeyringController.getAccountKeyringType(
      address,
    );
    switch (keyringType) {
      case KeyringType.trezor:
      case KeyringType.lattice:
      case KeyringType.qr:
      case KeyringType.ledger:
        return 'hardware';
      case KeyringType.imported:
        return 'imported';
      default:
        return 'MetaMask';
    }
  }

  /**
   * Retrieves the keyring for the selected address and using the .type
   * determines if a more specific name for the device is available. Returns
   * 'N/A' for non hardware wallets.
   *
   * @param {string} address - Address to retrieve keyring for
   * @returns {'ledger' | 'lattice' | 'N/A' | string}
   */
  async getDeviceModel(address) {
    const keyring = await this.coreKeyringController.getKeyringForAccount(
      address,
    );
    switch (keyring.type) {
      case KeyringType.trezor:
        return keyring.getModel();
      case KeyringType.qr:
        return keyring.getName();
      case KeyringType.ledger:
        // TODO: get model after ledger keyring exposes method
        return HardwareDeviceNames.ledger;
      case KeyringType.lattice:
        // TODO: get model after lattice keyring exposes method
        return HardwareDeviceNames.lattice;
      default:
        return 'N/A';
    }
  }

  /**
   * get hardware account label
   *
   * @returns string label
   */

  getAccountLabel(name, index, hdPathDescription) {
    return `${name[0].toUpperCase()}${name.slice(1)} ${
      parseInt(index, 10) + 1
    } ${hdPathDescription || ''}`.trim();
  }

  /**
   * Imports an account from a Trezor or Ledger device.
   *
   * @param index
   * @param deviceName
   * @param hdPath
   * @param hdPathDescription
   * @returns {} keyState
   */
  async unlockHardwareWalletAccount(
    index,
    deviceName,
    hdPath,
    hdPathDescription,
  ) {
    const keyring = await this.getKeyringForDevice(deviceName, hdPath);

    keyring.setAccountToUnlock(index);
    const oldAccounts = await this.keyringController.getAccounts();
    const keyState = await this.keyringController.addNewAccount(keyring);
    const newAccounts = await this.keyringController.getAccounts();
    this.preferencesController.setAddresses(newAccounts);
    newAccounts.forEach((address) => {
      if (!oldAccounts.includes(address)) {
        const label = this.getAccountLabel(
          deviceName === HardwareDeviceNames.qr
            ? keyring.getName()
            : deviceName,
          index,
          hdPathDescription,
        );
        // Set the account label to Trezor 1 /  Ledger 1 / QR Hardware 1, etc
        this.preferencesController.setAccountLabel(address, label);
        // Select the account
        this.preferencesController.setSelectedAddress(address);
      }
    });

    const { identities } = this.preferencesController.store.getState();
    return { ...keyState, identities };
  }

  //
  // Account Management
  //

  /**
   * Adds a new account to the default (first) HD seed phrase Keyring.
   *
   * @param accountCount
   * @returns {} keyState
   */
  async addNewAccount(accountCount) {
    const isActionMetricsQueueE2ETest =
      this.appStateController.store.getState()[ACTION_QUEUE_METRICS_E2E_TEST];

    if (process.env.IN_TEST && isActionMetricsQueueE2ETest) {
      await new Promise((resolve) => setTimeout(resolve, 5_000));
    }

    const [primaryKeyring] = this.coreKeyringController.getKeyringsByType(
      KeyringType.hdKeyTree,
    );
    if (!primaryKeyring) {
      throw new Error('MetamaskController - No HD Key Tree found');
    }
    const { keyringController } = this;
    const { identities: oldIdentities } =
      this.preferencesController.store.getState();

    if (Object.keys(oldIdentities).length === accountCount) {
      const oldAccounts = await keyringController.getAccounts();
      const keyState = await keyringController.addNewAccount(primaryKeyring);
      const newAccounts = await keyringController.getAccounts();

      await this.verifySeedPhrase();

      this.preferencesController.setAddresses(newAccounts);
      newAccounts.forEach((address) => {
        if (!oldAccounts.includes(address)) {
          this.preferencesController.setSelectedAddress(address);
        }
      });

      const { identities } = this.preferencesController.store.getState();
      return { ...keyState, identities };
    }

    return {
      ...keyringController.memStore.getState(),
      identities: oldIdentities,
    };
  }

  /**
   * Verifies the validity of the current vault's seed phrase.
   *
   * Validity: seed phrase restores the accounts belonging to the current vault.
   *
   * Called when the first account is created and on unlocking the vault.
   *
   * @returns {Promise<number[]>} The seed phrase to be confirmed by the user,
   * encoded as an array of UTF-8 bytes.
   */
  async verifySeedPhrase() {
    const [primaryKeyring] = this.coreKeyringController.getKeyringsByType(
      KeyringType.hdKeyTree,
    );
    if (!primaryKeyring) {
      throw new Error('MetamaskController - No HD Key Tree found');
    }

    const serialized = await primaryKeyring.serialize();
    const seedPhraseAsBuffer = Buffer.from(serialized.mnemonic);

    const accounts = await primaryKeyring.getAccounts();
    if (accounts.length < 1) {
      throw new Error('MetamaskController - No accounts found');
    }

    try {
      await seedPhraseVerifier.verifyAccounts(accounts, seedPhraseAsBuffer);
      return Array.from(seedPhraseAsBuffer.values());
    } catch (err) {
      log.error(err.message);
      throw err;
    }
  }

  /**
   * Clears the transaction history, to allow users to force-reset their nonces.
   * Mostly used in development environments, when networks are restarted with
   * the same network ID.
   *
   * @returns {Promise<string>} The current selected address.
   */
  async resetAccount() {
    const selectedAddress = this.preferencesController.getSelectedAddress();
    this.txController.wipeTransactions(selectedAddress);
    this.networkController.resetConnection();

    return selectedAddress;
  }

  /**
   * Gets the permitted accounts for the specified origin. Returns an empty
   * array if no accounts are permitted.
   *
   * @param {string} origin - The origin whose exposed accounts to retrieve.
   * @param {boolean} [suppressUnauthorizedError] - Suppresses the unauthorized error.
   * @returns {Promise<string[]>} The origin's permitted accounts, or an empty
   * array.
   */
  async getPermittedAccounts(
    origin,
    { suppressUnauthorizedError = true } = {},
  ) {
    try {
      return await this.permissionController.executeRestrictedMethod(
        origin,
        RestrictedMethods.eth_accounts,
      );
    } catch (error) {
      if (
        suppressUnauthorizedError &&
        error.code === rpcErrorCodes.provider.unauthorized
      ) {
        return [];
      }
      throw error;
    }
  }

  /**
   * Stops exposing the account with the specified address to all third parties.
   * Exposed accounts are stored in caveats of the eth_accounts permission. This
   * method uses `PermissionController.updatePermissionsByCaveat` to
   * remove the specified address from every eth_accounts permission. If a
   * permission only included this address, the permission is revoked entirely.
   *
   * @param {string} targetAccount - The address of the account to stop exposing
   * to third parties.
   */
  removeAllAccountPermissions(targetAccount) {
    this.permissionController.updatePermissionsByCaveat(
      CaveatTypes.restrictReturnedAccounts,
      (existingAccounts) =>
        CaveatMutatorFactories[
          CaveatTypes.restrictReturnedAccounts
        ].removeAccount(targetAccount, existingAccounts),
    );
  }

  /**
   * Removes an account from state / storage.
   *
   * @param {string[]} address - A hex address
   */
  async removeAccount(address) {
    // Remove all associated permissions
    this.removeAllAccountPermissions(address);
    // Remove account from the preferences controller
    this.preferencesController.removeAddress(address);
    // Remove account from the account tracker controller
    this.accountTracker.removeAccount([address]);

    ///: BEGIN:ONLY_INCLUDE_IN(build-mmi)
    this.custodyController.removeAccount(address);
    ///: END:ONLY_INCLUDE_IN(build-mmi)

    const keyring = await this.coreKeyringController.getKeyringForAccount(
      address,
    );
    // Remove account from the keyring
    await this.keyringController.removeAccount(address);
    const updatedKeyringAccounts = keyring ? await keyring.getAccounts() : {};
    if (updatedKeyringAccounts?.length === 0) {
      keyring.destroy?.();
    }

    return address;
  }

  /**
   * Imports an account with the specified import strategy.
   * These are defined in app/scripts/account-import-strategies
   * Each strategy represents a different way of serializing an Ethereum key pair.
   *
   * @param {string} strategy - A unique identifier for an account import strategy.
   * @param {any} args - The data required by that strategy to import an account.
   */
  async importAccountWithStrategy(strategy, args) {
    const privateKey = await accountImporter.importAccount(strategy, args);
    const keyring = await this.keyringController.addNewKeyring(
      KeyringType.imported,
      [privateKey],
    );
    const [firstAccount] = await keyring.getAccounts();
    // update accounts in preferences controller
    const allAccounts = await this.keyringController.getAccounts();
    this.preferencesController.setAddresses(allAccounts);
    // set new account as selected
    this.preferencesController.setSelectedAddress(firstAccount);
  }

  // ---------------------------------------------------------------------------
  // Identity Management (signature operations)

  /**
   * Called when a Dapp suggests a new tx to be signed.
   * this wrapper needs to exist so we can provide a reference to
   *  "newUnapprovedTransaction" before "txController" is instantiated
   *
   * @param {object} txParams - The transaction parameters.
   * @param {object} [req] - The original request, containing the origin.
   */
  async newUnapprovedTransaction(txParams, req) {
    // Options are passed explicitly as an additional security measure
    // to ensure approval is not disabled
    const { result } = await this.txController.addTransaction(txParams, {
      actionId: req.id,
      method: req.method,
      origin: req.origin,
      // This is the default behaviour but specified here for clarity
      requireApproval: true,
      ///: BEGIN:ONLY_INCLUDE_IN(blockaid)
      securityAlertResponse: req.securityAlertResponse,
      ///: END:ONLY_INCLUDE_IN
    });

    return await result;
  }

  async addTransactionAndWaitForPublish(txParams, options) {
    const { transactionMeta, result } = await this.txController.addTransaction(
      txParams,
      options,
    );

    await result;

    return transactionMeta;
  }

  async addTransaction(txParams, options) {
    const { transactionMeta, result } = await this.txController.addTransaction(
      txParams,
      options,
    );

    result.catch(() => {
      // Not concerned with result
    });

    return transactionMeta;
  }

  /**
   * @returns {boolean} true if the keyring type supports EIP-1559
   */
  async getCurrentAccountEIP1559Compatibility() {
    return true;
  }

  //=============================================================================
  // END (VAULT / KEYRING RELATED METHODS)
  //=============================================================================

  /**
   * Allows a user to attempt to cancel a previously submitted transaction
   * by creating a new transaction.
   *
   * @param {number} originalTxId - the id of the txMeta that you want to
   *  attempt to cancel
   * @param {import(
   *  './controllers/transactions'
   * ).CustomGasSettings} [customGasSettings] - overrides to use for gas params
   *  instead of allowing this method to generate them
   * @param options
   * @returns {object} MetaMask state
   */
  async createCancelTransaction(originalTxId, customGasSettings, options) {
    await this.txController.createCancelTransaction(
      originalTxId,
      customGasSettings,
      options,
    );
    const state = this.getState();
    return state;
  }

  /**
   * Allows a user to attempt to speed up a previously submitted transaction
   * by creating a new transaction.
   *
   * @param {number} originalTxId - the id of the txMeta that you want to
   *  attempt to speed up
   * @param {import(
   *  './controllers/transactions'
   * ).CustomGasSettings} [customGasSettings] - overrides to use for gas params
   *  instead of allowing this method to generate them
   * @param options
   * @returns {object} MetaMask state
   */
  async createSpeedUpTransaction(originalTxId, customGasSettings, options) {
    await this.txController.createSpeedUpTransaction(
      originalTxId,
      customGasSettings,
      options,
    );
    const state = this.getState();
    return state;
  }

  estimateGas(estimateGasParams) {
    return new Promise((resolve, reject) => {
      return this.txController.txGasUtil.query.estimateGas(
        estimateGasParams,
        (err, res) => {
          if (err) {
            return reject(err);
          }

          return resolve(res.toString(16));
        },
      );
    });
  }

  handleWatchAssetRequest = (asset, type, origin) => {
    switch (type) {
      case ERC20:
        return this.tokensController.watchAsset(asset, type);
      case ERC721:
      case ERC1155:
        return this.nftController.watchNft(asset, type, origin);
      default:
        throw new Error(`Asset type ${type} not supported`);
    }
  };

  //=============================================================================
  // PASSWORD MANAGEMENT
  //=============================================================================

  /**
   * Allows a user to begin the seed phrase recovery process.
   */
  markPasswordForgotten() {
    this.preferencesController.setPasswordForgotten(true);
    this.sendUpdate();
  }

  /**
   * Allows a user to end the seed phrase recovery process.
   */
  unMarkPasswordForgotten() {
    this.preferencesController.setPasswordForgotten(false);
    this.sendUpdate();
  }

  //=============================================================================
  // SETUP
  //=============================================================================

  /**
   * A runtime.MessageSender object, as provided by the browser:
   *
   * @see https://developer.mozilla.org/en-US/docs/Mozilla/Add-ons/WebExtensions/API/runtime/MessageSender
   * @typedef {object} MessageSender
   * @property {string} - The URL of the page or frame hosting the script that sent the message.
   */

  /**
   * A Snap sender object.
   *
   * @typedef {object} SnapSender
   * @property {string} snapId - The ID of the snap.
   */

  /**
   * Used to create a multiplexed stream for connecting to an untrusted context
   * like a Dapp or other extension.
   *
   * @param options - Options bag.
   * @param {ReadableStream} options.connectionStream - The Duplex stream to connect to.
   * @param {MessageSender | SnapSender} options.sender - The sender of the messages on this stream.
   * @param {string} [options.subjectType] - The type of the sender, i.e. subject.
   */
  setupUntrustedCommunication({ connectionStream, sender, subjectType }) {
    const { usePhishDetect } = this.preferencesController.store.getState();

    let _subjectType;
    if (subjectType) {
      _subjectType = subjectType;
    } else if (sender.id && sender.id !== this.extension.runtime.id) {
      _subjectType = SubjectType.Extension;
    } else {
      _subjectType = SubjectType.Website;
    }

    if (sender.url) {
      const { hostname } = new URL(sender.url);
      this.phishingController.maybeUpdateState();
      // Check if new connection is blocked if phishing detection is on
      const phishingTestResponse = this.phishingController.test(hostname);
      if (usePhishDetect && phishingTestResponse?.result) {
        this.sendPhishingWarning(connectionStream, hostname);
        this.metaMetricsController.trackEvent({
          event: MetaMetricsEventName.PhishingPageDisplayed,
          category: MetaMetricsEventCategory.Phishing,
          properties: {
            url: hostname,
          },
        });
        return;
      }
    }

    // setup multiplexing
    const mux = setupMultiplex(connectionStream);

    // messages between inpage and background
    this.setupProviderConnection(
      mux.createStream('metamask-provider'),
      sender,
      _subjectType,
    );

    // TODO:LegacyProvider: Delete
    if (sender.url) {
      // legacy streams
      this.setupPublicConfig(mux.createStream('publicConfig'));
    }
  }

  /**
   * Used to create a multiplexed stream for connecting to a trusted context,
   * like our own user interfaces, which have the provider APIs, but also
   * receive the exported API from this controller, which includes trusted
   * functions, like the ability to approve transactions or sign messages.
   *
   * @param {*} connectionStream - The duplex stream to connect to.
   * @param {MessageSender} sender - The sender of the messages on this stream
   */
  setupTrustedCommunication(connectionStream, sender) {
    // setup multiplexing
    const mux = setupMultiplex(connectionStream);
    // connect features
    this.setupControllerConnection(mux.createStream('controller'));
    this.setupProviderConnection(
      mux.createStream('provider'),
      sender,
      SubjectType.Internal,
    );
  }

  /**
   * Used to create a multiplexed stream for connecting to the phishing warning page.
   *
   * @param options - Options bag.
   * @param {ReadableStream} options.connectionStream - The Duplex stream to connect to.
   */
  setupPhishingCommunication({ connectionStream }) {
    const { usePhishDetect } = this.preferencesController.store.getState();

    if (!usePhishDetect) {
      return;
    }

    // setup multiplexing
    const mux = setupMultiplex(connectionStream);
    const phishingStream = mux.createStream(PHISHING_SAFELIST);

    // set up postStream transport
    phishingStream.on(
      'data',
      createMetaRPCHandler(
        {
          safelistPhishingDomain: this.safelistPhishingDomain.bind(this),
          backToSafetyPhishingWarning:
            this.backToSafetyPhishingWarning.bind(this),
        },
        phishingStream,
      ),
    );
  }

  /**
   * Called when we detect a suspicious domain. Requests the browser redirects
   * to our anti-phishing page.
   *
   * @private
   * @param {*} connectionStream - The duplex stream to the per-page script,
   * for sending the reload attempt to.
   * @param {string} hostname - The hostname that triggered the suspicion.
   */
  sendPhishingWarning(connectionStream, hostname) {
    const mux = setupMultiplex(connectionStream);
    const phishingStream = mux.createStream('phishing');
    phishingStream.write({ hostname });
  }

  /**
   * A method for providing our API over a stream using JSON-RPC.
   *
   * @param {*} outStream - The stream to provide our API over.
   */
  setupControllerConnection(outStream) {
    const api = this.getApi();

    // report new active controller connection
    this.activeControllerConnections += 1;
    this.emit('controllerConnectionChanged', this.activeControllerConnections);

    // set up postStream transport
    outStream.on(
      'data',
      createMetaRPCHandler(
        api,
        outStream,
        this.store,
        this.localStoreApiWrapper,
      ),
    );
    const handleUpdate = (update) => {
      if (outStream._writableState.ended) {
        return;
      }
      // send notification to client-side
      outStream.write({
        jsonrpc: '2.0',
        method: 'sendUpdate',
        params: [update],
      });
    };
    this.on('update', handleUpdate);
    const startUISync = () => {
      if (outStream._writableState.ended) {
        return;
      }
      // send notification to client-side
      outStream.write({
        jsonrpc: '2.0',
        method: 'startUISync',
      });
    };

    if (this.startUISync) {
      startUISync();
    } else {
      this.once('startUISync', startUISync);
    }

    outStream.on('end', () => {
      this.activeControllerConnections -= 1;
      this.emit(
        'controllerConnectionChanged',
        this.activeControllerConnections,
      );
      this.removeListener('update', handleUpdate);
    });
  }

  /**
   * A method for serving our ethereum provider over a given stream.
   *
   * @param {*} outStream - The stream to provide over.
   * @param {MessageSender | SnapSender} sender - The sender of the messages on this stream
   * @param {SubjectType} subjectType - The type of the sender, i.e. subject.
   */
  setupProviderConnection(outStream, sender, subjectType) {
    let origin;
    if (subjectType === SubjectType.Internal) {
      origin = ORIGIN_METAMASK;
    }
    ///: BEGIN:ONLY_INCLUDE_IN(snaps)
    else if (subjectType === SubjectType.Snap) {
      origin = sender.snapId;
    }
    ///: END:ONLY_INCLUDE_IN
    else {
      origin = new URL(sender.url).origin;
    }

    if (sender.id && sender.id !== this.extension.runtime.id) {
      this.subjectMetadataController.addSubjectMetadata({
        origin,
        extensionId: sender.id,
        subjectType: SubjectType.Extension,
      });
    }

    let tabId;
    if (sender.tab && sender.tab.id) {
      tabId = sender.tab.id;
    }

    const engine = this.setupProviderEngine({
      origin,
      sender,
      subjectType,
      tabId,
    });

    // setup connection
    const providerStream = createEngineStream({ engine });

    const connectionId = this.addConnection(origin, { engine });

    pump(outStream, providerStream, outStream, (err) => {
      // handle any middleware cleanup
      engine._middleware.forEach((mid) => {
        if (mid.destroy && typeof mid.destroy === 'function') {
          mid.destroy();
        }
      });
      connectionId && this.removeConnection(origin, connectionId);
      if (err) {
        log.error(err);
      }
    });
  }

  ///: BEGIN:ONLY_INCLUDE_IN(snaps)
  /**
   * For snaps running in workers.
   *
   * @param snapId
   * @param connectionStream
   */
  setupSnapProvider(snapId, connectionStream) {
    this.setupUntrustedCommunication({
      connectionStream,
      sender: { snapId },
      subjectType: SubjectType.Snap,
    });
  }
  ///: END:ONLY_INCLUDE_IN

  /**
   * A method for creating a provider that is safely restricted for the requesting subject.
   *
   * @param {object} options - Provider engine options
   * @param {string} options.origin - The origin of the sender
   * @param {MessageSender | SnapSender} options.sender - The sender object.
   * @param {string} options.subjectType - The type of the sender subject.
   * @param {tabId} [options.tabId] - The tab ID of the sender - if the sender is within a tab
   */
  setupProviderEngine({ origin, subjectType, sender, tabId }) {
    // setup json rpc engine stack
    const engine = new JsonRpcEngine();
    const { blockTracker, provider } = this;

    // create filter polyfill middleware
    const filterMiddleware = createFilterMiddleware({ provider, blockTracker });

    // create subscription polyfill middleware
    const subscriptionManager = createSubscriptionManager({
      provider,
      blockTracker,
    });
    subscriptionManager.events.on('notification', (message) =>
      engine.emit('notification', message),
    );

    if (isManifestV3) {
      engine.push(createDupeReqFilterMiddleware());
    }

    // append origin to each request
    engine.push(createOriginMiddleware({ origin }));

    // append tabId to each request if it exists
    if (tabId) {
      engine.push(createTabIdMiddleware({ tabId }));
    }

    // logging
    engine.push(createLoggerMiddleware({ origin }));
    engine.push(this.permissionLogController.createMiddleware());

    ///: BEGIN:ONLY_INCLUDE_IN(blockaid)
    engine.push(
      createPPOMMiddleware(this.ppomController, this.preferencesController),
    );
    ///: END:ONLY_INCLUDE_IN

    engine.push(
      createRPCMethodTrackingMiddleware({
        trackEvent: this.metaMetricsController.trackEvent.bind(
          this.metaMetricsController,
        ),
        getMetricsState: this.metaMetricsController.store.getState.bind(
          this.metaMetricsController.store,
        ),
        securityProviderRequest: this.securityProviderRequest.bind(this),
      }),
    );

    // onboarding
    if (subjectType === SubjectType.Website) {
      engine.push(
        createOnboardingMiddleware({
          location: sender.url,
          registerOnboarding: this.onboardingController.registerOnboarding,
        }),
      );
    }

    // Unrestricted/permissionless RPC method implementations
    engine.push(
      createMethodMiddleware({
        origin,

        subjectType,

        // Miscellaneous
        addSubjectMetadata:
          this.subjectMetadataController.addSubjectMetadata.bind(
            this.subjectMetadataController,
          ),
        getProviderState: this.getProviderState.bind(this),
        getUnlockPromise: this.appStateController.getUnlockPromise.bind(
          this.appStateController,
        ),
        handleWatchAssetRequest: this.handleWatchAssetRequest.bind(this),
        requestUserApproval:
          this.approvalController.addAndShowApprovalRequest.bind(
            this.approvalController,
          ),
        startApprovalFlow: this.approvalController.startFlow.bind(
          this.approvalController,
        ),
        endApprovalFlow: this.approvalController.endFlow.bind(
          this.approvalController,
        ),
        setApprovalFlowLoadingText:
          this.approvalController.setFlowLoadingText.bind(
            this.approvalController,
          ),
        showApprovalSuccess: this.approvalController.success.bind(
          this.approvalController,
        ),
        showApprovalError: this.approvalController.error.bind(
          this.approvalController,
        ),
        sendMetrics: this.metaMetricsController.trackEvent.bind(
          this.metaMetricsController,
        ),
        // Permission-related
        getAccounts: this.getPermittedAccounts.bind(this, origin),
        getPermissionsForOrigin: this.permissionController.getPermissions.bind(
          this.permissionController,
          origin,
        ),
        hasPermission: this.permissionController.hasPermission.bind(
          this.permissionController,
          origin,
        ),
        requestAccountsPermission:
          this.permissionController.requestPermissions.bind(
            this.permissionController,
            { origin },
            { eth_accounts: {} },
          ),
        requestPermissionsForOrigin:
          this.permissionController.requestPermissions.bind(
            this.permissionController,
            { origin },
          ),

        getCurrentCaipChainId: () =>
          this.networkController.state.providerConfig.caipChainId,
        getCurrentRpcUrl: () =>
          this.networkController.state.providerConfig.rpcUrl,
        // network configuration-related
        getNetworkConfigurations: () =>
          this.networkController.state.networkConfigurations,
        upsertNetworkConfiguration:
          this.networkController.upsertNetworkConfiguration.bind(
            this.networkController,
          ),
        setActiveNetwork: this.networkController.setActiveNetwork.bind(
          this.networkController,
        ),
        findNetworkConfigurationBy: this.findNetworkConfigurationBy.bind(this),
        setProviderType: this.networkController.setProviderType.bind(
          this.networkController,
        ),

        // Web3 shim-related
        getWeb3ShimUsageState: this.alertController.getWeb3ShimUsageState.bind(
          this.alertController,
        ),
        setWeb3ShimUsageRecorded:
          this.alertController.setWeb3ShimUsageRecorded.bind(
            this.alertController,
          ),

        ///: BEGIN:ONLY_INCLUDE_IN(build-mmi)
        handleMmiAuthenticate:
          this.institutionalFeaturesController.handleMmiAuthenticate.bind(
            this.institutionalFeaturesController,
          ),
        handleMmiCheckIfTokenIsPresent:
          this.mmiController.handleMmiCheckIfTokenIsPresent.bind(this),
        handleMmiDashboardData:
          this.mmiController.handleMmiDashboardData.bind(this),
        handleMmiOpenSwaps: this.mmiController.handleMmiOpenSwaps.bind(this),
        handleMmiSetAccountAndNetwork:
          this.mmiController.setAccountAndNetwork.bind(this),
        handleMmiOpenAddHardwareWallet:
          this.mmiController.handleMmiOpenAddHardwareWallet.bind(this),
        ///: END:ONLY_INCLUDE_IN
      }),
    );

    ///: BEGIN:ONLY_INCLUDE_IN(snaps)
    engine.push(
      createSnapMethodMiddleware(subjectType === SubjectType.Snap, {
        getUnlockPromise: this.appStateController.getUnlockPromise.bind(
          this.appStateController,
        ),
        getSnaps: this.controllerMessenger.call.bind(
          this.controllerMessenger,
          'SnapController:getPermitted',
          origin,
        ),
        requestPermissions: async (requestedPermissions) =>
          await this.permissionController.requestPermissions(
            { origin },
            requestedPermissions,
          ),
        getPermissions: this.permissionController.getPermissions.bind(
          this.permissionController,
          origin,
        ),
        getAccounts: this.getPermittedAccounts.bind(this, origin),
        installSnaps: this.controllerMessenger.call.bind(
          this.controllerMessenger,
          'SnapController:install',
          origin,
        ),
      }),
    );
    ///: END:ONLY_INCLUDE_IN

    // filter and subscription polyfills
    engine.push(filterMiddleware);
    engine.push(subscriptionManager.middleware);
    if (subjectType !== SubjectType.Internal) {
      // permissions
      engine.push(
        this.permissionController.createPermissionMiddleware({
          origin,
        }),
      );
    }

    engine.push(this.metamaskMiddleware);

    // forward to metamask primary provider
    engine.push(providerAsMiddleware(provider));
    return engine;
  }

  /**
   * TODO:LegacyProvider: Delete
   * A method for providing our public config info over a stream.
   * This includes info we like to be synchronous if possible, like
   * the current selected account, and network ID.
   *
   * Since synchronous methods have been deprecated in web3,
   * this is a good candidate for deprecation.
   *
   * @param {*} outStream - The stream to provide public config over.
   */
  setupPublicConfig(outStream) {
    const configStream = storeAsStream(this.publicConfigStore);

    pump(configStream, outStream, (err) => {
      configStream.destroy();
      if (err) {
        log.error(err);
      }
    });
  }

  /**
   * Adds a reference to a connection by origin. Ignores the 'metamask' origin.
   * Caller must ensure that the returned id is stored such that the reference
   * can be deleted later.
   *
   * @param {string} origin - The connection's origin string.
   * @param {object} options - Data associated with the connection
   * @param {object} options.engine - The connection's JSON Rpc Engine
   * @returns {string} The connection's id (so that it can be deleted later)
   */
  addConnection(origin, { engine }) {
    if (origin === ORIGIN_METAMASK) {
      return null;
    }

    if (!this.connections[origin]) {
      this.connections[origin] = {};
    }

    const id = nanoid();
    this.connections[origin][id] = {
      engine,
    };

    return id;
  }

  /**
   * Deletes a reference to a connection, by origin and id.
   * Ignores unknown origins.
   *
   * @param {string} origin - The connection's origin string.
   * @param {string} id - The connection's id, as returned from addConnection.
   */
  removeConnection(origin, id) {
    const connections = this.connections[origin];
    if (!connections) {
      return;
    }

    delete connections[id];

    if (Object.keys(connections).length === 0) {
      delete this.connections[origin];
    }
  }

  /**
   * Closes all connections for the given origin, and removes the references
   * to them.
   * Ignores unknown origins.
   *
   * @param {string} origin - The origin string.
   */
  removeAllConnections(origin) {
    const connections = this.connections[origin];
    if (!connections) {
      return;
    }

    Object.keys(connections).forEach((id) => {
      this.removeConnection(origin, id);
    });
  }

  /**
   * Causes the RPC engines associated with the connections to the given origin
   * to emit a notification event with the given payload.
   *
   * The caller is responsible for ensuring that only permitted notifications
   * are sent.
   *
   * Ignores unknown origins.
   *
   * @param {string} origin - The connection's origin string.
   * @param {unknown} payload - The event payload.
   */
  notifyConnections(origin, payload) {
    const connections = this.connections[origin];

    if (connections) {
      Object.values(connections).forEach((conn) => {
        if (conn.engine) {
          conn.engine.emit('notification', payload);
        }
      });
    }
  }

  /**
   * Causes the RPC engines associated with all connections to emit a
   * notification event with the given payload.
   *
   * If the "payload" parameter is a function, the payload for each connection
   * will be the return value of that function called with the connection's
   * origin.
   *
   * The caller is responsible for ensuring that only permitted notifications
   * are sent.
   *
   * @param {unknown} payload - The event payload, or payload getter function.
   */
  notifyAllConnections(payload) {
    const getPayload =
      typeof payload === 'function'
        ? (origin) => payload(origin)
        : () => payload;

    Object.keys(this.connections).forEach((origin) => {
      Object.values(this.connections[origin]).forEach(async (conn) => {
        if (conn.engine) {
          conn.engine.emit('notification', await getPayload(origin));
        }
      });
    });
  }

  // handlers

  /**
   * Handle a KeyringController update
   *
   * @param {object} state - the KC state
   * @returns {Promise<void>}
   * @private
   */
  async _onKeyringControllerUpdate(state) {
    const {
      keyrings,
      encryptionKey: loginToken,
      encryptionSalt: loginSalt,
    } = state;
    const addresses = keyrings.reduce(
      (acc, { accounts }) => acc.concat(accounts),
      [],
    );

    if (isManifestV3) {
      await this.extension.storage.session.set({ loginToken, loginSalt });
    }

    if (!addresses.length) {
      return;
    }

    // Ensure preferences + identities controller know about all addresses
    this.preferencesController.syncAddresses(addresses);
    this.accountTracker.syncWithAddresses(addresses);
  }

  /**
   * Handle global application unlock.
   * Notifies all connections that the extension is unlocked, and which
   * account(s) are currently accessible, if any.
   */
  _onUnlock() {
    this.notifyAllConnections(async (origin) => {
      return {
        method: NOTIFICATION_NAMES.unlockStateChanged,
        params: {
          isUnlocked: true,
          accounts: await this.getPermittedAccounts(origin),
        },
      };
    });

    this.unMarkPasswordForgotten();

    // In the current implementation, this handler is triggered by a
    // KeyringController event. Other controllers subscribe to the 'unlock'
    // event of the MetaMaskController itself.
    this.emit('unlock');
  }

  /**
   * Handle global application lock.
   * Notifies all connections that the extension is locked.
   */
  _onLock() {
    this.notifyAllConnections({
      method: NOTIFICATION_NAMES.unlockStateChanged,
      params: {
        isUnlocked: false,
      },
    });

    // In the current implementation, this handler is triggered by a
    // KeyringController event. Other controllers subscribe to the 'lock'
    // event of the MetaMaskController itself.
    this.emit('lock');
  }

  /**
   * Handle memory state updates.
   * - Ensure isClientOpenAndUnlocked is updated
   * - Notifies all connections with the new provider network state
   *   - The external providers handle diffing the state
   *
   * @param newState
   */
  _onStateUpdate(newState) {
    this.isClientOpenAndUnlocked = newState.isUnlocked && this._isClientOpen;
    this.notifyAllConnections({
      method: NOTIFICATION_NAMES.chainChanged,
      params: this.getProviderNetworkState(newState),
    });
  }

  // misc

  /**
   * A method for emitting the full MetaMask state to all registered listeners.
   *
   * @private
   */
  privateSendUpdate() {
    this.emit('update', this.getState());
  }

  /**
   * @returns {boolean} Whether the extension is unlocked.
   */
  isUnlocked() {
    return this.keyringController.memStore.getState().isUnlocked;
  }

  //=============================================================================
  // MISCELLANEOUS
  //=============================================================================

  getExternalPendingTransactions(address) {
    return this.smartTransactionsController.getTransactions({
      addressFrom: address,
      status: 'pending',
    });
  }

  /**
   * Returns the nonce that will be associated with a transaction once approved
   *
   * @param {string} address - The hex string address for the transaction
   * @returns {Promise<number>}
   */
  async getPendingNonce(address) {
    const { nonceDetails, releaseLock } =
      await this.txController.nonceTracker.getNonceLock(address);
    const pendingNonce = nonceDetails.params.highestSuggested;

    releaseLock();
    return pendingNonce;
  }

  /**
   * Returns the next nonce according to the nonce-tracker
   *
   * @param {string} address - The hex string address for the transaction
   * @returns {Promise<number>}
   */
  async getNextNonce(address) {
    const nonceLock = await this.txController.nonceTracker.getNonceLock(
      address,
    );
    nonceLock.releaseLock();
    return nonceLock.nextNonce;
  }

  //=============================================================================
  // CONFIG
  //=============================================================================

  /**
   * Returns the first network configuration object that matches at least one field of the
   * provided search criteria. Returns null if no match is found
   *
   * @param {object} rpcInfo - The RPC endpoint properties and values to check.
   * @returns {object} rpcInfo found in the network configurations list
   */
  findNetworkConfigurationBy(rpcInfo) {
    const { networkConfigurations } = this.networkController.state;
    const networkConfiguration = Object.values(networkConfigurations).find(
      (configuration) => {
        return Object.keys(rpcInfo).some((key) => {
          return configuration[key] === rpcInfo[key];
        });
      },
    );

    return networkConfiguration || null;
  }

  /**
   * Sets the Ledger Live preference to use for Ledger hardware wallet support
   *
   * @param {string} transportType - The Ledger transport type.
   */
  async setLedgerTransportPreference(transportType) {
    if (!this.canUseHardwareWallets()) {
      return undefined;
    }

    const currentValue =
      this.preferencesController.getLedgerTransportPreference();
    const newValue =
      this.preferencesController.setLedgerTransportPreference(transportType);

    const keyring = await this.getKeyringForDevice(HardwareDeviceNames.ledger);
    if (keyring?.updateTransportMethod) {
      return keyring.updateTransportMethod(newValue).catch((e) => {
        // If there was an error updating the transport, we should
        // fall back to the original value
        this.preferencesController.setLedgerTransportPreference(currentValue);
        throw e;
      });
    }

    return undefined;
  }

  /**
   * A method for initializing storage the first time.
   *
   * @param {object} initState - The default state to initialize with.
   * @private
   */
  recordFirstTimeInfo(initState) {
    if (!('firstTimeInfo' in initState)) {
      const version = this.platform.getVersion();
      initState.firstTimeInfo = {
        version,
        date: Date.now(),
      };
    }
  }

  // TODO: Replace isClientOpen methods with `controllerConnectionChanged` events.
  /* eslint-disable accessor-pairs */
  /**
   * A method for recording whether the MetaMask user interface is open or not.
   *
   * @param {boolean} open
   */
  set isClientOpen(open) {
    this._isClientOpen = open;
    this.detectTokensController.isOpen = open;
  }
  /* eslint-enable accessor-pairs */

  /**
   * A method that is called by the background when all instances of metamask are closed.
   * Currently used to stop polling in the gasFeeController.
   */
  onClientClosed() {
    try {
      this.gasFeeController.stopPolling();
      this.appStateController.clearPollingTokens();
    } catch (error) {
      console.error(error);
    }
  }

  /**
   * A method that is called by the background when a particular environment type is closed (fullscreen, popup, notification).
   * Currently used to stop polling in the gasFeeController for only that environement type
   *
   * @param environmentType
   */
  onEnvironmentTypeClosed(environmentType) {
    const appStatePollingTokenType =
      POLLING_TOKEN_ENVIRONMENT_TYPES[environmentType];
    const pollingTokensToDisconnect =
      this.appStateController.store.getState()[appStatePollingTokenType];
    pollingTokensToDisconnect.forEach((pollingToken) => {
      this.gasFeeController.disconnectPoller(pollingToken);
      this.appStateController.removePollingToken(
        pollingToken,
        appStatePollingTokenType,
      );
    });
  }

  /**
   * Adds a domain to the PhishingController safelist
   *
   * @param {string} hostname - the domain to safelist
   */
  safelistPhishingDomain(hostname) {
    return this.phishingController.bypass(hostname);
  }

  async backToSafetyPhishingWarning() {
    const extensionURL = this.platform.getExtensionURL();
    await this.platform.switchToAnotherURL(undefined, extensionURL);
  }

  /**
   * Locks MetaMask
   */
  setLocked() {
    const [trezorKeyring] = this.coreKeyringController.getKeyringsByType(
      KeyringType.trezor,
    );
    if (trezorKeyring) {
      trezorKeyring.dispose();
    }

    const [ledgerKeyring] = this.coreKeyringController.getKeyringsByType(
      KeyringType.ledger,
    );
    ledgerKeyring?.destroy?.();

    if (isManifestV3) {
      this.clearLoginArtifacts();
    }

    return this.keyringController.setLocked();
  }

  removePermissionsFor = (subjects) => {
    try {
      this.permissionController.revokePermissions(subjects);
    } catch (exp) {
      if (!(exp instanceof PermissionsRequestNotFoundError)) {
        throw exp;
      }
    }
  };

  ///: BEGIN:ONLY_INCLUDE_IN(snaps)
  updateCaveat = (origin, target, caveatType, caveatValue) => {
    try {
      this.controllerMessenger.call(
        'PermissionController:updateCaveat',
        origin,
        target,
        caveatType,
        caveatValue,
      );
    } catch (exp) {
      if (!(exp instanceof PermissionsRequestNotFoundError)) {
        throw exp;
      }
    }
  };
  ///: END:ONLY_INCLUDE_IN

  rejectPermissionsRequest = (requestId) => {
    try {
      this.permissionController.rejectPermissionsRequest(requestId);
    } catch (exp) {
      if (!(exp instanceof PermissionsRequestNotFoundError)) {
        throw exp;
      }
    }
  };

  acceptPermissionsRequest = (request) => {
    try {
      this.permissionController.acceptPermissionsRequest(request);
    } catch (exp) {
      if (!(exp instanceof PermissionsRequestNotFoundError)) {
        throw exp;
      }
    }
  };

  resolvePendingApproval = async (id, value, options) => {
    try {
      await this.approvalController.accept(id, value, options);
    } catch (exp) {
      if (!(exp instanceof ApprovalRequestNotFoundError)) {
        throw exp;
      }
    }
  };

  rejectPendingApproval = (id, error) => {
    try {
      this.approvalController.reject(
        id,
        new EthereumRpcError(error.code, error.message, error.data),
      );
    } catch (exp) {
      if (!(exp instanceof ApprovalRequestNotFoundError)) {
        throw exp;
      }
    }
  };

  async securityProviderRequest(requestData, methodName) {
    const { currentLocale, transactionSecurityCheckEnabled } =
      this.preferencesController.store.getState();

    if (transactionSecurityCheckEnabled) {
      try {
        const securityProviderResponse = await securityProviderCheck(
          requestData,
          methodName,
          this.networkController.state.providerConfig.caipChainId,
          currentLocale,
        );

        return securityProviderResponse;
      } catch (err) {
        log.error(err.message);
        throw err;
      }
    }

    return null;
  }
}<|MERGE_RESOLUTION|>--- conflicted
+++ resolved
@@ -699,6 +699,9 @@
           networkControllerMessenger,
           'NetworkController:stateChange',
         ),
+        onPreferencesStateChange: this.preferencesController.store.subscribe.bind(
+          this.preferencesController.store,
+        ),
       },
       {
         disabled:
@@ -2100,17 +2103,11 @@
     updatePublicConfigStore(this.getState());
 
     function updatePublicConfigStore(memState) {
-<<<<<<< HEAD
-      const { caipChainId } = networkController.state.providerConfig;
-      if (memState.networkStatus === NetworkStatus.Available) {
-        publicConfigStore.putState(selectPublicState(caipChainId, memState));
-=======
       const networkStatus =
         memState.networksMetadata[memState.selectedNetworkClientId]?.status;
-      const { chainId } = networkController.state.providerConfig;
+      const { caipChainId } = networkController.state.providerConfig;
       if (networkStatus === NetworkStatus.Available) {
-        publicConfigStore.putState(selectPublicState(chainId, memState));
->>>>>>> e31c9338
+        publicConfigStore.putState(selectPublicState(caipChainId, memState));
       }
     }
 
