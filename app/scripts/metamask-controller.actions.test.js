--- conflicted
+++ resolved
@@ -145,40 +145,28 @@
         metamaskController.addNewAccount(1),
         metamaskController.addNewAccount(1),
       ]);
-<<<<<<< HEAD
       assert.deepEqual(
         addNewAccountResult1.accounts,
         addNewAccountResult2.accounts,
       );
-=======
-      assert.equal(addNewAccountResult1, addNewAccountResult2);
->>>>>>> ba31f870
     });
 
     it('two successive calls with same accountCount give same result', async function () {
       await metamaskController.createNewVaultAndKeychain('test@123');
       const addNewAccountResult1 = await metamaskController.addNewAccount(1);
       const addNewAccountResult2 = await metamaskController.addNewAccount(1);
-<<<<<<< HEAD
       assert.deepEqual(
         addNewAccountResult1.accounts,
         addNewAccountResult2.accounts,
       );
-=======
-      assert.equal(addNewAccountResult1, addNewAccountResult2);
->>>>>>> ba31f870
     });
 
     it('two successive calls with different accountCount give different results', async function () {
       await metamaskController.createNewVaultAndKeychain('test@123');
       const addNewAccountResult1 = await metamaskController.addNewAccount(1);
       const addNewAccountResult2 = await metamaskController.addNewAccount(2);
-<<<<<<< HEAD
       console.log(addNewAccountResult1, addNewAccountResult2);
       assert.notDeepEqual(addNewAccountResult1, addNewAccountResult2);
-=======
-      assert.notEqual(addNewAccountResult1, addNewAccountResult2);
->>>>>>> ba31f870
     });
   });
 
