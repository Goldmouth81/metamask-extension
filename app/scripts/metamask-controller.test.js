import { cloneDeep, last, noop } from 'lodash';
import nock from 'nock';
import { obj as createThoughStream } from 'through2';
import EthQuery from 'eth-query';
import browser from 'webextension-polyfill';
import { wordlist as englishWordlist } from '@metamask/scure-bip39/dist/wordlists/english';

import { KeyringController } from '@metamask/eth-keyring-controller';
import { TransactionStatus } from '../../shared/constants/transaction';
import createTxMeta from '../../test/lib/createTxMeta';
import { NETWORK_TYPES } from '../../shared/constants/network';
import { createTestProviderTools } from '../../test/stub/provider';
import {
  HardwareDeviceNames,
  HardwareKeyringType,
} from '../../shared/constants/hardware-wallets';
import {
  InternalKeyringType,
  KeyringType,
} from '../../shared/constants/keyring';
import {
  FIRST_TIME_CONTROLLER_STATE,
  MockEthContract,
} from '../../test/helpers/metamask-controller';
import { deferredPromise } from './lib/util';
import PreferencesController from './controllers/preferences';

const Ganache = require('../../test/e2e/ganache');

const ganacheServer = new Ganache();

const browserPolyfillMock = {
  runtime: {
    id: 'fake-extension-id',
    onInstalled: {
      addListener: () => undefined,
    },
    onMessageExternal: {
      addListener: () => undefined,
    },
    getPlatformInfo: async () => 'mac',
  },
  storage: {
    session: {
      set: jest.fn(),
      get: jest.fn(),
    },
  },
};

let loggerMiddlewareMock;
const initializeMockMiddlewareLog = () => {
  loggerMiddlewareMock = {
    requests: [],
    responses: [],
  };
};
const tearDownMockMiddlewareLog = () => {
  loggerMiddlewareMock = undefined;
};

const createLoggerMiddlewareMock = () => (req, res, next) => {
  if (loggerMiddlewareMock) {
    loggerMiddlewareMock.requests.push(req);
    next((cb) => {
      loggerMiddlewareMock.responses.push(res);
      cb();
    });
    return;
  }
  next();
};

jest.mock('./lib/createLoggerMiddleware', () => createLoggerMiddlewareMock);
jest.mock('ethjs-contract', () => MockEthContract);

const MetaMaskController = require('./metamask-controller').default;

<<<<<<< HEAD
const CURRENT_NETWORK_ID = '5';
const CURRENT_CHAIN_ID = '5';
=======
// Temporarily replace the snaps packages with the Flask versions.
const proxyPermissions = proxyquire('./controllers/permissions', {
  './snaps/snap-permissions': proxyquire(
    './controllers/permissions/snaps/snap-permissions',
    {
      // eslint-disable-next-line node/global-require
      '@metamask/snaps-controllers': require('@metamask/snaps-controllers-flask'),
      // eslint-disable-next-line node/global-require
      '@metamask/rpc-methods': require('@metamask/rpc-methods-flask'),
    },
  ),
});

// TODO, Feb 24, 2023:
// ethjs-contract is being added to proxyquire, but we might want to discontinue proxyquire
// this is for expediency as we resolve a bug for v10.26.0. The proper solution here would have
// us set up the test infrastructure for a mocked provider. Github ticket for that is:
// https://github.com/MetaMask/metamask-extension/issues/17890
const MetaMaskController = proxyquire('./metamask-controller', {
  './lib/createLoggerMiddleware': { default: createLoggerMiddlewareMock },
  'ethjs-contract': MockEthContract,
  // Temporarily replace the snaps packages with the Flask versions.
  './controllers/permissions': proxyPermissions,
}).default;

const MetaMaskControllerMV3 = proxyquire('./metamask-controller', {
  '../../shared/modules/mv3.utils': { isManifestV3: true },
  // Temporarily replace the snaps packages with the Flask versions.
  './controllers/permissions': proxyPermissions,
}).default;

const currentNetworkId = '5';
>>>>>>> 53550002
const DEFAULT_LABEL = 'Account 1';
const TEST_SEED =
  'debris dizzy just program just float decrease vacant alarm reduce speak stadium';
const TEST_ADDRESS = '0x0dcd5d886577d5081b0c52e242ef29e70be3e7bc';
const TEST_ADDRESS_2 = '0xec1adf982415d2ef5ec55899b9bfb8bc0f29251b';
const TEST_ADDRESS_3 = '0xeb9e64b93097bc15f01f13eae97015c57ab64823';
const TEST_ADDRESS_4 = '0xe18035bf8712672935fdb4e5e431b1a0183d2dfc';
const TEST_SEED_ALT =
  'setup olympic issue mobile velvet surge alcohol burger horse view reopen gentle';
const TEST_ADDRESS_ALT = '0xc42edfcc21ed14dda456aa0756c153f7985d8813';
const TEST_HEX_BALANCE = '0x14ced5122ce0a000';
const TEST_TOKEN_ADDRESS = '0x6B175474E89094C44Da98b954EedeAC495271d0F';
const TEST_DAI_ADDRESS = '0xAAA75474e89094c44da98b954eedeac495271d0f';
const TEST_USER_ADDRESS = '0xf0d172594caedee459b89ad44c94098e474571b6';

const SEND_TRANSACTION_METHOD = 'eth_sendTransaction';
const INFURA_PROJECT_ID = 'foo';

const NOTIFICATION_ID = 'NHL8f2eSSTn9TKBamRLiU';

const ALT_MAINNET_RPC_URL = 'http://localhost:8545';
const POLYGON_RPC_URL = 'https://polygon.llamarpc.com';

const NETWORK_CONFIGURATION_ID_1 = 'networkConfigurationId1';
const NETWORK_CONFIGURATION_ID_2 = 'networkConfigurationId2';

const ALT_MAINNET_NAME = 'Alt Mainnet';
const POLYGON_NAME = 'Polygon';

const ETH = 'ETH';
const MATIC = 'MATIC';

const POLYGON_CHAIN_ID = '0x89';
const MAINNET_CHAIN_ID = '0x1';

const TREZOR_TESTNET_PATH = `m/44'/1'/0'/0`;
const BIP_44_PATH = `m/44/0'/0'`;

const UNKNOWN_DEVICE_ERROR_MESSAGE =
  'MetamaskController:getKeyringForDevice - Unknown device';
const NO_HD_KEY_ERROR_MESSAGE = 'MetamaskController - No HD Key Tree found';

const PROVIDER_RESULT_STUB = {
  eth_getCode: '0x123',
  eth_call:
    '0x00000000000000000000000000000000000000000000000029a2241af62c0000',
};

function metamaskControllerArgumentConstructor({
  isFirstMetaMaskControllerSetup = false,
} = {}) {
  return {
    showUserConfirmation: noop,
    encryptor: {
      encrypt(_, object) {
        this.object = object;
        return Promise.resolve('mock-encrypted');
      },
      decrypt() {
        return Promise.resolve(this.object);
      },
    },
    initState: cloneDeep(FIRST_TIME_CONTROLLER_STATE),
    initLangCode: 'en_US',
    platform: {
      showTransactionNotification: () => undefined,
      getVersion: () => 'foo',
    },
    browser: browserPolyfillMock,
    infuraProjectId: INFURA_PROJECT_ID,
    isFirstMetaMaskControllerSetup,
  };
}

describe('MetaMaskController', function () {
  let metamaskController;

  const sessionSetSpy = jest
    .spyOn(browserPolyfillMock.storage.session, 'set')
    .mockImplementation();

  beforeAll(async function () {
    globalThis.isFirstTimeProfileLoaded = true;
    await ganacheServer.start();
  });

  beforeEach(function () {
    jest.resetModules();

    nock('https://min-api.cryptocompare.com')
      .persist()
      .get(/.*/u)
      .reply(200, '{"JPY":12415.9}');
    nock('https://static.metafi.codefi.network')
      .persist()
      .get('/api/v1/lists/stalelist.json')
      .reply(
        200,
        JSON.stringify({
          version: 2,
          tolerance: 2,
          fuzzylist: [],
          allowlist: [],
          blocklist: ['127.0.0.1'],
          lastUpdated: 0,
        }),
      )
      .get('/api/v1/lists/hotlist.json')
      .reply(
        200,
        JSON.stringify([
          { url: '127.0.0.1', targetList: 'blocklist', timestamp: 0 },
        ]),
      );

    browser.runtime = {
      ...browser.runtime,
      sendMessage: jest.fn().mockRejectedValue(),
    };

    jest.spyOn(MetaMaskController.prototype, 'resetStates').mockClear();
    jest
      .spyOn(KeyringController.prototype, 'createNewVaultAndKeychain')
      .mockClear();
    jest
      .spyOn(KeyringController.prototype, 'createNewVaultAndRestore')
      .mockClear();

    metamaskController = new MetaMaskController(
      metamaskControllerArgumentConstructor({
        isFirstMetaMaskControllerSetup: true,
      }),
    );
  });

  afterEach(function () {
    nock.cleanAll();
    // jest.mockRestore();
    jest.clearAllMocks();
  });

  afterAll(async function () {
    await ganacheServer.quit();
  });

  describe('should reset states on first time profile load', function () {
    it('in mv2, it should reset state without attempting to call browser storage', function () {
      expect(metamaskController.resetStates).toHaveBeenCalledTimes(1);
      expect(sessionSetSpy).not.toHaveBeenCalled();
    });
  });

  describe('#importAccountWithStrategy', function () {
    const importPrivkey =
      '4cfd3e90fc78b0f86bf7524722150bb8da9c60cd532564d7ff43f5716514f553';

    beforeEach(async function () {
      const password = 'a-fake-password';
      await metamaskController.createNewVaultAndRestore(password, TEST_SEED);
      await metamaskController.importAccountWithStrategy('Private Key', [
        importPrivkey,
      ]);
    });

    it('adds private key to keyrings in KeyringController', async function () {
      const simpleKeyrings =
        metamaskController.keyringController.getKeyringsByType(
          KeyringType.imported,
        );
      const pubAddressHexArr = await simpleKeyrings[0].getAccounts();
      const privKeyHex = await simpleKeyrings[0].exportAccount(
        pubAddressHexArr[0],
      );

      expect(privKeyHex).toStrictEqual(importPrivkey);
      expect(pubAddressHexArr[0]).toStrictEqual(TEST_ADDRESS_4);
    });

    it('adds 1 account', async function () {
      const keyringAccounts =
        await metamaskController.keyringController.getAccounts();
      expect(last(keyringAccounts)).toStrictEqual(TEST_ADDRESS_4);
    });
  });

  describe('submitPassword', function () {
    it('removes any identities that do not correspond to known accounts.', async function () {
      const password = 'password';
      await metamaskController.createNewVaultAndKeychain(password);

      const fakeAddress = '0xbad0';
      metamaskController.preferencesController.addAddresses([fakeAddress]);
      await metamaskController.submitPassword(password);

      const identities = Object.keys(
        metamaskController.preferencesController.store.getState().identities,
      );
      const addresses =
        await metamaskController.keyringController.getAccounts();

      // eslint-disable-next-line jest/prefer-strict-equal
      expect(addresses).toEqual(expect.arrayContaining(identities));
      // eslint-disable-next-line jest/prefer-strict-equal
      expect(identities).toEqual(expect.arrayContaining(addresses));
    });
  });

  describe('#createNewVaultAndKeychain', function () {
    it('can only create new vault on keyringController once', async function () {
      const password = 'a-fake-password';

      await metamaskController.createNewVaultAndKeychain(password);
      await metamaskController.createNewVaultAndKeychain(password);

      expect(
        metamaskController.keyringController.createNewVaultAndKeychain,
      ).toHaveBeenCalledTimes(1);
    });
  });

  describe('#createNewVaultAndRestore', function () {
    const expectWithinRange = (value, [start, end]) => {
      expect(value).toBeGreaterThanOrEqual(start);
      expect(value).toBeLessThanOrEqual(end);
    };

    it('should be able to call newVaultAndRestore despite a mistake.', async function () {
      const password = 'what-what-what';
      jest.spyOn(metamaskController, 'getBalance').mockResolvedValue('0x0');

      await metamaskController
        .createNewVaultAndRestore(password, TEST_SEED.slice(0, -1))
        .catch(() => null);
      await metamaskController
        .createNewVaultAndRestore(password, TEST_SEED)
        .catch(() => null);

      expect(
        metamaskController.keyringController.createNewVaultAndRestore,
      ).toHaveBeenCalledTimes(2);
    });

    const VAULT_PASSWORD = 'foobar1337';
    it('should clear previous identities after vault restoration', async function () {
      jest.spyOn(metamaskController, 'getBalance').mockResolvedValue('0x0');

      const startTime = Date.now();
      await metamaskController.createNewVaultAndRestore(
        VAULT_PASSWORD,
        TEST_SEED,
      );
      const endTime = Date.now();

      const firstVaultIdentities = cloneDeep(
        metamaskController.getState().identities,
      );
      expectWithinRange(firstVaultIdentities[TEST_ADDRESS].lastSelected, [
        startTime,
        endTime,
      ]);

      delete firstVaultIdentities[TEST_ADDRESS].lastSelected;
      expect(firstVaultIdentities).toStrictEqual({
        [TEST_ADDRESS]: { address: TEST_ADDRESS, name: DEFAULT_LABEL },
      });

      const FAKE_ACCOUNT_NAME = 'Account Foo';
      await metamaskController.preferencesController.setAccountLabel(
        TEST_ADDRESS,
        FAKE_ACCOUNT_NAME,
      );

      const labelledFirstVaultIdentities = cloneDeep(
        metamaskController.getState().identities,
      );
      delete labelledFirstVaultIdentities[TEST_ADDRESS].lastSelected;
      expect(labelledFirstVaultIdentities).toStrictEqual({
        [TEST_ADDRESS]: { address: TEST_ADDRESS, name: FAKE_ACCOUNT_NAME },
      });

      const startTimeAlt = Date.now();
      await metamaskController.createNewVaultAndRestore(
        VAULT_PASSWORD,
        TEST_SEED_ALT,
      );
      const endTimeAlt = Date.now();

      const secondVaultIdentities = cloneDeep(
        metamaskController.getState().identities,
      );

      expectWithinRange(secondVaultIdentities[TEST_ADDRESS_ALT].lastSelected, [
        startTimeAlt,
        endTimeAlt,
      ]);

      delete secondVaultIdentities[TEST_ADDRESS_ALT].lastSelected;
      expect(secondVaultIdentities).toStrictEqual({
        [TEST_ADDRESS_ALT]: { address: TEST_ADDRESS_ALT, name: DEFAULT_LABEL },
      });
    });

    it('should restore any consecutive accounts with balances without extra zero balance accounts', async function () {
      const originalFn = metamaskController.getBalance;

      jest
        .spyOn(metamaskController, 'getBalance')
        .mockClear()
        .mockImplementation(([address, ...args]) => {
          switch (address) {
            case TEST_ADDRESS:
              return Promise.resolve(TEST_HEX_BALANCE);
            case TEST_ADDRESS_2:
              return Promise.resolve('0x0');
            case TEST_ADDRESS_3:
              return Promise.resolve(TEST_HEX_BALANCE);
            default:
              return originalFn(address, ...args);
          }
        });

      const startTime = Date.now();
      await metamaskController.createNewVaultAndRestore(
        VAULT_PASSWORD,
        TEST_SEED,
      );

      const identities = cloneDeep(metamaskController.getState().identities);
      expectWithinRange(identities[TEST_ADDRESS].lastSelected, [
        startTime,
        Date.now(),
      ]);
      delete identities[TEST_ADDRESS].lastSelected;
      expect(identities).toStrictEqual({
        [TEST_ADDRESS]: { address: TEST_ADDRESS, name: DEFAULT_LABEL },
      });
    });
  });

  describe('#getBalance', function () {
    it('should return the balance known by accountTracker', async function () {
      const accounts = {
        [TEST_ADDRESS]: { balance: TEST_HEX_BALANCE },
      };

      metamaskController.accountTracker.store.putState({ accounts });

      const gotten = await metamaskController.getBalance(TEST_ADDRESS);

      expect(TEST_HEX_BALANCE).toStrictEqual(gotten);
    });

    it('should ask the network for a balance when not known by accountTracker', async function () {
      const accounts = {};

      const ethQuery = new EthQuery();
      jest
        .spyOn(ethQuery, 'getBalance')
        .mockClear()
        .mockImplementation((_, callback) => {
          callback(undefined, TEST_HEX_BALANCE);
        });

      metamaskController.accountTracker.store.putState({ accounts });

      const gotten = await metamaskController.getBalance(
        TEST_ADDRESS,
        ethQuery,
      );

      expect(TEST_HEX_BALANCE).toStrictEqual(gotten);
    });
  });

  describe('#getApi', function () {
    it('getState', function () {
      const getApi = metamaskController.getApi();
      const state = getApi.getState();

      expect(state).toStrictEqual(metamaskController.getState());
    });
  });

  describe('#selectFirstIdentity', function () {
    beforeEach(function () {
      metamaskController.preferencesController.store.updateState({
        identities: {
          [TEST_ADDRESS]: {
            address: TEST_ADDRESS,
            name: 'Account 1',
          },
          [TEST_ADDRESS_ALT]: {
            address: TEST_ADDRESS_ALT,
            name: 'Account 2',
          },
        },
      });
      metamaskController.selectFirstIdentity();
    });

    it('changes preferences controller select address', function () {
      const preferenceControllerState =
        metamaskController.preferencesController.store.getState();
      expect(preferenceControllerState.selectedAddress).toStrictEqual(
        TEST_ADDRESS,
      );
    });

    it('changes metamask controller selected address', function () {
      const metamaskState = metamaskController.getState();
      expect(metamaskState.selectedAddress).toStrictEqual(TEST_ADDRESS);
    });
  });

  describe('connectHardware', function () {
    it('should throw if it receives an unknown device name', async function () {
      await expect(
        metamaskController.connectHardware(
          'Some random device name',
          0,
          BIP_44_PATH,
        ),
      ).rejects.toThrow(UNKNOWN_DEVICE_ERROR_MESSAGE);
    });

    it('should add the Trezor Hardware keyring', async function () {
      jest
        .spyOn(metamaskController.keyringController, 'addNewKeyring')
        .mockClear();
      await metamaskController
        .connectHardware(HardwareDeviceNames.trezor, 0)
        .catch(() => null);
      const keyrings =
        await metamaskController.keyringController.getKeyringsByType(
          KeyringType.trezor,
        );
      expect(
        metamaskController.keyringController.addNewKeyring,
      ).toHaveBeenNthCalledWith(1, KeyringType.trezor);
      expect(keyrings).toHaveLength(1);
    });

    it('should add the Ledger Hardware keyring', async function () {
      jest
        .spyOn(metamaskController.keyringController, 'addNewKeyring')
        .mockClear();
      await metamaskController
        .connectHardware(HardwareDeviceNames.ledger, 0)
        .catch(() => null);
      const keyrings =
        await metamaskController.keyringController.getKeyringsByType(
          KeyringType.ledger,
        );
      expect(
        metamaskController.keyringController.addNewKeyring,
      ).toHaveBeenNthCalledWith(1, KeyringType.ledger);
      expect(keyrings).toHaveLength(1);
    });
  });

  describe('getPrimaryKeyringMnemonic', function () {
    it('should return a mnemonic as a Uint8Array', function () {
      const mockMnemonic =
        'above mercy benefit hospital call oval domain student sphere interest argue shock';
      const mnemonicIndices = mockMnemonic
        .split(' ')
        .map((word) => englishWordlist.indexOf(word));
      const uint8ArrayMnemonic = new Uint8Array(
        new Uint16Array(mnemonicIndices).buffer,
      );

      const mockHDKeyring = {
        type: InternalKeyringType.hdKeyTree,
        mnemonic: uint8ArrayMnemonic,
      };
      jest
        .spyOn(metamaskController.keyringController, 'getKeyringsByType')
        .mockClear()
        .mockReturnValue([mockHDKeyring]);

      const recoveredMnemonic = metamaskController.getPrimaryKeyringMnemonic();

      expect(recoveredMnemonic).toStrictEqual(uint8ArrayMnemonic);
    });
  });

  describe('checkHardwareStatus', function () {
    it('should throw if it receives an unknown device name', async function () {
      await expect(
        metamaskController.checkHardwareStatus(
          'Some random device name',
          BIP_44_PATH,
        ),
      ).rejects.toThrow(UNKNOWN_DEVICE_ERROR_MESSAGE);
    });

    it('should be locked by default', async function () {
      await metamaskController
        .connectHardware(HardwareDeviceNames.trezor, 0)
        .catch(() => null);
      const status = await metamaskController.checkHardwareStatus(
        HardwareDeviceNames.trezor,
      );
      expect(status).toStrictEqual(false);
    });
  });

  describe('isDeviceAccessible', function () {
    const unlock = jest.fn();
    const mockKeyrings = [
      {
        type: HardwareKeyringType.ledger,
        unlock,
      },
    ];
    const keyringsByType = jest
      .spyOn(KeyringController.prototype, 'getKeyringsByType')
      .mockImplementation(() => mockKeyrings);

    beforeEach(function () {
      unlock.mockClear();
      keyringsByType.mockClear();
    });

    it('should call underlying keyring for ledger device and return false if inaccessible', async function () {
      // checking accessibility should invoke unlock
      const status = await metamaskController.isDeviceAccessible(
        HardwareDeviceNames.ledger,
        BIP_44_PATH,
      );

      // unlock should have been called on the mock device
      expect(unlock).toHaveBeenCalledTimes(1);
      expect(status).toStrictEqual(false);
    });

    it('should call underlying keyring for ledger device and return true if accessible', async function () {
      unlock.mockResolvedValue(TEST_ADDRESS);
      // checking accessibility should invoke unlock
      const status = await metamaskController.isDeviceAccessible(
        HardwareDeviceNames.ledger,
        BIP_44_PATH,
      );
      expect(unlock).toHaveBeenCalledTimes(1);
      expect(status).toStrictEqual(true);
    });

    it('should not call underlying device for other devices', async function () {
      keyringsByType.mockImplementationOnce(() => [
        {
          type: HardwareKeyringType.trezor,
          unlock,
          getModel: () => 'mock trezor',
          isUnlocked: () => false,
        },
      ]);
      const status = await metamaskController.isDeviceAccessible(
        HardwareDeviceNames.trezor,
        TREZOR_TESTNET_PATH,
      );
      expect(unlock).not.toHaveBeenCalled();
      expect(status).toStrictEqual(false);
    });
  });

  describe('forgetDevice', function () {
    it('should throw if it receives an unknown device name', async function () {
      await expect(
        metamaskController.forgetDevice('Some random device name'),
      ).rejects.toThrow(UNKNOWN_DEVICE_ERROR_MESSAGE);
    });

    it('should wipe all the keyring info', async function () {
      await metamaskController
        .connectHardware(HardwareDeviceNames.trezor, 0)
        .catch(() => null);
      await metamaskController.forgetDevice(HardwareDeviceNames.trezor);
      const keyrings =
        await metamaskController.keyringController.getKeyringsByType(
          KeyringType.trezor,
        );

      expect(keyrings[0].accounts).toStrictEqual([]);
      expect(keyrings[0].page).toStrictEqual(0);
      expect(keyrings[0].isUnlocked()).toStrictEqual(false);
    });
  });

  describe('unlockHardwareWalletAccount', function () {
    const accountToUnlock = 10;
    const windowOpenStub = jest.spyOn(window, 'open').mockReturnValue(noop);
    const addNewAccountStub = jest
      .spyOn(KeyringController.prototype, 'addNewAccount')
      .mockReturnValue({});
    const getAccountsStub = jest
      .spyOn(KeyringController.prototype, 'getAccounts')
      .mockResolvedValueOnce(['0x1'])
      .mockResolvedValueOnce(['0x2'])
      .mockResolvedValueOnce(['0x3'])
      .mockResolvedValueOnce(['0x4']);
    const setAddressesStub = jest.spyOn(
      PreferencesController.prototype,
      'setAddresses',
    );
    const setSelectedAddressStub = jest.spyOn(
      PreferencesController.prototype,
      'setSelectedAddress',
    );
    const setAccountLabelStub = jest.spyOn(
      PreferencesController.prototype,
      'setAccountLabel',
    );

    beforeEach(async function () {
      windowOpenStub.mockClear();
      addNewAccountStub.mockClear();
      getAccountsStub.mockClear();
      setAddressesStub.mockClear();
      setSelectedAddressStub.mockClear();
      setAccountLabelStub.mockClear();

      await metamaskController
        .connectHardware(HardwareDeviceNames.trezor, 0, TREZOR_TESTNET_PATH)
        .catch(() => null);
      await metamaskController.unlockHardwareWalletAccount(
        accountToUnlock,
        HardwareDeviceNames.trezor,
        TREZOR_TESTNET_PATH,
      );
    });

    afterEach(function () {
      windowOpenStub.mockRestore();
      addNewAccountStub.mockRestore();
      getAccountsStub.mockRestore();
      setAddressesStub.mockRestore();
      setSelectedAddressStub.mockRestore();
      setAccountLabelStub.mockRestore();
    });

    it('should set unlockedAccount in the keyring', async function () {
      const keyrings =
        await metamaskController.keyringController.getKeyringsByType(
          KeyringType.trezor,
        );
      expect(keyrings[0].unlockedAccount).toStrictEqual(accountToUnlock);
    });

    it('should call keyringController.addNewAccount', async function () {
      expect(addNewAccountStub).toHaveBeenCalledTimes(1);
    });

    it('should call keyringController.getAccounts', async function () {
      expect(getAccountsStub).toHaveBeenCalled();
    });

    it('should call preferencesController.setAddresses', async function () {
      expect(setAddressesStub).toHaveBeenCalledTimes(1);
    });

    it('should call preferencesController.setSelectedAddress', async function () {
      expect(setSelectedAddressStub).toHaveBeenCalledTimes(1);
    });

    it('should call preferencesController.setAccountLabel', async function () {
      expect(setAccountLabelStub).toHaveBeenCalledTimes(1);
    });
  });

  describe('#addNewAccount', function () {
    it('errors when an primary keyring is does not exist', async function () {
      await expect(metamaskController.addNewAccount()).rejects.toThrow(
        NO_HD_KEY_ERROR_MESSAGE,
      );
    });
  });

  describe('#verifyseedPhrase', function () {
    it('errors when no keying is provided', async function () {
      await expect(metamaskController.verifySeedPhrase()).rejects.toThrow(
        NO_HD_KEY_ERROR_MESSAGE,
      );
    });

    it('#addNewAccount', async function () {
      await metamaskController.createNewVaultAndKeychain('password');
      await metamaskController.addNewAccount(1);
      const getAccounts =
        await metamaskController.keyringController.getAccounts();
      expect(getAccounts).toHaveLength(2);
    });
  });

  describe('#resetAccount', function () {
    it('wipes transactions from only the correct network id and with the selected address', async function () {
      jest
        .spyOn(metamaskController.preferencesController, 'getSelectedAddress')
        .mockClear()
        .mockReturnValue(TEST_ADDRESS);
      jest
        .spyOn(metamaskController.txController.txStateManager, 'getNetworkId')
        .mockClear()
        .mockReturnValue(42);

      metamaskController.txController.txStateManager._addTransactionsToState([
        createTxMeta({
          id: 1,
          status: TransactionStatus.unapproved,
          metamaskNetworkId: CURRENT_NETWORK_ID,
          txParams: { from: TEST_ADDRESS },
        }),
        createTxMeta({
          id: 1,
          status: TransactionStatus.unapproved,
          metamaskNetworkId: CURRENT_NETWORK_ID,
          txParams: { from: TEST_ADDRESS },
        }),
        createTxMeta({
          id: 2,
          status: TransactionStatus.rejected,
          metamaskNetworkId: '32',
        }),
        createTxMeta({
          id: 3,
          status: TransactionStatus.submitted,
          metamaskNetworkId: CURRENT_NETWORK_ID,
          txParams: { from: '0xB09d8505E1F4EF1CeA089D47094f5DD3464083d4' },
        }),
      ]);

      await metamaskController.resetAccount();
      expect(
        metamaskController.txController.txStateManager.getTransaction(1),
      ).toBeUndefined();
    });
  });

  describe('#removeAccount', function () {
    let ret;
    const addressToRemove = '0x1';
    const mockKeyring = {
      getAccounts: jest.fn().mockResolvedValue([]),
      destroy: jest.fn(),
    };

    beforeEach(async function () {
      mockKeyring.getAccounts.mockClear();
      mockKeyring.destroy.mockClear();

      jest
        .spyOn(metamaskController.preferencesController, 'removeAddress')
        .mockClear()
        .mockImplementation();
      jest
        .spyOn(metamaskController.accountTracker, 'removeAccount')
        .mockClear()
        .mockImplementation();
      jest
        .spyOn(metamaskController.keyringController, 'removeAccount')
        .mockClear()
        .mockImplementation();
      jest
        .spyOn(metamaskController, 'removeAllAccountPermissions')
        .mockClear()
        .mockImplementation();
      jest
        .spyOn(metamaskController.keyringController, 'getKeyringForAccount')
        .mockClear()
        .mockResolvedValue(mockKeyring);

      ret = await metamaskController.removeAccount(addressToRemove);
    });

    afterEach(function () {
      metamaskController.keyringController.removeAccount.mockRestore();
      metamaskController.accountTracker.removeAccount.mockRestore();
      metamaskController.preferencesController.removeAddress.mockRestore();
      metamaskController.removeAllAccountPermissions.mockRestore();

      mockKeyring.getAccounts.mockReset();
      mockKeyring.destroy.mockReset();
    });

    it('should call preferencesController.removeAddress', async function () {
      expect(
        metamaskController.preferencesController.removeAddress,
      ).toHaveBeenCalledWith(addressToRemove);
    });
    it('should call accountTracker.removeAccount', async function () {
      expect(
        metamaskController.accountTracker.removeAccount,
      ).toHaveBeenCalledWith([addressToRemove]);
    });
    it('should call keyringController.removeAccount', async function () {
      expect(
        metamaskController.keyringController.removeAccount,
      ).toHaveBeenCalledWith(addressToRemove);
    });
    it('should call metamaskController.removeAllAccountPermissions', async function () {
      expect(
        metamaskController.removeAllAccountPermissions,
      ).toHaveBeenCalledWith(addressToRemove);
    });
    it('should return address', async function () {
      expect(ret).toStrictEqual(addressToRemove);
    });
    it('should call keyringController.getKeyringForAccount', async function () {
      expect(metamaskController.keyringController).toHaveBeenCalledWith(
        addressToRemove,
      );
    });
    it('should call keyring.destroy', async function () {
      expect(mockKeyring.destroy).toHaveBeenCalledTimes(1);
    });
  });

  describe('#setupUntrustedCommunication', function () {
    const mockTxParams = { from: TEST_ADDRESS };

    beforeEach(function () {
      initializeMockMiddlewareLog();
    });

    afterAll(function () {
      tearDownMockMiddlewareLog();
    });

    it('sets up phishing stream for untrusted communication', async function () {
      const phishingMessageSender = {
        url: 'http://myethereumwalletntw.com',
        tab: {},
      };

      const { promise, resolve } = deferredPromise();
      const streamTest = createThoughStream((chunk, _, cb) => {
        if (chunk.name !== 'phishing') {
          cb();
          return;
        }
        expect(chunk.data.hostname).toStrictEqual(
          new URL(phishingMessageSender.url).hostname,
        );
        resolve();
        cb();
      });

      metamaskController.setupUntrustedCommunication({
        connectionStream: streamTest,
        sender: phishingMessageSender,
      });
      await promise;
      streamTest.end();
    });

    it('adds a tabId and origin to requests', async function () {
      const messageSender = {
        url: 'http://mycrypto.com',
        tab: { id: 456 },
      };
      const streamTest = createThoughStream((chunk, _, cb) => {
        if (chunk.data && chunk.data.method) {
          cb(null, chunk);
          return;
        }
        cb();
      });

      metamaskController.setupUntrustedCommunication({
        connectionStream: streamTest,
        sender: messageSender,
      });

      const message = {
        id: 1999133338649204,
        jsonrpc: '2.0',
        params: [{ ...mockTxParams }],
        method: SEND_TRANSACTION_METHOD,
      };
      await new Promise((resolve) => {
        streamTest.write(
          {
            name: 'metamask-provider',
            data: message,
          },
          null,
          () => {
            setTimeout(() => {
              expect(loggerMiddlewareMock.requests[0]).toStrictEqual({
                ...message,
                origin: 'http://mycrypto.com',
                tabId: 456,
              });
              resolve();
            });
          },
        );
      });
    });

    it('should add only origin to request if tabId not provided', async function () {
      const messageSender = {
        url: 'http://mycrypto.com',
      };
      const streamTest = createThoughStream((chunk, _, cb) => {
        if (chunk.data && chunk.data.method) {
          cb(null, chunk);
          return;
        }
        cb();
      });

      metamaskController.setupUntrustedCommunication({
        connectionStream: streamTest,
        sender: messageSender,
      });

      const message = {
        id: 1999133338649204,
        jsonrpc: '2.0',
        params: [{ ...mockTxParams }],
        method: SEND_TRANSACTION_METHOD,
      };
      await new Promise((resolve) => {
        streamTest.write(
          {
            name: 'metamask-provider',
            data: message,
          },
          null,
          () => {
            setTimeout(() => {
              expect(loggerMiddlewareMock.requests[0]).toStrictEqual({
                ...message,
                origin: 'http://mycrypto.com',
              });
              resolve();
            });
          },
        );
      });
    });
  });

  describe('#setupTrustedCommunication', function () {
    it('sets up controller JSON-RPC api for trusted communication', async function () {
      const messageSender = {
        url: 'http://mycrypto.com',
        tab: {},
      };
      const { promise, resolve } = deferredPromise();
      const streamTest = createThoughStream((chunk, _, cb) => {
        expect(chunk.name).toStrictEqual('controller');
        resolve();
        cb();
      });

      metamaskController.setupTrustedCommunication(streamTest, messageSender);
      await promise;
      streamTest.end();
    });
  });

  describe('#markPasswordForgotten', function () {
    it('adds and sets forgottenPassword to config data to true', function () {
      metamaskController.markPasswordForgotten(noop);
      const state = metamaskController.getState();
      expect(state.forgottenPassword).toStrictEqual(true);
    });
  });

  describe('#unMarkPasswordForgotten', function () {
    it('adds and sets forgottenPassword to config data to false', function () {
      metamaskController.unMarkPasswordForgotten(noop);
      const state = metamaskController.getState();
      expect(state.forgottenPassword).toStrictEqual(false);
    });
  });

  describe('#_onKeyringControllerUpdate', function () {
    it('should do nothing if there are no keyrings in state', async function () {
      jest
        .spyOn(metamaskController.preferencesController, 'syncAddresses')
        .mockClear()
        .mockImplementation();
      jest
        .spyOn(metamaskController.accountTracker, 'syncWithAddresses')
        .mockClear()
        .mockImplementation();

      const oldState = metamaskController.getState();
      await metamaskController._onKeyringControllerUpdate({ keyrings: [] });

      expect(
        metamaskController.preferencesController.syncAddresses,
      ).not.toHaveBeenCalled();
      expect(
        metamaskController.accountTracker.syncWithAddresses,
      ).not.toHaveBeenCalled();
      expect(metamaskController.getState()).toStrictEqual(oldState);
    });

    const FAKE_ACCOUNTS = ['0x1', '0x2'];
    const keyrings = [
      {
        accounts: FAKE_ACCOUNTS,
      },
    ];
    it('should sync addresses if there are keyrings in state', async function () {
      jest
        .spyOn(metamaskController.preferencesController, 'syncAddresses')
        .mockClear()
        .mockImplementation();
      jest
        .spyOn(metamaskController.accountTracker, 'syncWithAddresses')
        .mockClear()
        .mockImplementation();

      const oldState = metamaskController.getState();
      await metamaskController._onKeyringControllerUpdate({
        keyrings,
      });
      const newState = metamaskController.getState();

      expect(
        metamaskController.preferencesController.syncAddresses,
      ).toHaveBeenNthCalledWith(1, FAKE_ACCOUNTS);
      expect(
        metamaskController.accountTracker.syncWithAddresses,
      ).toHaveBeenNthCalledWith(1, FAKE_ACCOUNTS);
      expect(newState).toStrictEqual(oldState);
    });

    it('should NOT update selected address if already unlocked', async function () {
      jest
        .spyOn(metamaskController.preferencesController, 'syncAddresses')
        .mockClear()
        .mockImplementation();
      jest
        .spyOn(metamaskController.accountTracker, 'syncWithAddresses')
        .mockClear()
        .mockImplementation();

      const oldState = metamaskController.getState();

      await metamaskController._onKeyringControllerUpdate({
        isUnlocked: true,
        keyrings,
      });

      expect(
        metamaskController.preferencesController.syncAddresses,
      ).toHaveBeenNthCalledWith(1, FAKE_ACCOUNTS);
      expect(
        metamaskController.accountTracker.syncWithAddresses,
      ).toHaveBeenNthCalledWith(1, FAKE_ACCOUNTS);
      expect(metamaskController.getState()).toStrictEqual(oldState);
    });
  });

  describe('markNotificationsAsRead', function () {
    it('marks the notification as read', function () {
      metamaskController.markNotificationsAsRead([NOTIFICATION_ID]);
      const readNotification =
        metamaskController.getState().notifications[NOTIFICATION_ID];

      expect(readNotification.readDate).not.toBeNull();
    });
  });

  describe('dismissNotifications', function () {
    it('deletes the notification from state', function () {
      metamaskController.dismissNotifications([NOTIFICATION_ID]);
      const state = metamaskController.getState().notifications;

      expect(Object.values(state)).not.toContain(NOTIFICATION_ID);
    });
  });

  describe('getTokenStandardAndDetails', function () {
    it('gets token data from the token list if available, and with a balance retrieved by fetchTokenBalance', async function () {
      const { provider } = createTestProviderTools({
        scaffold: PROVIDER_RESULT_STUB,
        networkId: CURRENT_NETWORK_ID,
        chainId: CURRENT_CHAIN_ID,
      });

      const tokenData = {
        decimals: 18,
        symbol: 'DAI',
      };

      metamaskController.tokenListController.update(() => {
        return {
          tokenList: {
            [TEST_TOKEN_ADDRESS.toLowerCase()]: tokenData,
          },
        };
      });

      metamaskController.provider = provider;
      const tokenDetails = await metamaskController.getTokenStandardAndDetails(
        TEST_TOKEN_ADDRESS,
        TEST_USER_ADDRESS,
      );

      expect(tokenDetails.standard).toStrictEqual('ERC20');
      expect(tokenDetails.decimals).toStrictEqual(String(tokenData.decimals));
      expect(tokenDetails.symbol).toStrictEqual(tokenData.symbol);
      expect(tokenDetails.balance).toStrictEqual('3000000000000000000');
    });

    it('gets token data from tokens if available, and with a balance retrieved by fetchTokenBalance', async function () {
      const { provider } = createTestProviderTools({
        scaffold: PROVIDER_RESULT_STUB,
        networkId: CURRENT_NETWORK_ID,
        chainId: CURRENT_CHAIN_ID,
      });

      const tokenData = {
        decimals: 18,
        symbol: 'DAI',
      };

      metamaskController.tokensController.update({
        tokens: [
          {
            address: TEST_TOKEN_ADDRESS.toLowerCase(),
            ...tokenData,
          },
        ],
      });

      metamaskController.provider = provider;
      const tokenDetails = await metamaskController.getTokenStandardAndDetails(
        TEST_TOKEN_ADDRESS,
        TEST_USER_ADDRESS,
      );

      expect(tokenDetails.standard).toStrictEqual('ERC20');
      expect(tokenDetails.decimals).toStrictEqual(String(tokenData.decimals));
      expect(tokenDetails.symbol).toStrictEqual(tokenData.symbol);
      expect(tokenDetails.balance).toStrictEqual('3000000000000000000');
    });

    it('gets token data from contract-metadata if available, and with a balance retrieved by fetchTokenBalance', async function () {
      const { provider } = createTestProviderTools({
        scaffold: PROVIDER_RESULT_STUB,
        networkId: CURRENT_NETWORK_ID,
        chainId: CURRENT_CHAIN_ID,
      });

      metamaskController.provider = provider;
      const tokenDetails = await metamaskController.getTokenStandardAndDetails(
        TEST_TOKEN_ADDRESS,
        TEST_USER_ADDRESS,
      );

      expect(tokenDetails.standard).toStrictEqual('ERC20');
      expect(tokenDetails.decimals).toStrictEqual('18');
      expect(tokenDetails.symbol).toStrictEqual('DAI');
      expect(tokenDetails.balance).toStrictEqual('3000000000000000000');
    });

    it('gets token data from the blockchain, via the assetsContractController, if not available through other sources', async function () {
      const { provider } = createTestProviderTools({
        scaffold: PROVIDER_RESULT_STUB,
        networkId: CURRENT_NETWORK_ID,
        chainId: CURRENT_CHAIN_ID,
      });

      const tokenData = {
        standard: 'ERC20',
        decimals: 18,
        symbol: 'DAI',
        balance: '333',
      };

      metamaskController.tokenListController.update(() => {
        return {
          tokenList: {
            [TEST_TOKEN_ADDRESS.toLowerCase()]: {},
          },
        };
      });

      metamaskController.provider = provider;

      jest
        .spyOn(
          metamaskController.assetsContractController,
          'getTokenStandardAndDetails',
        )
        .mockClear()
        .mockImplementation(() => {
          return tokenData;
        });

      const tokenDetails = await metamaskController.getTokenStandardAndDetails(
        '0xNotInTokenList',
        TEST_USER_ADDRESS,
      );
      expect(tokenDetails.standard).toStrictEqual(
        tokenData.standard.toUpperCase(),
      );
      expect(tokenDetails.decimals).toStrictEqual(String(tokenData.decimals));
      expect(tokenDetails.symbol).toStrictEqual(tokenData.symbol);
      expect(tokenDetails.balance).toStrictEqual(tokenData.balance);
    });

    it('gets token data from the blockchain, via the assetsContractController, if it is in the token list but is an ERC721', async function () {
      const { provider } = createTestProviderTools({
        scaffold: PROVIDER_RESULT_STUB,
        networkId: CURRENT_NETWORK_ID,
        chainId: CURRENT_CHAIN_ID,
      });

      const tokenData = {
        standard: 'ERC721',
        decimals: 18,
        symbol: 'DAI',
        balance: '333',
      };

      metamaskController.tokenListController.update(() => {
        return {
          tokenList: {
            [TEST_DAI_ADDRESS.toLowerCase()]: tokenData,
          },
        };
      });

      metamaskController.provider = provider;

      jest
        .spyOn(
          metamaskController.assetsContractController,
          'getTokenStandardAndDetails',
        )
        .mockClear()
        .mockReturnValue(tokenData);

      const { balance, decimals, standard, symbol } =
        await metamaskController.getTokenStandardAndDetails(
          TEST_DAI_ADDRESS,
          TEST_USER_ADDRESS,
        );
      expect(standard).toStrictEqual(tokenData.standard.toUpperCase());
      expect(decimals).toStrictEqual(String(tokenData.decimals));
      expect(symbol).toStrictEqual(tokenData.symbol);
      expect(balance).toStrictEqual(tokenData.balance);
    });

    it('gets token data from the blockchain, via the assetsContractController, if it is in the token list but is an ERC1155', async function () {
      const { provider } = createTestProviderTools({
        scaffold: PROVIDER_RESULT_STUB,
        networkId: CURRENT_NETWORK_ID,
        chainId: CURRENT_CHAIN_ID,
      });

      const tokenData = {
        standard: 'ERC1155',
        decimals: 18,
        symbol: 'DAI',
        balance: '333',
      };

      metamaskController.tokenListController.update(() => {
        return {
          tokenList: {
            [TEST_DAI_ADDRESS.toLowerCase()]: tokenData,
          },
        };
      });

      metamaskController.provider = provider;

      jest
        .spyOn(
          metamaskController.assetsContractController,
          'getTokenStandardAndDetails',
        )
        .mockClear()
        .mockReturnValue(tokenData);

      const { balance, decimals, standard, symbol } =
        await metamaskController.getTokenStandardAndDetails(
          TEST_DAI_ADDRESS,
          TEST_USER_ADDRESS,
        );
      expect(standard).toStrictEqual(tokenData.standard.toUpperCase());
      expect(decimals).toStrictEqual(String(tokenData.decimals));
      expect(symbol).toStrictEqual(tokenData.symbol);
      expect(balance).toStrictEqual(tokenData.balance);
    });

    describe('findNetworkConfigurationBy', function () {
      it('returns null if passed an object containing a valid networkConfiguration key but no matching value is found', function () {
        expect(
          metamaskController.findNetworkConfigurationBy({
            chainId: '0xnone',
          }),
        ).toBeNull();
      });
      it('returns null if passed an object containing an invalid networkConfiguration key', function () {
        expect(
          metamaskController.findNetworkConfigurationBy({
            invalidKey: '0xnone',
          }),
        ).toBeNull();
      });

      it('returns matching networkConfiguration when passed a chainId that matches an existing configuration', function () {
        expect(
          metamaskController.findNetworkConfigurationBy({
            chainId: MAINNET_CHAIN_ID,
          }),
        ).toStrictEqual({
          chainId: MAINNET_CHAIN_ID,
          nickname: ALT_MAINNET_NAME,
          id: NETWORK_CONFIGURATION_ID_1,
          rpcUrl: ALT_MAINNET_RPC_URL,
          ticker: ETH,
          type: NETWORK_TYPES.RPC,
        });
      });

      it('returns matching networkConfiguration when passed a ticker that matches an existing configuration', function () {
        expect(
          metamaskController.findNetworkConfigurationBy({
            ticker: MATIC,
          }),
        ).toStrictEqual({
          rpcUrl: POLYGON_RPC_URL,
          type: NETWORK_TYPES.RPC,
          chainId: POLYGON_CHAIN_ID,
          ticker: MATIC,
          nickname: POLYGON_NAME,
          id: NETWORK_CONFIGURATION_ID_2,
        });
      });

      it('returns matching networkConfiguration when passed a nickname that matches an existing configuration', function () {
        expect(
          metamaskController.findNetworkConfigurationBy({
            nickname: ALT_MAINNET_NAME,
          }),
        ).toStrictEqual({
          chainId: MAINNET_CHAIN_ID,
          nickname: ALT_MAINNET_NAME,
          id: NETWORK_CONFIGURATION_ID_1,
          rpcUrl: ALT_MAINNET_RPC_URL,
          ticker: ETH,
          type: NETWORK_TYPES.RPC,
        });
      });

      it('returns null if passed an object containing mismatched networkConfiguration key/value combination', function () {
        expect(
          metamaskController.findNetworkConfigurationBy({
            nickname: MAINNET_CHAIN_ID,
          }),
        ).toBeNull();
      });

      it('returns the first networkConfiguration added if passed an key/value combination for which there are multiple matching configurations', function () {
        expect(
          metamaskController.findNetworkConfigurationBy({
            chainId: POLYGON_CHAIN_ID,
          }),
        ).toStrictEqual({
          rpcUrl: POLYGON_RPC_URL,
          type: NETWORK_TYPES.RPC,
          chainId: POLYGON_CHAIN_ID,
          ticker: MATIC,
          nickname: POLYGON_NAME,
          id: NETWORK_CONFIGURATION_ID_2,
        });
      });
    });
  });
});<|MERGE_RESOLUTION|>--- conflicted
+++ resolved
@@ -76,10 +76,6 @@
 
 const MetaMaskController = require('./metamask-controller').default;
 
-<<<<<<< HEAD
-const CURRENT_NETWORK_ID = '5';
-const CURRENT_CHAIN_ID = '5';
-=======
 // Temporarily replace the snaps packages with the Flask versions.
 const proxyPermissions = proxyquire('./controllers/permissions', {
   './snaps/snap-permissions': proxyquire(
@@ -111,8 +107,9 @@
   './controllers/permissions': proxyPermissions,
 }).default;
 
-const currentNetworkId = '5';
->>>>>>> 53550002
+
+const CURRENT_NETWORK_ID = '5';
+const CURRENT_CHAIN_ID = '5';
 const DEFAULT_LABEL = 'Account 1';
 const TEST_SEED =
   'debris dizzy just program just float decrease vacant alarm reduce speak stadium';
