--- conflicted
+++ resolved
@@ -96,11 +96,8 @@
 import * as m090 from './090';
 import * as m091 from './091';
 import * as m092 from './092';
-<<<<<<< HEAD
-=======
 import * as m093 from './093';
 import * as m094 from './094';
->>>>>>> f69180c1
 
 const migrations = [
   m002,
@@ -194,10 +191,7 @@
   m090,
   m091,
   m092,
-<<<<<<< HEAD
-=======
   m093,
   m094,
->>>>>>> f69180c1
 ];
 export default migrations;