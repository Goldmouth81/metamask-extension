--- conflicted
+++ resolved
@@ -96,11 +96,9 @@
 import * as m090 from './090';
 import * as m091 from './091';
 import * as m092 from './092';
-<<<<<<< HEAD
-=======
 import * as m093 from './093';
 import * as m094 from './094';
->>>>>>> e31c9338
+import * as m095 from './095';
 
 const migrations = [
   m002,
@@ -194,10 +192,8 @@
   m090,
   m091,
   m092,
-<<<<<<< HEAD
-=======
   m093,
   m094,
->>>>>>> e31c9338
+  m095,
 ];
 export default migrations;