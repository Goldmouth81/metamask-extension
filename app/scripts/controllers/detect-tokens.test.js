--- conflicted
+++ resolved
@@ -9,9 +9,7 @@
   AssetsContractController,
 } from '@metamask/assets-controllers';
 import { toHex } from '@metamask/controller-utils';
-import { EthMethod, EthAccountType } from '@metamask/keyring-api';
 import { NetworkController } from '@metamask/network-controller';
-import { AccountsController } from '@metamask/accounts-controller';
 import { NETWORK_TYPES } from '../../../shared/constants/network';
 import { toChecksumHexAddress } from '../../../shared/modules/hexstring-utils';
 import DetectTokensController from './detect-tokens';
@@ -25,8 +23,6 @@
     provider,
     tokensController,
     tokenListController,
-    accountsController,
-    preferencesControllerMessenger,
     messenger;
 
   const noop = () => undefined;
@@ -39,7 +35,6 @@
         'NetworkController:stateChange',
         'KeyringController:lock',
         'KeyringController:unlock',
-        'AccountsController:selectedAccountChange',
       ],
     });
   };
@@ -233,84 +228,24 @@
     });
     await tokenListController.start();
 
-    preferencesControllerMessenger = new ControllerMessenger().getRestricted({
-      name: 'PreferencesController',
-      allowedEvents: ['AccountsController:selectedAccountChange'],
-    });
-
     preferences = new PreferencesController({
       network,
       provider,
       tokenListController,
       networkConfigurations: {},
       onAccountRemoved: sinon.stub(),
-      controllerMessenger: preferencesControllerMessenger,
-    });
+    });
+    preferences.setAddresses([
+      '0x7e57e2',
+      '0xbc86727e770de68b1060c91f6bb6945c73e10388',
+    ]);
     preferences.setUseTokenDetection(true);
 
-    const accountsControllerMessenger = new ControllerMessenger().getRestricted(
-      {
-        name: 'AccountsController',
-        allowedEvents: [
-          'SnapController:stateChange',
-          'KeyringController:accountRemoved',
-          'KeyringController:stateChange',
-          'AccountsController:selectedAccountChange',
-        ],
-      },
-    );
-
-    accountsController = new AccountsController({
-      messenger: accountsControllerMessenger,
-      state: {
-        internalAccounts: {
-          accounts: {
-            'cf8dace4-9439-4bd4-b3a8-88c821c8fcb3': {
-              address: '0xd8dA6BF26964aF9D7eEd9e03E53415D37aA96045',
-              id: 'cf8dace4-9439-4bd4-b3a8-88c821c8fcb3',
-              metadata: {
-                name: 'Account 1',
-                keyring: {
-                  type: 'HD Key Tree',
-                },
-              },
-              options: {},
-              methods: [...Object.values(EthMethod)],
-              type: EthAccountType.Eoa,
-            },
-            '07c2cfec-36c9-46c4-8115-3836d3ac9047': {
-              address: '0xbc86727e770de68b1060c91f6bb6945c73e10388',
-              id: '07c2cfec-36c9-46c4-8115-3836d3ac9047',
-              metadata: {
-                name: 'Account 2',
-                keyring: {
-                  type: 'HD Key Tree',
-                },
-              },
-              options: {},
-              methods: [...Object.values(EthMethod)],
-              type: EthAccountType.Eoa,
-            },
-          },
-          selectedAccount: 'cf8dace4-9439-4bd4-b3a8-88c821c8fcb3',
-        },
-      },
-      onSnapStateChange: sinon.spy(),
-      onKeyringStateChange: sinon.spy(),
-    });
-
     tokensController = new TokensController({
-      config: {
-        provider,
-        selectedAddress: '0xd8dA6BF26964aF9D7eEd9e03E53415D37aA96045',
-      },
-      onPreferencesStateChange: (listener) =>
-        accountsControllerMessenger.subscribe(
-          `AccountsController:selectedAccountChange`,
-          (newlySelectedInternalAccount) => {
-            listener({ selectedAddress: newlySelectedInternalAccount.address });
-          },
-        ),
+      config: { provider },
+      onPreferencesStateChange: preferences.store.subscribe.bind(
+        preferences.store,
+      ),
       onNetworkStateChange: networkControllerMessenger.subscribe.bind(
         networkControllerMessenger,
         'NetworkController:stateChange',
@@ -344,8 +279,6 @@
     new DetectTokensController({
       messenger: getRestrictedMessenger(),
       interval: 1337,
-      getCurrentSelectedAccount:
-        accountsController.getSelectedAccount.bind(accountsController),
     });
     assert.strictEqual(stub.getCall(0).args[1], 1337);
     stub.restore();
@@ -361,8 +294,6 @@
       tokenList: tokenListController,
       tokensController,
       assetsContractController,
-      getCurrentSelectedAccount:
-        accountsController.getSelectedAccount.bind(accountsController),
     });
     controller.isOpen = true;
     controller.isUnlocked = true;
@@ -399,8 +330,6 @@
       tokenList: tokenListController,
       tokensController,
       assetsContractController,
-      getCurrentSelectedAccount:
-        accountsController.getSelectedAccount.bind(accountsController),
     });
     controller.isOpen = true;
     controller.isUnlocked = true;
@@ -425,8 +354,6 @@
       tokensController,
       assetsContractController,
       trackMetaMetricsEvent: noop,
-      getCurrentSelectedAccount:
-        accountsController.getSelectedAccount.bind(accountsController),
     });
     controller.isOpen = true;
     controller.isUnlocked = true;
@@ -480,8 +407,6 @@
       tokensController,
       assetsContractController,
       trackMetaMetricsEvent: noop,
-      getCurrentSelectedAccount:
-        accountsController.getSelectedAccount.bind(accountsController),
     });
     controller.isOpen = true;
     controller.isUnlocked = true;
@@ -492,26 +417,8 @@
     const existingTokenAddress = erc20ContractAddresses[0];
     const existingToken = tokenList[existingTokenAddress];
 
-    accountsController.setSelectedAccount(
-      'cf8dace4-9439-4bd4-b3a8-88c821c8fcb3',
-    );
-
-    await tokensController.addDetectedTokens(
-      [
-        {
-          address: existingToken.address,
-          symbol: existingToken.symbol,
-          decimals: existingToken.decimals,
-          aggregators: undefined,
-          image: undefined,
-          isERC721: undefined,
-        },
-      ],
+    await tokensController.addDetectedTokens([
       {
-<<<<<<< HEAD
-        selectedAddress: '0xd8dA6BF26964aF9D7eEd9e03E53415D37aA96045',
-        chainId: '0x1',
-=======
         address: existingToken.address,
         symbol: existingToken.symbol,
         decimals: existingToken.decimals,
@@ -519,9 +426,8 @@
         image: undefined,
         isERC721: undefined,
         name: undefined,
->>>>>>> 7c78b4b3
       },
-    );
+    ]);
     const tokenAddressToAdd = erc20ContractAddresses[1];
     const tokenToAdd = tokenList[tokenAddressToAdd];
     sandbox
@@ -561,17 +467,13 @@
       tokenList: tokenListController,
       tokensController,
       assetsContractController,
-      getCurrentSelectedAccount:
-        accountsController.getSelectedAccount.bind(accountsController),
     });
     controller.isOpen = true;
     controller.isUnlocked = true;
     const stub = sandbox.stub(controller, 'detectNewTokens');
-    messenger.publish('AccountsController:selectedAccountChange', {
-      id: 'mock-2',
-      address: '0x999',
-    });
-
+    await preferences.setSelectedAddress(
+      '0xbc86727e770de68b1060c91f6bb6945c73e10388',
+    );
     sandbox.assert.called(stub);
   });
 
@@ -584,8 +486,6 @@
       tokenList: tokenListController,
       tokensController,
       assetsContractController,
-      getCurrentSelectedAccount:
-        accountsController.getSelectedAccount.bind(accountsController),
     });
     controller.isOpen = true;
     controller.selectedAddress = '0x0';
@@ -606,8 +506,6 @@
       tokenList: tokenListController,
       tokensController,
       assetsContractController,
-      getCurrentSelectedAccount:
-        accountsController.getSelectedAccount.bind(accountsController),
     });
     controller.isOpen = true;
 
@@ -627,8 +525,6 @@
       tokenList: tokenListController,
       tokensController,
       assetsContractController,
-      getCurrentSelectedAccount:
-        accountsController.getSelectedAccount.bind(accountsController),
     });
     controller.isOpen = true;
     controller.isUnlocked = false;
@@ -649,12 +545,10 @@
       network,
       tokensController,
       assetsContractController,
-      getCurrentSelectedAccount:
-        accountsController.getSelectedAccount.bind(accountsController),
     });
     // trigger state update from preferences controller
-    accountsController.setSelectedAccount(
-      '07c2cfec-36c9-46c4-8115-3836d3ac9047',
+    await preferences.setSelectedAddress(
+      '0xbc86727e770de68b1060c91f6bb6945c73e10388',
     );
     controller.isOpen = false;
     controller.isUnlocked = true;
