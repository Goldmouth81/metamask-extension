--- conflicted
+++ resolved
@@ -48,22 +48,6 @@
     this.platform = opts.platform;
     this.extension = opts.extension;
 
-<<<<<<< HEAD
-    this.personalMessageManager = new PersonalMessageManager(
-      undefined,
-      undefined,
-      this.securityProviderRequest,
-    );
-    this.typedMessageManager = new TypedMessageManager(
-      undefined,
-      undefined,
-      this.securityProviderRequest,
-      // is this needed now?
-      () => this.networkController.state.providerConfig.caipChainId,
-    );
-
-=======
->>>>>>> 5df6a71c
     // Prepare event listener after transactionUpdateController gets initiated
     this.transactionUpdateController.prepareEventListener(
       this.custodianEventHandlerFactory.bind(this),
@@ -564,15 +548,9 @@
     const networkConfigurations = Object.values(networkConfigurationsById);
 
     const networks = [
-<<<<<<< HEAD
-      ...this.preferencesController.getRpcMethodPreferences(),
+      ...networkConfigurations,
       { caipChainId: CHAIN_IDS.MAINNET },
       { caipChainId: CHAIN_IDS.GOERLI },
-=======
-      ...networkConfigurations,
-      { chainId: CHAIN_IDS.MAINNET },
-      { chainId: CHAIN_IDS.GOERLI },
->>>>>>> 5df6a71c
     ];
 
     return handleMmiPortfolio({
@@ -599,10 +577,6 @@
     }
   }
 
-<<<<<<< HEAD
-  async setAccountAndNetwork(origin, address, caipChainId) {
-    // how is this used? this needs to be checked again
-=======
   async newUnsignedMessage(msgParams, req, version) {
     const updatedMsgParams = { ...msgParams, deferSetAsSigned: true };
 
@@ -639,8 +613,7 @@
     return this.getState();
   }
 
-  async setAccountAndNetwork(origin, address, chainId) {
->>>>>>> 5df6a71c
+  async setAccountAndNetwork(origin, address, caipChainId) {
     await this.appStateController.getUnlockPromise(true);
     const selectedAddress = this.preferencesController.getSelectedAddress();
     if (selectedAddress.toLowerCase() !== address.toLowerCase()) {
