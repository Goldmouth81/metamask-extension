--- conflicted
+++ resolved
@@ -330,22 +330,6 @@
   }
 
   /**
-<<<<<<< HEAD
-   * A setter for the `collectiblesDetectionNoticeDismissed` property
-   *
-   * @param collectiblesDetectionNoticeDismissed
-   */
-  setCollectiblesDetectionNoticeDismissed(
-    collectiblesDetectionNoticeDismissed,
-  ) {
-    this.store.updateState({
-      collectiblesDetectionNoticeDismissed,
-    });
-  }
-
-  /**
-=======
->>>>>>> 7e97ff2b
    * A setter for the `collectiblesDropdownState` property
    *
    * @param collectiblesDropdownState
