--- conflicted
+++ resolved
@@ -1470,11 +1470,7 @@
             gas_edit_type: 'none',
             network: '42',
             referrer: ORIGIN_METAMASK,
-<<<<<<< HEAD
-            source: 'user',
-=======
             source: EVENT.SOURCE.TRANSACTION.USER,
->>>>>>> 78682ea9
             type: TRANSACTION_TYPES.SIMPLE_SEND,
             account_type: 'MetaMask',
             asset_type: ASSET_TYPES.NATIVE,
@@ -1553,11 +1549,7 @@
             gas_edit_type: 'none',
             network: '42',
             referrer: ORIGIN_METAMASK,
-<<<<<<< HEAD
-            source: 'user',
-=======
             source: EVENT.SOURCE.TRANSACTION.USER,
->>>>>>> 78682ea9
             type: TRANSACTION_TYPES.SIMPLE_SEND,
             account_type: 'MetaMask',
             asset_type: ASSET_TYPES.NATIVE,
