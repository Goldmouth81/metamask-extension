import { strict as assert } from 'assert';
import EventEmitter from 'events';
import { toBuffer } from 'ethereumjs-util';
import { TransactionFactory } from '@ethereumjs/tx';
import { ObservableStore } from '@metamask/obs-store';
import sinon from 'sinon';

import {
  createTestProviderTools,
  getTestAccounts,
} from '../../../../test/stub/provider';
import mockEstimates from '../../../../test/data/mock-estimates.json';
import {
  MetaMetricsEventCategory,
  MetaMetricsTransactionEventSource,
} from '../../../../shared/constants/metametrics';
import {
  TransactionStatus,
  TransactionType,
  TransactionEnvelopeType,
  TransactionMetaMetricsEvent,
  AssetType,
  TokenStandard,
} from '../../../../shared/constants/transaction';

import { SECOND } from '../../../../shared/constants/time';
import {
  GasEstimateTypes,
  GasRecommendations,
} from '../../../../shared/constants/gas';
import { METAMASK_CONTROLLER_EVENTS } from '../../metamask-controller';
<<<<<<< HEAD
import { ORIGIN_METAMASK } from '../../../../shared/constants/app';
=======
import {
  MESSAGE_TYPE,
  ORIGIN_METAMASK,
} from '../../../../shared/constants/app';
>>>>>>> b14b6ba0
import { NetworkStatus } from '../../../../shared/constants/network';
import { TRANSACTION_ENVELOPE_TYPE_NAMES } from '../../../../shared/lib/transactions-controller-utils';
import TransactionController from '.';

const noop = () => true;
const currentNetworkId = '5';
const currentChainId = '0x5';
const currentNetworkStatus = NetworkStatus.Available;
const providerConfig = {
  type: 'goerli',
};
const actionId = 'DUMMY_ACTION_ID';
const VALID_ADDRESS = '0x0000000000000000000000000000000000000000';
const VALID_ADDRESS_TWO = '0x0000000000000000000000000000000000000001';

describe('Transaction Controller', function () {
  let txController,
    provider,
    providerResultStub,
    fromAccount,
    fragmentExists,
    networkStatusStore,
<<<<<<< HEAD
    getCurrentChainId;
=======
    getCurrentChainId,
    messengerMock;
>>>>>>> b14b6ba0

  beforeEach(function () {
    fragmentExists = false;
    providerResultStub = {
      // 1 gwei
      eth_gasPrice: '0x0de0b6b3a7640000',
      // by default, all accounts are external accounts (not contracts)
      eth_getCode: '0x',
    };
    provider = createTestProviderTools({
      scaffold: providerResultStub,
      networkId: currentNetworkId,
      chainId: parseInt(currentChainId, 16),
    }).provider;

    networkStatusStore = new ObservableStore(currentNetworkStatus);

    fromAccount = getTestAccounts()[0];
    const blockTrackerStub = new EventEmitter();
    blockTrackerStub.getCurrentBlock = noop;
    blockTrackerStub.getLatestBlock = noop;

    getCurrentChainId = sinon.stub().callsFake(() => currentChainId);
<<<<<<< HEAD
=======
    messengerMock = { call: sinon.stub().returns(Promise.resolve()) };
>>>>>>> b14b6ba0

    txController = new TransactionController({
      provider,
      getGasPrice() {
        return '0xee6b2800';
      },
      getNetworkId: () => currentNetworkId,
      getNetworkStatus: () => networkStatusStore.getState(),
      onNetworkStateChange: (listener) =>
        networkStatusStore.subscribe(listener),
      getCurrentNetworkEIP1559Compatibility: () => Promise.resolve(false),
      getCurrentAccountEIP1559Compatibility: () => false,
      txHistoryLimit: 10,
      blockTracker: blockTrackerStub,
      signTransaction: (ethTx) =>
        new Promise((resolve) => {
          resolve(ethTx.sign(fromAccount.key));
        }),
      getProviderConfig: () => providerConfig,
      getPermittedAccounts: () => undefined,
      getCurrentChainId,
      getParticipateInMetrics: () => false,
      trackMetaMetricsEvent: () => undefined,
      createEventFragment: () => undefined,
      updateEventFragment: () => undefined,
      finalizeEventFragment: () => undefined,
      getEventFragmentById: () =>
        fragmentExists === false ? undefined : { id: 0 },
      getEIP1559GasFeeEstimates: () => undefined,
      getAccountType: () => 'MetaMask',
      getDeviceModel: () => 'N/A',
      securityProviderRequest: () => undefined,
      messenger: messengerMock,
    });
    txController.nonceTracker.getNonceLock = () =>
      Promise.resolve({ nextNonce: 0, releaseLock: noop });
  });

  describe('#getState', function () {
    it('should return a state object with the right keys and data types', function () {
      const exposedState = txController.getState();
      assert.ok(
        'unapprovedTxs' in exposedState,
        'state should have the key unapprovedTxs',
      );
      assert.ok(
        'currentNetworkTxList' in exposedState,
        'state should have the key currentNetworkTxList',
      );
      assert.ok(
        typeof exposedState?.unapprovedTxs === 'object',
        'should be an object',
      );
      assert.ok(
        Array.isArray(exposedState.currentNetworkTxList),
        'should be an array',
      );
    });
  });

  describe('#getUnapprovedTxCount', function () {
    it('should return the number of unapproved txs', function () {
      txController.txStateManager._addTransactionsToState([
        {
          id: 1,
          status: TransactionStatus.unapproved,
          metamaskNetworkId: currentNetworkId,
          txParams: {
            to: VALID_ADDRESS,
            from: VALID_ADDRESS_TWO,
          },
          history: [{}],
        },
        {
          id: 2,
          status: TransactionStatus.unapproved,
          metamaskNetworkId: currentNetworkId,
          txParams: {
            to: VALID_ADDRESS,
            from: VALID_ADDRESS_TWO,
          },
          history: [{}],
        },
        {
          id: 3,
          status: TransactionStatus.unapproved,
          metamaskNetworkId: currentNetworkId,
          txParams: {
            to: VALID_ADDRESS,
            from: VALID_ADDRESS_TWO,
          },
          history: [{}],
        },
      ]);
      const unapprovedTxCount = txController.getUnapprovedTxCount();
      assert.equal(unapprovedTxCount, 3, 'should be 3');
    });
  });

  describe('#getPendingTxCount', function () {
    it('should return the number of pending txs', function () {
      txController.txStateManager._addTransactionsToState([
        {
          id: 1,
          status: TransactionStatus.submitted,
          metamaskNetworkId: currentNetworkId,
          txParams: {
            to: VALID_ADDRESS,
            from: VALID_ADDRESS_TWO,
          },
          history: [{}],
        },
        {
          id: 2,
          status: TransactionStatus.submitted,
          metamaskNetworkId: currentNetworkId,
          txParams: {
            to: VALID_ADDRESS,
            from: VALID_ADDRESS_TWO,
          },
          history: [{}],
        },
        {
          id: 3,
          status: TransactionStatus.submitted,
          metamaskNetworkId: currentNetworkId,
          txParams: {
            to: VALID_ADDRESS,
            from: VALID_ADDRESS_TWO,
          },
          history: [{}],
        },
      ]);
      const pendingTxCount = txController.getPendingTxCount();
      assert.equal(pendingTxCount, 3, 'should be 3');
    });
  });

  describe('#getConfirmedTransactions', function () {
    it('should return the number of confirmed txs', function () {
      const address = '0xc684832530fcbddae4b4230a47e991ddcec2831d';
      const txParams = {
        from: address,
        to: '0xc684832530fcbddae4b4230a47e991ddcec2831d',
      };
      txController.txStateManager._addTransactionsToState([
        {
          id: 0,
          status: TransactionStatus.confirmed,
          metamaskNetworkId: currentNetworkId,
          txParams,
          history: [{}],
        },
        {
          id: 1,
          status: TransactionStatus.confirmed,
          metamaskNetworkId: currentNetworkId,
          txParams,
          history: [{}],
        },
        {
          id: 2,
          status: TransactionStatus.confirmed,
          metamaskNetworkId: currentNetworkId,
          txParams,
          history: [{}],
        },
        {
          id: 3,
          status: TransactionStatus.unapproved,
          metamaskNetworkId: currentNetworkId,
          txParams,
          history: [{}],
        },
        {
          id: 4,
          status: TransactionStatus.rejected,
          metamaskNetworkId: currentNetworkId,
          txParams,
          history: [{}],
        },
        {
          id: 5,
          status: TransactionStatus.approved,
          metamaskNetworkId: currentNetworkId,
          txParams,
          history: [{}],
        },
        {
          id: 6,
          status: TransactionStatus.signed,
          metamaskNetworkId: currentNetworkId,
          txParams,
          history: [{}],
        },
        {
          id: 7,
          status: TransactionStatus.submitted,
          metamaskNetworkId: currentNetworkId,
          txParams,
          history: [{}],
        },
        {
          id: 8,
          status: TransactionStatus.failed,
          metamaskNetworkId: currentNetworkId,
          txParams,
          history: [{}],
        },
      ]);
      assert.equal(
        txController.nonceTracker.getConfirmedTransactions(address).length,
        3,
      );
    });
  });

  describe('#newUnapprovedTransaction', function () {
    let stub, txMeta, txParams;
    beforeEach(function () {
      txParams = {
        from: '0xc684832530fcbddae4b4230a47e991ddcec2831d',
        to: '0xc684832530fcbddae4b4230a47e991ddcec2831d',
      };
      txMeta = {
        status: TransactionStatus.unapproved,
        id: 1,
        metamaskNetworkId: currentNetworkId,
        txParams,
        history: [{}],
      };
      txController.txStateManager._addTransactionsToState([txMeta]);
      stub = sinon
        .stub(txController, 'addUnapprovedTransaction')
        .callsFake(() => {
          txController.emit('newUnapprovedTx', txMeta);
          return Promise.resolve(
            txController.txStateManager.addTransaction(txMeta),
          );
        });
    });

    afterEach(function () {
      txController.txStateManager._addTransactionsToState([]);
      stub.restore();
    });

    it('should resolve when finished and status is submitted and resolve with the hash', async function () {
      txController.once('newUnapprovedTx', (txMetaFromEmit) => {
        setTimeout(() => {
          txController.setTxHash(txMetaFromEmit.id, '0x0');
          txController.txStateManager.setTxStatusSubmitted(txMetaFromEmit.id);
        });
      });

      const hash = await txController.newUnapprovedTransaction(txParams);
      assert.ok(hash, 'newUnapprovedTransaction needs to return the hash');
    });

    it('should reject when finished and status is rejected', async function () {
      txController.once('newUnapprovedTx', (txMetaFromEmit) => {
        setTimeout(() => {
          txController.txStateManager.setTxStatusRejected(txMetaFromEmit.id);
        });
      });

      await assert.rejects(
        () => txController.newUnapprovedTransaction(txParams),
        {
          message: 'MetaMask Tx Signature: User denied transaction signature.',
        },
      );
    });
  });

  describe('#addUnapprovedTransaction', function () {
    const selectedAddress = '0x1678a085c290ebd122dc42cba69373b5953b831d';
    const recipientAddress = '0xc42edfcc21ed14dda456aa0756c153f7985d8813';

    let getSelectedAddress, getPermittedAccounts, getDefaultGasFees;
    beforeEach(function () {
      getSelectedAddress = sinon
        .stub(txController, 'getSelectedAddress')
        .returns(selectedAddress);
      getDefaultGasFees = sinon
        .stub(txController, '_getDefaultGasFees')
        .returns({});
      getPermittedAccounts = sinon
        .stub(txController, 'getPermittedAccounts')
        .returns([selectedAddress]);
    });

    afterEach(function () {
      getSelectedAddress.restore();
      getPermittedAccounts.restore();
      getDefaultGasFees.restore();
    });

    it('should add an unapproved transaction and return a valid txMeta', async function () {
      const txMeta = await txController.addUnapprovedTransaction(undefined, {
        from: selectedAddress,
        to: recipientAddress,
      });
      assert.ok('id' in txMeta, 'should have a id');
      assert.ok('time' in txMeta, 'should have a time stamp');
      assert.ok(
        'metamaskNetworkId' in txMeta,
        'should have a metamaskNetworkId',
      );
      assert.ok('txParams' in txMeta, 'should have a txParams');
      assert.ok('history' in txMeta, 'should have a history');
      assert.equal(
        txMeta.txParams.value,
        '0x0',
        'should have added 0x0 as the value',
      );

      const memTxMeta = txController.txStateManager.getTransaction(txMeta.id);
      assert.deepEqual(txMeta, memTxMeta);
    });

    it('should add only 1 unapproved transaction when called twice with same actionId', async function () {
      await txController.addUnapprovedTransaction(
        undefined,
        {
          from: selectedAddress,
          to: recipientAddress,
        },
        undefined,
        undefined,
        undefined,
        '12345',
      );
      const transactionCount1 =
        txController.txStateManager.getTransactions().length;
      await txController.addUnapprovedTransaction(
        undefined,
        {
          from: selectedAddress,
          to: recipientAddress,
        },
        undefined,
        undefined,
        undefined,
        '12345',
      );
      const transactionCount2 =
        txController.txStateManager.getTransactions().length;
      assert.equal(transactionCount1, transactionCount2);
    });

    it('should add multiple transactions when called with different actionId', async function () {
      await txController.addUnapprovedTransaction(
        undefined,
        {
          from: selectedAddress,
          to: recipientAddress,
        },
        undefined,
        undefined,
        undefined,
        '12345',
      );
      const transactionCount1 =
        txController.txStateManager.getTransactions().length;
      await txController.addUnapprovedTransaction(
        undefined,
        {
          from: selectedAddress,
          to: recipientAddress,
        },
        undefined,
        undefined,
        undefined,
        '00000',
      );
      const transactionCount2 =
        txController.txStateManager.getTransactions().length;
      assert.equal(transactionCount1 + 1, transactionCount2);
    });

    it('should emit newUnapprovedTx event and pass txMeta as the first argument', function (done) {
      providerResultStub.eth_gasPrice = '4a817c800';
      txController.once('newUnapprovedTx', (txMetaFromEmit) => {
        assert.ok(txMetaFromEmit, 'txMeta is falsy');
        done();
      });
      txController
        .addUnapprovedTransaction(undefined, {
          from: selectedAddress,
          to: recipientAddress,
        })
        .catch(done);
    });

    it("should fail if the from address isn't the selected address", async function () {
      await assert.rejects(() =>
        txController.addUnapprovedTransaction({
          from: '0x0d1d4e623D10F9FBA5Db95830F7d3839406C6AF2',
        }),
      );
    });

    it('should fail if the network status is not "available"', async function () {
      networkStatusStore.putState(NetworkStatus.Unknown);
      await assert.rejects(
        () =>
          txController.addUnapprovedTransaction(undefined, {
            from: selectedAddress,
            to: '0x0d1d4e623D10F9FBA5Db95830F7d3839406C6AF2',
          }),
        { message: 'MetaMask is having trouble connecting to the network' },
      );
    });

    it('should create an approval request', async function () {
      const txMeta = await txController.addUnapprovedTransaction(
        undefined,
        {
          from: selectedAddress,
          to: recipientAddress,
        },
        ORIGIN_METAMASK,
      );

      assert.equal(messengerMock.call.callCount, 1);
      assert.deepEqual(messengerMock.call.getCall(0).args, [
        'ApprovalController:addRequest',
        {
          id: String(txMeta.id),
          origin: ORIGIN_METAMASK,
          requestData: { txId: txMeta.id },
          type: MESSAGE_TYPE.TRANSACTION,
        },
        true, // Show popup
      ]);
    });

    it('should still create an approval request when called twice with same actionId', async function () {
      await txController.addUnapprovedTransaction(
        undefined,
        {
          from: selectedAddress,
          to: recipientAddress,
        },
        ORIGIN_METAMASK,
        undefined,
        undefined,
        '12345',
      );

      const secondTxMeta = await txController.addUnapprovedTransaction(
        undefined,
        {
          from: selectedAddress,
          to: recipientAddress,
        },
        undefined,
        undefined,
        undefined,
        '12345',
      );

      assert.equal(messengerMock.call.callCount, 2);
      assert.deepEqual(messengerMock.call.getCall(1).args, [
        'ApprovalController:addRequest',
        {
          id: String(secondTxMeta.id),
          origin: ORIGIN_METAMASK,
          requestData: { txId: secondTxMeta.id },
          type: MESSAGE_TYPE.TRANSACTION,
        },
        true, // Show popup
      ]);
    });
  });

  describe('#createCancelTransaction', function () {
    const selectedAddress = '0x1678a085c290ebd122dc42cba69373b5953b831d';
    const recipientAddress = '0xc42edfcc21ed14dda456aa0756c153f7985d8813';

    let getSelectedAddress,
      getPermittedAccounts,
      getDefaultGasFees,
      getDefaultGasLimit;
    beforeEach(function () {
      const hash =
        '0x2a5523c6fa98b47b7d9b6c8320179785150b42a16bcff36b398c5062b65657e8';
      providerResultStub.eth_sendRawTransaction = hash;

      getSelectedAddress = sinon
        .stub(txController, 'getSelectedAddress')
        .returns(selectedAddress);
      getDefaultGasFees = sinon
        .stub(txController, '_getDefaultGasFees')
        .returns({});
      getDefaultGasLimit = sinon
        .stub(txController, '_getDefaultGasLimit')
        .returns({});
      getPermittedAccounts = sinon
        .stub(txController, 'getPermittedAccounts')
        .returns([selectedAddress]);
    });

    afterEach(function () {
      getSelectedAddress.restore();
      getPermittedAccounts.restore();
      getDefaultGasFees.restore();
      getDefaultGasLimit.restore();
    });

    it('should add an cancel transaction and return a valid txMeta', async function () {
      const txMeta = await txController.addUnapprovedTransaction(undefined, {
        from: selectedAddress,
        to: recipientAddress,
      });
      await txController.approveTransaction(txMeta.id);
      const cancelTxMeta = await txController.createCancelTransaction(
        txMeta.id,
        {},
        { actionId: 12345 },
      );
      assert.equal(cancelTxMeta.type, TransactionType.cancel);
      const memTxMeta = txController.txStateManager.getTransaction(
        cancelTxMeta.id,
      );
      assert.deepEqual(cancelTxMeta, memTxMeta);
    });

    it('should add only 1 cancel transaction when called twice with same actionId', async function () {
      const txMeta = await txController.addUnapprovedTransaction(undefined, {
        from: selectedAddress,
        to: recipientAddress,
      });
      await txController.approveTransaction(txMeta.id);
      await txController.createCancelTransaction(
        txMeta.id,
        {},
        { actionId: 12345 },
      );
      const transactionCount1 =
        txController.txStateManager.getTransactions().length;
      await txController.createCancelTransaction(
        txMeta.id,
        {},
        { actionId: 12345 },
      );
      const transactionCount2 =
        txController.txStateManager.getTransactions().length;
      assert.equal(transactionCount1, transactionCount2);
    });

    it('should add multiple transactions when called with different actionId', async function () {
      const txMeta = await txController.addUnapprovedTransaction(undefined, {
        from: selectedAddress,
        to: recipientAddress,
      });
      await txController.approveTransaction(txMeta.id);
      await txController.createCancelTransaction(
        txMeta.id,
        {},
        { actionId: 12345 },
      );
      const transactionCount1 =
        txController.txStateManager.getTransactions().length;
      await txController.createCancelTransaction(
        txMeta.id,
        {},
        { actionId: 11111 },
      );
      const transactionCount2 =
        txController.txStateManager.getTransactions().length;
      assert.equal(transactionCount1 + 1, transactionCount2);
    });
  });

  describe('#addTxGasDefaults', function () {
    it('should add the tx defaults if their are none', async function () {
      txController.txStateManager._addTransactionsToState([
        {
          id: 1,
          status: TransactionStatus.unapproved,
          metamaskNetworkId: currentNetworkId,
          txParams: {
            to: VALID_ADDRESS,
            from: VALID_ADDRESS_TWO,
          },
          history: [{}],
        },
      ]);
      const txMeta = {
        id: 1,
        txParams: {
          from: '0xc684832530fcbddae4b4230a47e991ddcec2831d',
          to: '0xc684832530fcbddae4b4230a47e991ddcec2831d',
        },
        history: [{}],
      };
      providerResultStub.eth_gasPrice = '4a817c800';
      providerResultStub.eth_getBlockByNumber = { gasLimit: '47b784' };
      providerResultStub.eth_estimateGas = '5209';

      const txMetaWithDefaults = await txController.addTxGasDefaults(txMeta);
      assert.ok(
        txMetaWithDefaults.txParams.gasPrice,
        'should have added the gas price',
      );
      assert.ok(
        txMetaWithDefaults.txParams.gas,
        'should have added the gas field',
      );
    });

    it('should add EIP1559 tx defaults', async function () {
      const TEST_MAX_FEE_PER_GAS = '0x12a05f200';
      const TEST_MAX_PRIORITY_FEE_PER_GAS = '0x77359400';

      const stub1 = sinon
        .stub(txController, 'getEIP1559Compatibility')
        .returns(true);

      const stub2 = sinon
        .stub(txController, '_getDefaultGasFees')
        .callsFake(() => ({
          maxFeePerGas: TEST_MAX_FEE_PER_GAS,
          maxPriorityFeePerGas: TEST_MAX_PRIORITY_FEE_PER_GAS,
        }));

      txController.txStateManager._addTransactionsToState([
        {
          id: 1,
          status: TransactionStatus.unapproved,
          metamaskNetworkId: currentNetworkId,
          txParams: {
            to: VALID_ADDRESS,
            from: VALID_ADDRESS_TWO,
          },
          history: [{}],
        },
      ]);
      const txMeta = {
        id: 1,
        txParams: {
          from: '0xc684832530fcbddae4b4230a47e991ddcec2831d',
          to: '0xc684832530fcbddae4b4230a47e991ddcec2831d',
        },
        history: [{}],
      };
      providerResultStub.eth_getBlockByNumber = { gasLimit: '47b784' };
      providerResultStub.eth_estimateGas = '5209';

      const txMetaWithDefaults = await txController.addTxGasDefaults(txMeta);

      assert.equal(
        txMetaWithDefaults.txParams.maxFeePerGas,
        TEST_MAX_FEE_PER_GAS,
        'should have added the correct max fee per gas',
      );
      assert.equal(
        txMetaWithDefaults.txParams.maxPriorityFeePerGas,
        TEST_MAX_PRIORITY_FEE_PER_GAS,
        'should have added the correct max priority fee per gas',
      );
      stub1.restore();
      stub2.restore();
    });

    it('should add gasPrice as maxFeePerGas and maxPriorityFeePerGas if there are no sources of other fee data available', async function () {
      const TEST_GASPRICE = '0x12a05f200';

      const stub1 = sinon
        .stub(txController, 'getEIP1559Compatibility')
        .returns(true);

      const stub2 = sinon
        .stub(txController, '_getDefaultGasFees')
        .callsFake(() => ({ gasPrice: TEST_GASPRICE }));

      txController.txStateManager._addTransactionsToState([
        {
          id: 1,
          status: TransactionStatus.unapproved,
          metamaskNetworkId: currentNetworkId,
          txParams: {
            to: VALID_ADDRESS,
            from: VALID_ADDRESS_TWO,
          },
          history: [{}],
        },
      ]);
      const txMeta = {
        id: 1,
        txParams: {
          from: '0xc684832530fcbddae4b4230a47e991ddcec2831d',
          to: '0xc684832530fcbddae4b4230a47e991ddcec2831d',
        },
        history: [{}],
      };
      providerResultStub.eth_getBlockByNumber = { gasLimit: '47b784' };
      providerResultStub.eth_estimateGas = '5209';

      const txMetaWithDefaults = await txController.addTxGasDefaults(txMeta);

      assert.equal(
        txMetaWithDefaults.txParams.maxFeePerGas,
        TEST_GASPRICE,
        'should have added the correct max fee per gas',
      );
      assert.equal(
        txMetaWithDefaults.txParams.maxPriorityFeePerGas,
        TEST_GASPRICE,
        'should have added the correct max priority fee per gas',
      );
      stub1.restore();
      stub2.restore();
    });

    it('should not add maxFeePerGas and maxPriorityFeePerGas to type-0 transactions', async function () {
      const TEST_GASPRICE = '0x12a05f200';

      const stub1 = sinon
        .stub(txController, 'getEIP1559Compatibility')
        .returns(true);

      const stub2 = sinon
        .stub(txController, '_getDefaultGasFees')
        .callsFake(() => ({ gasPrice: TEST_GASPRICE }));

      txController.txStateManager._addTransactionsToState([
        {
          id: 1,
          status: TransactionStatus.unapproved,
          metamaskNetworkId: currentNetworkId,
          txParams: {
            to: VALID_ADDRESS,
            from: VALID_ADDRESS_TWO,
            type: TransactionEnvelopeType.legacy,
          },
          history: [{}],
        },
      ]);
      const txMeta = {
        id: 1,
        txParams: {
          from: '0xc684832530fcbddae4b4230a47e991ddcec2831d',
          to: '0xc684832530fcbddae4b4230a47e991ddcec2831d',
          type: TransactionEnvelopeType.legacy,
        },
        history: [{}],
      };
      providerResultStub.eth_getBlockByNumber = { gasLimit: '47b784' };
      providerResultStub.eth_estimateGas = '5209';

      const txMetaWithDefaults = await txController.addTxGasDefaults(txMeta);

      assert.equal(
        txMetaWithDefaults.txParams.maxFeePerGas,
        undefined,
        'should not have maxFeePerGas',
      );
      assert.equal(
        txMetaWithDefaults.txParams.maxPriorityFeePerGas,
        undefined,
        'should not have max priority fee per gas',
      );
      stub1.restore();
      stub2.restore();
    });

    it('should not add gasPrice if the fee data is available from the dapp', async function () {
      const TEST_GASPRICE = '0x12a05f200';
      const TEST_MAX_FEE_PER_GAS = '0x12a05f200';
      const TEST_MAX_PRIORITY_FEE_PER_GAS = '0x77359400';

      const stub1 = sinon
        .stub(txController, 'getEIP1559Compatibility')
        .returns(true);

      const stub2 = sinon
        .stub(txController, '_getDefaultGasFees')
        .callsFake(() => ({ gasPrice: TEST_GASPRICE }));

      txController.txStateManager._addTransactionsToState([
        {
          id: 1,
          status: TransactionStatus.unapproved,
          metamaskNetworkId: currentNetworkId,
          txParams: {
            to: VALID_ADDRESS,
            from: VALID_ADDRESS_TWO,
            maxFeePerGas: TEST_MAX_FEE_PER_GAS,
            maxPriorityFeePerGas: TEST_MAX_PRIORITY_FEE_PER_GAS,
          },
          history: [{}],
        },
      ]);
      const txMeta = {
        id: 1,
        txParams: {
          from: '0xc684832530fcbddae4b4230a47e991ddcec2831d',
          to: '0xc684832530fcbddae4b4230a47e991ddcec2831d',
        },
        history: [{}],
      };
      providerResultStub.eth_getBlockByNumber = { gasLimit: '47b784' };
      providerResultStub.eth_estimateGas = '5209';

      const txMetaWithDefaults = await txController.addTxGasDefaults(txMeta);

      assert.equal(
        txMetaWithDefaults.txParams.maxFeePerGas,
        TEST_MAX_FEE_PER_GAS,
        'should have added the correct max fee per gas',
      );
      assert.equal(
        txMetaWithDefaults.txParams.maxPriorityFeePerGas,
        TEST_MAX_PRIORITY_FEE_PER_GAS,
        'should have added the correct max priority fee per gas',
      );
      stub1.restore();
      stub2.restore();
    });
  });

  describe('_getDefaultGasFees', function () {
    let getGasFeeStub;

    beforeEach(function () {
      getGasFeeStub = sinon.stub(txController, '_getEIP1559GasFeeEstimates');
    });

    afterEach(function () {
      getGasFeeStub.restore();
    });

    it('should return the correct fee data when the gas estimate type is FEE_MARKET', async function () {
      const EXPECTED_MAX_FEE_PER_GAS = '12a05f200';
      const EXPECTED_MAX_PRIORITY_FEE_PER_GAS = '77359400';

      getGasFeeStub.callsFake(() => ({
        gasFeeEstimates: {
          medium: {
            suggestedMaxPriorityFeePerGas: '2',
            suggestedMaxFeePerGas: '5',
          },
        },
        gasEstimateType: GasEstimateTypes.feeMarket,
      }));

      const defaultGasFees = await txController._getDefaultGasFees(
        { txParams: {} },
        true,
      );

      assert.deepEqual(defaultGasFees, {
        maxPriorityFeePerGas: EXPECTED_MAX_PRIORITY_FEE_PER_GAS,
        maxFeePerGas: EXPECTED_MAX_FEE_PER_GAS,
      });
    });

    it('should return the correct fee data when the gas estimate type is LEGACY', async function () {
      const EXPECTED_GAS_PRICE = '77359400';

      getGasFeeStub.callsFake(() => ({
        gasFeeEstimates: { medium: '2' },
        gasEstimateType: GasEstimateTypes.legacy,
      }));

      const defaultGasFees = await txController._getDefaultGasFees(
        { txParams: {} },
        false,
      );

      assert.deepEqual(defaultGasFees, {
        gasPrice: EXPECTED_GAS_PRICE,
      });
    });

    it('should return the correct fee data when the gas estimate type is ETH_GASPRICE', async function () {
      const EXPECTED_GAS_PRICE = '77359400';

      getGasFeeStub.callsFake(() => ({
        gasFeeEstimates: { gasPrice: '2' },
        gasEstimateType: GasEstimateTypes.ethGasPrice,
      }));

      const defaultGasFees = await txController._getDefaultGasFees(
        { txParams: {} },
        false,
      );

      assert.deepEqual(defaultGasFees, {
        gasPrice: EXPECTED_GAS_PRICE,
      });
    });
  });

  describe('#addTransaction', function () {
    let trackTransactionMetricsEventSpy;

    beforeEach(function () {
      trackTransactionMetricsEventSpy = sinon.spy(
        txController,
        '_trackTransactionMetricsEvent',
      );
    });

    afterEach(function () {
      trackTransactionMetricsEventSpy.restore();
    });

    it('should emit updates', function (done) {
      const txMeta = {
        id: '1',
        status: TransactionStatus.unapproved,
        metamaskNetworkId: currentNetworkId,
        txParams: {
          to: VALID_ADDRESS,
          from: VALID_ADDRESS_TWO,
        },
      };

      const eventNames = [
        METAMASK_CONTROLLER_EVENTS.UPDATE_BADGE,
        '1:unapproved',
      ];
      const listeners = [];
      eventNames.forEach((eventName) => {
        listeners.push(
          new Promise((resolve) => {
            txController.once(eventName, (arg) => {
              resolve(arg);
            });
          }),
        );
      });
      Promise.all(listeners)
        .then((returnValues) => {
          assert.deepEqual(
            returnValues.pop(),
            txMeta,
            'last event 1:unapproved should return txMeta',
          );
          done();
        })
        .catch(done);
      txController.addTransaction(txMeta);
    });

    it('should call _trackTransactionMetricsEvent with the correct params', function () {
      const txMeta = {
        id: 1,
        status: TransactionStatus.unapproved,
        txParams: {
          from: fromAccount.address,
          to: '0x1678a085c290ebd122dc42cba69373b5953b831d',
          gasPrice: '0x77359400',
          gas: '0x7b0d',
          nonce: '0x4b',
        },
        type: TransactionType.simpleSend,
        transaction_envelope_type: TRANSACTION_ENVELOPE_TYPE_NAMES.LEGACY,
        origin: ORIGIN_METAMASK,
        chainId: currentChainId,
        time: 1624408066355,
        metamaskNetworkId: currentNetworkId,
      };

      txController.addTransaction(txMeta);

      assert.equal(trackTransactionMetricsEventSpy.callCount, 1);
      assert.deepEqual(
        trackTransactionMetricsEventSpy.getCall(0).args[0],
        txMeta,
      );
      assert.equal(
        trackTransactionMetricsEventSpy.getCall(0).args[1],
        TransactionMetaMetricsEvent.added,
      );
    });
  });

  describe('#approveTransaction', function () {
    let originalValue, txMeta, signStub, pubStub;

    beforeEach(function () {
      originalValue = '0x01';
      txMeta = {
        id: '1',
        status: TransactionStatus.unapproved,
        metamaskNetworkId: currentNetworkId,
        txParams: {
          to: VALID_ADDRESS_TWO,
          from: VALID_ADDRESS,
          nonce: originalValue,
          gas: originalValue,
          gasPrice: originalValue,
        },
      };
      // eslint-disable-next-line @babel/no-invalid-this
      this.timeout(SECOND * 15);
      const wrongValue = '0x05';

      txController.addTransaction(txMeta);
      providerResultStub.eth_gasPrice = wrongValue;
      providerResultStub.eth_estimateGas = '0x5209';

      signStub = sinon
        .stub(txController, 'signTransaction')
        .callsFake(() => Promise.resolve());

      pubStub = sinon.stub(txController, 'publishTransaction').callsFake(() => {
        txController.setTxHash('1', originalValue);
        txController.txStateManager.setTxStatusSubmitted('1');
      });
    });

    afterEach(function () {
      signStub.restore();
      pubStub.restore();
    });

    it('does not overwrite set values', async function () {
      await txController.approveTransaction(txMeta.id);
      const result = txController.txStateManager.getTransaction(txMeta.id);
      const params = result.txParams;

      assert.equal(params.gas, originalValue, 'gas unmodified');
      assert.equal(params.gasPrice, originalValue, 'gas price unmodified');
      assert.equal(result.hash, originalValue);
      assert.equal(
        result.status,
        TransactionStatus.submitted,
        'should have reached the submitted status.',
      );
    });

    it('should accept the approval request', async function () {
      await txController.approveTransaction(txMeta.id);

      assert.equal(messengerMock.call.callCount, 1);
      assert.deepEqual(messengerMock.call.getCall(0).args, [
        'ApprovalController:acceptRequest',
        txMeta.id,
      ]);
    });

    it('should not throw if accepting approval request throws', async function () {
      messengerMock.call.throws();
      await txController.approveTransaction(txMeta.id);
    });
  });

  describe('#sign replay-protected tx', function () {
    it('prepares a tx with the chainId set', async function () {
      txController.addTransaction(
        {
          id: '1',
          status: TransactionStatus.unapproved,
          metamaskNetworkId: currentNetworkId,
          txParams: {
            to: VALID_ADDRESS,
            from: VALID_ADDRESS_TWO,
          },
        },
        noop,
      );
      const rawTx = await txController.signTransaction('1');
      const ethTx = TransactionFactory.fromSerializedData(toBuffer(rawTx));
      assert.equal(ethTx.common.chainIdBN().toNumber(), 5);
    });
  });

  describe('#updateAndApproveTransaction', function () {
    it('should update and approve transactions', async function () {
      const txMeta = {
        id: 1,
        status: TransactionStatus.unapproved,
        txParams: {
          from: fromAccount.address,
          to: '0x1678a085c290ebd122dc42cba69373b5953b831d',
          gasPrice: '0x77359400',
          gas: '0x7b0d',
          nonce: '0x4b',
        },
        metamaskNetworkId: currentNetworkId,
      };
      txController.txStateManager.addTransaction(txMeta);
      const approvalPromise = txController.updateAndApproveTransaction(txMeta);
      const tx = txController.txStateManager.getTransaction(1);
      assert.equal(tx.status, TransactionStatus.approved);
      await approvalPromise;
    });
  });

  describe('#getChainId', function () {
    it('returns the chain ID of the network when it is available', function () {
      networkStatusStore.putState(NetworkStatus.Available);
      assert.equal(txController.getChainId(), 5);
    });

    it('returns 0 when the network is not available', function () {
      networkStatusStore.putState('asdflsfadf');
      assert.equal(txController.getChainId(), 0);
    });

    it('returns 0 when the chain ID cannot be parsed as a hex string', function () {
      networkStatusStore.putState(NetworkStatus.Available);
      getCurrentChainId.returns('$fdsjfldf');
      assert.equal(txController.getChainId(), 0);
    });
  });

  describe('#cancelTransaction', function () {
    beforeEach(function () {
      txController.txStateManager._addTransactionsToState([
        {
          id: 0,
          status: TransactionStatus.unapproved,
          txParams: {
            to: VALID_ADDRESS,
            from: VALID_ADDRESS_TWO,
          },
          metamaskNetworkId: currentNetworkId,
          history: [{}],
        },
        {
          id: 1,
          status: TransactionStatus.rejected,
          txParams: {
            to: VALID_ADDRESS,
            from: VALID_ADDRESS_TWO,
          },
          metamaskNetworkId: currentNetworkId,
          history: [{}],
        },
        {
          id: 2,
          status: TransactionStatus.approved,
          txParams: {
            to: VALID_ADDRESS,
            from: VALID_ADDRESS_TWO,
          },
          metamaskNetworkId: currentNetworkId,
          history: [{}],
        },
        {
          id: 3,
          status: TransactionStatus.signed,
          txParams: {
            to: VALID_ADDRESS,
            from: VALID_ADDRESS_TWO,
          },
          metamaskNetworkId: currentNetworkId,
          history: [{}],
        },
        {
          id: 4,
          status: TransactionStatus.submitted,
          txParams: {
            to: VALID_ADDRESS,
            from: VALID_ADDRESS_TWO,
          },
          metamaskNetworkId: currentNetworkId,
          history: [{}],
        },
        {
          id: 5,
          status: TransactionStatus.confirmed,
          txParams: {
            to: VALID_ADDRESS,
            from: VALID_ADDRESS_TWO,
          },
          metamaskNetworkId: currentNetworkId,
          history: [{}],
        },
        {
          id: 6,
          status: TransactionStatus.failed,
          txParams: {
            to: VALID_ADDRESS,
            from: VALID_ADDRESS_TWO,
          },
          metamaskNetworkId: currentNetworkId,
          history: [{}],
        },
      ]);
    });

    it('should emit a status change to rejected', function (done) {
      txController.once('tx:status-update', (txId, status) => {
        try {
          assert.equal(
            status,
            TransactionStatus.rejected,
            'status should be rejected',
          );
          assert.equal(txId, 0, 'id should e 0');
          done();
        } catch (e) {
          done(e);
        }
      });

      txController.cancelTransaction(0);
    });

    it('should reject the approval request', function () {
      txController.cancelTransaction(0);

      assert.equal(messengerMock.call.callCount, 1);
      assert.deepEqual(messengerMock.call.getCall(0).args, [
        'ApprovalController:rejectRequest',
        '0',
        new Error('Rejected'),
      ]);
    });

    it('should not throw if rejecting approval request throws', async function () {
      messengerMock.call.throws();
      txController.cancelTransaction(0);
    });
  });

  describe('#createSpeedUpTransaction', function () {
    let addTransactionSpy;
    let approveTransactionSpy;
    let txParams;
    let expectedTxParams;
    const selectedAddress = '0x1678a085c290ebd122dc42cba69373b5953b831d';
    const recipientAddress = '0xc42edfcc21ed14dda456aa0756c153f7985d8813';

    let getSelectedAddress,
      getPermittedAccounts,
      getDefaultGasFees,
      getDefaultGasLimit;

    beforeEach(function () {
      addTransactionSpy = sinon.spy(txController, 'addTransaction');
      approveTransactionSpy = sinon.spy(txController, 'approveTransaction');

      const hash =
        '0x2a5523c6fa98b47b7d9b6c8320179785150b42a16bcff36b398c5062b65657e8';
      providerResultStub.eth_sendRawTransaction = hash;

      getSelectedAddress = sinon
        .stub(txController, 'getSelectedAddress')
        .returns(selectedAddress);
      getDefaultGasFees = sinon
        .stub(txController, '_getDefaultGasFees')
        .returns({});
      getDefaultGasLimit = sinon
        .stub(txController, '_getDefaultGasLimit')
        .returns({});
      getPermittedAccounts = sinon
        .stub(txController, 'getPermittedAccounts')
        .returns([selectedAddress]);

      txParams = {
        nonce: '0x00',
        from: '0xB09d8505E1F4EF1CeA089D47094f5DD3464083d4',
        to: '0xB09d8505E1F4EF1CeA089D47094f5DD3464083d4',
        gas: '0x5209',
        gasPrice: '0xa',
        estimateSuggested: GasRecommendations.medium,
        estimateUsed: GasRecommendations.high,
      };
      txController.txStateManager._addTransactionsToState([
        {
          id: 1,
          status: TransactionStatus.submitted,
          metamaskNetworkId: currentNetworkId,
          txParams,
          history: [{}],
        },
      ]);

      expectedTxParams = { ...txParams, gasPrice: '0xb' };
    });

    afterEach(function () {
      addTransactionSpy.restore();
      approveTransactionSpy.restore();
      getSelectedAddress.restore();
      getPermittedAccounts.restore();
      getDefaultGasFees.restore();
      getDefaultGasLimit.restore();
    });

    it('should call this.addTransaction and this.approveTransaction with the expected args', async function () {
      await txController.createSpeedUpTransaction(1);
      assert.equal(addTransactionSpy.callCount, 1);

      const addTransactionArgs = addTransactionSpy.getCall(0).args[0];
      assert.deepEqual(addTransactionArgs.txParams, expectedTxParams);

      const { previousGasParams, type } = addTransactionArgs;
      assert.deepEqual(
        { gasPrice: previousGasParams.gasPrice, type },
        {
          gasPrice: '0xa',
          type: TransactionType.retry,
        },
      );
    });

    it('should call this.approveTransaction with the id of the returned tx', async function () {
      const result = await txController.createSpeedUpTransaction(1);
      assert.equal(approveTransactionSpy.callCount, 1);

      const approveTransactionArg = approveTransactionSpy.getCall(0).args[0];
      assert.equal(result.id, approveTransactionArg);
    });

    it('should return the expected txMeta', async function () {
      const result = await txController.createSpeedUpTransaction(1);

      assert.deepEqual(result.txParams, expectedTxParams);

      const { previousGasParams, type } = result;
      assert.deepEqual(
        { gasPrice: previousGasParams.gasPrice, type },
        {
          gasPrice: '0xa',
          type: TransactionType.retry,
        },
      );
    });

    it('should add only 1 speedup transaction when called twice with same actionId', async function () {
      const txMeta = await txController.addUnapprovedTransaction(undefined, {
        from: selectedAddress,
        to: recipientAddress,
      });
      await txController.approveTransaction(txMeta.id);
      await txController.createSpeedUpTransaction(
        txMeta.id,
        {},
        { actionId: 12345 },
      );
      const transactionCount1 =
        txController.txStateManager.getTransactions().length;
      await txController.createSpeedUpTransaction(
        txMeta.id,
        {},
        { actionId: 12345 },
      );
      const transactionCount2 =
        txController.txStateManager.getTransactions().length;
      assert.equal(transactionCount1, transactionCount2);
    });

    it('should add multiple transactions when called with different actionId', async function () {
      const txMeta = await txController.addUnapprovedTransaction(undefined, {
        from: selectedAddress,
        to: recipientAddress,
      });
      await txController.approveTransaction(txMeta.id);
      await txController.createSpeedUpTransaction(
        txMeta.id,
        {},
        { actionId: 12345 },
      );
      const transactionCount1 =
        txController.txStateManager.getTransactions().length;
      await txController.createSpeedUpTransaction(
        txMeta.id,
        {},
        { actionId: 11111 },
      );
      const transactionCount2 =
        txController.txStateManager.getTransactions().length;
      assert.equal(transactionCount1 + 1, transactionCount2);
    });

    it('should add multiple transactions when called with different actionId and txMethodType defined', async function () {
      const txMeta = await txController.addUnapprovedTransaction(
        'eth_sendTransaction',
        {
          from: selectedAddress,
          to: recipientAddress,
        },
      );
      await txController.approveTransaction(txMeta.id);
      await txController.createSpeedUpTransaction(
        txMeta.id,
        {},
        { actionId: 12345 },
      );
      const transactionCount1 =
        txController.txStateManager.getTransactions().length;
      await txController.createSpeedUpTransaction(
        txMeta.id,
        {},
        { actionId: 11111 },
      );
      const transactionCount2 =
        txController.txStateManager.getTransactions().length;
      assert.equal(transactionCount1 + 1, transactionCount2);
    });

    it('should call securityProviderRequest and have flagAsDangerous inside txMeta', async function () {
      const txMeta = await txController.addUnapprovedTransaction(
        'eth_sendTransaction',
        {
          from: selectedAddress,
          to: recipientAddress,
        },
      );

      assert.ok(
        'securityProviderResponse' in txMeta,
        'should have a securityProviderResponse',
      );
    });
  });

  describe('#signTransaction', function () {
    let fromTxDataSpy;

    beforeEach(function () {
      fromTxDataSpy = sinon.spy(TransactionFactory, 'fromTxData');
    });

    afterEach(function () {
      fromTxDataSpy.restore();
    });

    it('sets txParams.type to 0x0 (non-EIP-1559)', async function () {
      txController.txStateManager._addTransactionsToState([
        {
          status: TransactionStatus.unapproved,
          id: 1,
          metamaskNetworkId: currentNetworkId,
          history: [{}],
          txParams: {
            from: VALID_ADDRESS_TWO,
            to: VALID_ADDRESS,
            gasPrice: '0x77359400',
            gas: '0x7b0d',
            nonce: '0x4b',
          },
        },
      ]);
      await txController.signTransaction('1');
      assert.equal(fromTxDataSpy.getCall(0).args[0].type, '0x0');
    });

    it('sets txParams.type to 0x2 (EIP-1559)', async function () {
      const eip1559CompatibilityStub = sinon
        .stub(txController, 'getEIP1559Compatibility')
        .returns(true);
      txController.txStateManager._addTransactionsToState([
        {
          status: TransactionStatus.unapproved,
          id: 2,
          metamaskNetworkId: currentNetworkId,
          history: [{}],
          txParams: {
            from: VALID_ADDRESS_TWO,
            to: VALID_ADDRESS,
            maxFeePerGas: '0x77359400',
            maxPriorityFeePerGas: '0x77359400',
            gas: '0x7b0d',
            nonce: '0x4b',
          },
        },
      ]);
      await txController.signTransaction('2');
      assert.equal(fromTxDataSpy.getCall(0).args[0].type, '0x2');
      eip1559CompatibilityStub.restore();
    });
  });

  describe('#publishTransaction', function () {
    let hash, txMeta, trackTransactionMetricsEventSpy;

    beforeEach(function () {
      hash =
        '0x2a5523c6fa98b47b7d9b6c8320179785150b42a16bcff36b398c5062b65657e8';
      txMeta = {
        id: 1,
        status: TransactionStatus.unapproved,
        txParams: {
          gas: '0x7b0d',
          to: VALID_ADDRESS,
          from: VALID_ADDRESS_TWO,
        },
        metamaskNetworkId: currentNetworkId,
      };
      providerResultStub.eth_sendRawTransaction = hash;
      trackTransactionMetricsEventSpy = sinon.spy(
        txController,
        '_trackTransactionMetricsEvent',
      );
    });

    afterEach(function () {
      trackTransactionMetricsEventSpy.restore();
    });

    it('should publish a tx, updates the rawTx when provided a one', async function () {
      const rawTx =
        '0x477b2e6553c917af0db0388ae3da62965ff1a184558f61b749d1266b2e6d024c';
      txController.txStateManager.addTransaction(txMeta);
      await txController.publishTransaction(txMeta.id, rawTx);
      const publishedTx = txController.txStateManager.getTransaction(1);
      assert.equal(publishedTx.hash, hash);
      assert.equal(publishedTx.status, TransactionStatus.submitted);
    });

    it('should ignore the error "Transaction Failed: known transaction" and be as usual', async function () {
      providerResultStub.eth_sendRawTransaction = async (_, __, ___, end) => {
        end('Transaction Failed: known transaction');
      };
      const rawTx =
        '0xf86204831e848082520894f231d46dd78806e1dd93442cf33c7671f853874880802ca05f973e540f2d3c2f06d3725a626b75247593cb36477187ae07ecfe0a4db3cf57a00259b52ee8c58baaa385fb05c3f96116e58de89bcc165cb3bfdfc708672fed8a';
      txController.txStateManager.addTransaction(txMeta);
      await txController.publishTransaction(txMeta.id, rawTx);
      const publishedTx = txController.txStateManager.getTransaction(1);
      assert.equal(
        publishedTx.hash,
        '0x2cc5a25744486f7383edebbf32003e5a66e18135799593d6b5cdd2bb43674f09',
      );
      assert.equal(publishedTx.status, TransactionStatus.submitted);
    });

    it('should call _trackTransactionMetricsEvent with the correct params', async function () {
      const rawTx =
        '0x477b2e6553c917af0db0388ae3da62965ff1a184558f61b749d1266b2e6d024c';
      txController.txStateManager.addTransaction(txMeta);
      await txController.publishTransaction(txMeta.id, rawTx);
      assert.equal(trackTransactionMetricsEventSpy.callCount, 1);
      assert.deepEqual(
        trackTransactionMetricsEventSpy.getCall(0).args[0],
        txMeta,
      );
      assert.equal(
        trackTransactionMetricsEventSpy.getCall(0).args[1],
        TransactionMetaMetricsEvent.submitted,
      );
    });
  });

  describe('#_markNonceDuplicatesDropped', function () {
    it('should mark all nonce duplicates as dropped without marking the confirmed transaction as dropped', function () {
      txController.txStateManager._addTransactionsToState([
        {
          id: 1,
          status: TransactionStatus.confirmed,
          metamaskNetworkId: currentNetworkId,
          history: [{}],
          txParams: {
            to: VALID_ADDRESS_TWO,
            from: VALID_ADDRESS,
            nonce: '0x01',
          },
        },
        {
          id: 2,
          status: TransactionStatus.submitted,
          metamaskNetworkId: currentNetworkId,
          history: [{}],
          txParams: {
            to: VALID_ADDRESS_TWO,
            from: VALID_ADDRESS,
            nonce: '0x01',
          },
        },
        {
          id: 3,
          status: TransactionStatus.submitted,
          metamaskNetworkId: currentNetworkId,
          history: [{}],
          txParams: {
            to: VALID_ADDRESS_TWO,
            from: VALID_ADDRESS,
            nonce: '0x01',
          },
        },
        {
          id: 4,
          status: TransactionStatus.submitted,
          metamaskNetworkId: currentNetworkId,
          history: [{}],
          txParams: {
            to: VALID_ADDRESS_TWO,
            from: VALID_ADDRESS,
            nonce: '0x01',
          },
        },
        {
          id: 5,
          status: TransactionStatus.submitted,
          metamaskNetworkId: currentNetworkId,
          history: [{}],
          txParams: {
            to: VALID_ADDRESS_TWO,
            from: VALID_ADDRESS,
            nonce: '0x01',
          },
        },
        {
          id: 6,
          status: TransactionStatus.submitted,
          metamaskNetworkId: currentNetworkId,
          history: [{}],
          txParams: {
            to: VALID_ADDRESS_TWO,
            from: VALID_ADDRESS,
            nonce: '0x01',
          },
        },
        {
          id: 7,
          status: TransactionStatus.submitted,
          metamaskNetworkId: currentNetworkId,
          history: [{}],
          txParams: {
            to: VALID_ADDRESS_TWO,
            from: VALID_ADDRESS,
            nonce: '0x01',
          },
        },
      ]);
      txController._markNonceDuplicatesDropped(1);
      const confirmedTx = txController.txStateManager.getTransaction(1);
      const droppedTxs = txController.txStateManager.getTransactions({
        searchCriteria: {
          nonce: '0x01',
          status: TransactionStatus.dropped,
        },
      });
      assert.equal(
        confirmedTx.status,
        TransactionStatus.confirmed,
        'the confirmedTx should remain confirmed',
      );
      assert.equal(droppedTxs.length, 6, 'their should be 6 dropped txs');
    });
  });

  describe('#getPendingTransactions', function () {
    it('should show only submitted and approved transactions as pending transaction', function () {
      txController.txStateManager._addTransactionsToState([
        {
          id: 1,
          status: TransactionStatus.unapproved,
          metamaskNetworkId: currentNetworkId,
          txParams: {
            to: VALID_ADDRESS,
            from: VALID_ADDRESS_TWO,
          },
        },
        {
          id: 2,
          status: TransactionStatus.rejected,
          metamaskNetworkId: currentNetworkId,
          txParams: {
            to: VALID_ADDRESS,
            from: VALID_ADDRESS_TWO,
          },
          history: [{}],
        },
        {
          id: 3,
          status: TransactionStatus.approved,
          metamaskNetworkId: currentNetworkId,
          txParams: {
            to: VALID_ADDRESS,
            from: VALID_ADDRESS_TWO,
          },
          history: [{}],
        },
        {
          id: 4,
          status: TransactionStatus.signed,
          metamaskNetworkId: currentNetworkId,
          txParams: {
            to: VALID_ADDRESS,
            from: VALID_ADDRESS_TWO,
          },
          history: [{}],
        },
        {
          id: 5,
          status: TransactionStatus.submitted,
          metamaskNetworkId: currentNetworkId,
          txParams: {
            to: VALID_ADDRESS,
            from: VALID_ADDRESS_TWO,
          },
          history: [{}],
        },
        {
          id: 6,
          status: TransactionStatus.confirmed,
          metamaskNetworkId: currentNetworkId,
          txParams: {
            to: VALID_ADDRESS,
            from: VALID_ADDRESS_TWO,
          },
          history: [{}],
        },
        {
          id: 7,
          status: TransactionStatus.failed,
          metamaskNetworkId: currentNetworkId,
          txParams: {
            to: VALID_ADDRESS,
            from: VALID_ADDRESS_TWO,
          },
          history: [{}],
        },
      ]);

      assert.equal(
        txController.pendingTxTracker.getPendingTransactions().length,
        2,
      );
      const states = txController.pendingTxTracker
        .getPendingTransactions()
        .map((tx) => tx.status);
      assert.ok(
        states.includes(TransactionStatus.approved),
        'includes approved',
      );
      assert.ok(
        states.includes(TransactionStatus.submitted),
        'includes submitted',
      );
    });
  });

  describe('#_trackTransactionMetricsEvent', function () {
    let trackMetaMetricsEventSpy;
    let createEventFragmentSpy;
    let finalizeEventFragmentSpy;

    beforeEach(function () {
      trackMetaMetricsEventSpy = sinon.spy(
        txController,
        '_trackMetaMetricsEvent',
      );

      createEventFragmentSpy = sinon.spy(txController, 'createEventFragment');

      finalizeEventFragmentSpy = sinon.spy(
        txController,
        'finalizeEventFragment',
      );

      sinon
        .stub(txController, '_getEIP1559GasFeeEstimates')
        .resolves(mockEstimates['fee-market']);
    });

    afterEach(function () {
      trackMetaMetricsEventSpy.restore();
      createEventFragmentSpy.restore();
      finalizeEventFragmentSpy.restore();
    });

    describe('On transaction created by the user', function () {
      let txMeta;

      before(function () {
        txMeta = {
          id: 1,
          status: TransactionStatus.unapproved,
          txParams: {
            from: fromAccount.address,
            to: '0x1678a085c290ebd122dc42cba69373b5953b831d',
            gasPrice: '0x77359400',
            gas: '0x7b0d',
            nonce: '0x4b',
          },
          type: TransactionType.simpleSend,
          origin: ORIGIN_METAMASK,
          chainId: currentChainId,
          time: 1624408066355,
          metamaskNetworkId: currentNetworkId,
          defaultGasEstimates: {
            gas: '0x7b0d',
            gasPrice: '0x77359400',
          },
          securityProviderResponse: {
            flagAsDangerous: 0,
          },
        };
      });

      it('should create an event fragment when transaction added', async function () {
        const expectedPayload = {
          actionId,
          initialEvent: 'Transaction Added',
          successEvent: 'Transaction Approved',
          failureEvent: 'Transaction Rejected',
          uniqueIdentifier: 'transaction-added-1',
          category: MetaMetricsEventCategory.Transactions,
          persist: true,
          properties: {
            chain_id: '0x5',
            eip_1559_version: '0',
            gas_edit_attempted: 'none',
            gas_edit_type: 'none',
            network: '5',
            referrer: ORIGIN_METAMASK,
            source: MetaMetricsTransactionEventSource.User,
            transaction_type: TransactionType.simpleSend,
            account_type: 'MetaMask',
            asset_type: AssetType.native,
            token_standard: TokenStandard.none,
            device_model: 'N/A',
            transaction_speed_up: false,
            ui_customizations: null,
          },
          sensitiveProperties: {
            default_gas: '0.000031501',
            default_gas_price: '2',
            gas_price: '2',
            gas_limit: '0x7b0d',
            transaction_contract_method: undefined,
            transaction_replaced: undefined,
            first_seen: 1624408066355,
            transaction_envelope_type: TRANSACTION_ENVELOPE_TYPE_NAMES.LEGACY,
            status: 'unapproved',
          },
        };

        await txController._trackTransactionMetricsEvent(
          txMeta,
          TransactionMetaMetricsEvent.added,
          actionId,
        );
        assert.equal(createEventFragmentSpy.callCount, 1);
        assert.equal(finalizeEventFragmentSpy.callCount, 0);
        assert.deepEqual(
          createEventFragmentSpy.getCall(0).args[0],
          expectedPayload,
        );
      });

      it('Should finalize the transaction added fragment as abandoned if user rejects transaction', async function () {
        fragmentExists = true;
        await txController._trackTransactionMetricsEvent(
          txMeta,
          TransactionMetaMetricsEvent.rejected,
          actionId,
        );
        assert.equal(createEventFragmentSpy.callCount, 0);
        assert.equal(finalizeEventFragmentSpy.callCount, 1);
        assert.deepEqual(
          finalizeEventFragmentSpy.getCall(0).args[0],
          'transaction-added-1',
        );
        assert.deepEqual(finalizeEventFragmentSpy.getCall(0).args[1], {
          abandoned: true,
        });
      });

      it('Should finalize the transaction added fragment if user approves transaction', async function () {
        fragmentExists = true;
        await txController._trackTransactionMetricsEvent(
          txMeta,
          TransactionMetaMetricsEvent.approved,
          actionId,
        );
        assert.equal(createEventFragmentSpy.callCount, 0);
        assert.equal(finalizeEventFragmentSpy.callCount, 1);
        assert.deepEqual(
          finalizeEventFragmentSpy.getCall(0).args[0],
          'transaction-added-1',
        );
        assert.deepEqual(
          finalizeEventFragmentSpy.getCall(0).args[1],
          undefined,
        );
      });

      it('should create an event fragment when transaction is submitted', async function () {
        const expectedPayload = {
          actionId,
          initialEvent: 'Transaction Submitted',
          successEvent: 'Transaction Finalized',
          uniqueIdentifier: 'transaction-submitted-1',
          category: MetaMetricsEventCategory.Transactions,
          persist: true,
          properties: {
            chain_id: '0x5',
            eip_1559_version: '0',
            gas_edit_attempted: 'none',
            gas_edit_type: 'none',
            network: '5',
            referrer: ORIGIN_METAMASK,
            source: MetaMetricsTransactionEventSource.User,
            transaction_type: TransactionType.simpleSend,
            account_type: 'MetaMask',
            asset_type: AssetType.native,
            token_standard: TokenStandard.none,
            device_model: 'N/A',
            transaction_speed_up: false,
            ui_customizations: null,
          },
          sensitiveProperties: {
            default_gas: '0.000031501',
            default_gas_price: '2',
            gas_price: '2',
            gas_limit: '0x7b0d',
            transaction_contract_method: undefined,
            transaction_replaced: undefined,
            first_seen: 1624408066355,
            transaction_envelope_type: TRANSACTION_ENVELOPE_TYPE_NAMES.LEGACY,
            status: 'unapproved',
          },
        };

        await txController._trackTransactionMetricsEvent(
          txMeta,
          TransactionMetaMetricsEvent.submitted,
          actionId,
        );
        assert.equal(createEventFragmentSpy.callCount, 1);
        assert.equal(finalizeEventFragmentSpy.callCount, 0);
        assert.deepEqual(
          createEventFragmentSpy.getCall(0).args[0],
          expectedPayload,
        );
      });

      it('Should finalize the transaction submitted fragment when transaction finalizes', async function () {
        fragmentExists = true;
        await txController._trackTransactionMetricsEvent(
          txMeta,
          TransactionMetaMetricsEvent.finalized,
          actionId,
        );
        assert.equal(createEventFragmentSpy.callCount, 0);
        assert.equal(finalizeEventFragmentSpy.callCount, 1);
        assert.deepEqual(
          finalizeEventFragmentSpy.getCall(0).args[0],
          'transaction-submitted-1',
        );
        assert.deepEqual(
          finalizeEventFragmentSpy.getCall(0).args[1],
          undefined,
        );
      });
    });

    describe('On transaction suggested by dapp', function () {
      let txMeta;
      before(function () {
        txMeta = {
          id: 1,
          status: TransactionStatus.unapproved,
          txParams: {
            from: fromAccount.address,
            to: '0x1678a085c290ebd122dc42cba69373b5953b831d',
            gasPrice: '0x77359400',
            gas: '0x7b0d',
            nonce: '0x4b',
          },
          type: TransactionType.simpleSend,
          origin: 'other',
          chainId: currentChainId,
          time: 1624408066355,
          metamaskNetworkId: currentNetworkId,
          defaultGasEstimates: {
            gas: '0x7b0d',
            gasPrice: '0x77359400',
          },
          securityProviderResponse: {
            flagAsDangerous: 0,
          },
        };
      });

      it('should create an event fragment when transaction added', async function () {
        const expectedPayload = {
          actionId,
          initialEvent: 'Transaction Added',
          successEvent: 'Transaction Approved',
          failureEvent: 'Transaction Rejected',
          uniqueIdentifier: 'transaction-added-1',
          category: MetaMetricsEventCategory.Transactions,
          persist: true,
          properties: {
            chain_id: '0x5',
            eip_1559_version: '0',
            gas_edit_attempted: 'none',
            gas_edit_type: 'none',
            network: '5',
            referrer: 'other',
            source: MetaMetricsTransactionEventSource.Dapp,
            transaction_type: TransactionType.simpleSend,
            account_type: 'MetaMask',
            asset_type: AssetType.native,
            token_standard: TokenStandard.none,
            device_model: 'N/A',
            transaction_speed_up: false,
            ui_customizations: null,
          },
          sensitiveProperties: {
            default_gas: '0.000031501',
            default_gas_price: '2',
            gas_price: '2',
            gas_limit: '0x7b0d',
            transaction_contract_method: undefined,
            transaction_replaced: undefined,
            first_seen: 1624408066355,
            transaction_envelope_type: TRANSACTION_ENVELOPE_TYPE_NAMES.LEGACY,
            status: 'unapproved',
          },
        };

        await txController._trackTransactionMetricsEvent(
          txMeta,
          TransactionMetaMetricsEvent.added,
          actionId,
        );
        assert.equal(createEventFragmentSpy.callCount, 1);
        assert.equal(finalizeEventFragmentSpy.callCount, 0);
        assert.deepEqual(
          createEventFragmentSpy.getCall(0).args[0],
          expectedPayload,
        );
      });

      it('Should finalize the transaction added fragment as abandoned if user rejects transaction', async function () {
        fragmentExists = true;

        await txController._trackTransactionMetricsEvent(
          txMeta,
          TransactionMetaMetricsEvent.rejected,
          actionId,
        );
        assert.equal(createEventFragmentSpy.callCount, 0);
        assert.equal(finalizeEventFragmentSpy.callCount, 1);
        assert.deepEqual(
          finalizeEventFragmentSpy.getCall(0).args[0],
          'transaction-added-1',
        );
        assert.deepEqual(finalizeEventFragmentSpy.getCall(0).args[1], {
          abandoned: true,
        });
      });

      it('Should finalize the transaction added fragment if user approves transaction', async function () {
        fragmentExists = true;

        await txController._trackTransactionMetricsEvent(
          txMeta,
          TransactionMetaMetricsEvent.approved,
          actionId,
        );
        assert.equal(createEventFragmentSpy.callCount, 0);
        assert.equal(finalizeEventFragmentSpy.callCount, 1);
        assert.deepEqual(
          finalizeEventFragmentSpy.getCall(0).args[0],
          'transaction-added-1',
        );
        assert.deepEqual(
          finalizeEventFragmentSpy.getCall(0).args[1],
          undefined,
        );
      });

      it('should create an event fragment when transaction is submitted', async function () {
        const expectedPayload = {
          actionId,
          initialEvent: 'Transaction Submitted',
          successEvent: 'Transaction Finalized',
          uniqueIdentifier: 'transaction-submitted-1',
          category: MetaMetricsEventCategory.Transactions,
          persist: true,
          properties: {
            chain_id: '0x5',
            eip_1559_version: '0',
            gas_edit_attempted: 'none',
            gas_edit_type: 'none',
            network: '5',
            referrer: 'other',
            source: MetaMetricsTransactionEventSource.Dapp,
            transaction_type: TransactionType.simpleSend,
            account_type: 'MetaMask',
            asset_type: AssetType.native,
            token_standard: TokenStandard.none,
            device_model: 'N/A',
            transaction_speed_up: false,
            ui_customizations: null,
          },
          sensitiveProperties: {
            default_gas: '0.000031501',
            default_gas_price: '2',
            gas_price: '2',
            gas_limit: '0x7b0d',
            transaction_contract_method: undefined,
            transaction_replaced: undefined,
            first_seen: 1624408066355,
            transaction_envelope_type: TRANSACTION_ENVELOPE_TYPE_NAMES.LEGACY,
            status: 'unapproved',
          },
        };

        await txController._trackTransactionMetricsEvent(
          txMeta,
          TransactionMetaMetricsEvent.submitted,
          actionId,
        );
        assert.equal(createEventFragmentSpy.callCount, 1);
        assert.equal(finalizeEventFragmentSpy.callCount, 0);
        assert.deepEqual(
          createEventFragmentSpy.getCall(0).args[0],
          expectedPayload,
        );
      });

      it('Should finalize the transaction submitted fragment when transaction finalizes', async function () {
        fragmentExists = true;

        await txController._trackTransactionMetricsEvent(
          txMeta,
          TransactionMetaMetricsEvent.finalized,
          actionId,
        );
        assert.equal(createEventFragmentSpy.callCount, 0);
        assert.equal(finalizeEventFragmentSpy.callCount, 1);
        assert.deepEqual(
          finalizeEventFragmentSpy.getCall(0).args[0],
          'transaction-submitted-1',
        );
        assert.deepEqual(
          finalizeEventFragmentSpy.getCall(0).args[1],
          undefined,
        );
      });
    });

    it('should create missing fragments when events happen out of order or are missing', async function () {
      const txMeta = {
        id: 1,
        status: TransactionStatus.unapproved,
        txParams: {
          from: fromAccount.address,
          to: '0x1678a085c290ebd122dc42cba69373b5953b831d',
          gasPrice: '0x77359400',
          gas: '0x7b0d',
          nonce: '0x4b',
        },
        type: TransactionType.simpleSend,
        origin: 'other',
        chainId: currentChainId,
        time: 1624408066355,
        metamaskNetworkId: currentNetworkId,
        securityProviderResponse: {
          flagAsDangerous: 0,
        },
      };

      const expectedPayload = {
        actionId,
        successEvent: 'Transaction Approved',
        failureEvent: 'Transaction Rejected',
        uniqueIdentifier: 'transaction-added-1',
        category: MetaMetricsEventCategory.Transactions,
        persist: true,
        properties: {
          chain_id: '0x5',
          eip_1559_version: '0',
          gas_edit_attempted: 'none',
          gas_edit_type: 'none',
          network: '5',
          referrer: 'other',
          source: MetaMetricsTransactionEventSource.Dapp,
          transaction_type: TransactionType.simpleSend,
          account_type: 'MetaMask',
          asset_type: AssetType.native,
          token_standard: TokenStandard.none,
          device_model: 'N/A',
          transaction_speed_up: false,
          ui_customizations: null,
        },
        sensitiveProperties: {
          gas_price: '2',
          gas_limit: '0x7b0d',
          transaction_contract_method: undefined,
          transaction_replaced: undefined,
          first_seen: 1624408066355,
          transaction_envelope_type: TRANSACTION_ENVELOPE_TYPE_NAMES.LEGACY,
          status: 'unapproved',
        },
      };
      await txController._trackTransactionMetricsEvent(
        txMeta,
        TransactionMetaMetricsEvent.approved,
        actionId,
      );
      assert.equal(createEventFragmentSpy.callCount, 1);
      assert.deepEqual(
        createEventFragmentSpy.getCall(0).args[0],
        expectedPayload,
      );
      assert.equal(finalizeEventFragmentSpy.callCount, 1);
      assert.deepEqual(
        finalizeEventFragmentSpy.getCall(0).args[0],
        'transaction-added-1',
      );
      assert.deepEqual(finalizeEventFragmentSpy.getCall(0).args[1], undefined);
    });

    it('should call _trackMetaMetricsEvent with the correct payload (extra params)', async function () {
      const txMeta = {
        id: 1,
        status: TransactionStatus.unapproved,
        txParams: {
          from: fromAccount.address,
          to: '0x1678a085c290ebd122dc42cba69373b5953b831d',
          gasPrice: '0x77359400',
          gas: '0x7b0d',
          nonce: '0x4b',
        },
        type: TransactionType.simpleSend,
        origin: 'other',
        chainId: currentChainId,
        time: 1624408066355,
        metamaskNetworkId: currentNetworkId,
        securityProviderResponse: {
          flagAsDangerous: 0,
        },
      };
      const expectedPayload = {
        actionId,
        initialEvent: 'Transaction Added',
        successEvent: 'Transaction Approved',
        failureEvent: 'Transaction Rejected',
        uniqueIdentifier: 'transaction-added-1',
        persist: true,
        category: MetaMetricsEventCategory.Transactions,
        properties: {
          network: '5',
          referrer: 'other',
          source: MetaMetricsTransactionEventSource.Dapp,
          transaction_type: TransactionType.simpleSend,
          chain_id: '0x5',
          eip_1559_version: '0',
          gas_edit_attempted: 'none',
          gas_edit_type: 'none',
          account_type: 'MetaMask',
          asset_type: AssetType.native,
          token_standard: TokenStandard.none,
          device_model: 'N/A',
          transaction_speed_up: false,
          ui_customizations: null,
        },
        sensitiveProperties: {
          baz: 3.0,
          foo: 'bar',
          gas_price: '2',
          gas_limit: '0x7b0d',
          transaction_contract_method: undefined,
          transaction_replaced: undefined,
          first_seen: 1624408066355,
          transaction_envelope_type: TRANSACTION_ENVELOPE_TYPE_NAMES.LEGACY,
          status: 'unapproved',
        },
      };

      await txController._trackTransactionMetricsEvent(
        txMeta,
        TransactionMetaMetricsEvent.added,
        actionId,
        {
          baz: 3.0,
          foo: 'bar',
        },
      );
      assert.equal(createEventFragmentSpy.callCount, 1);
      assert.equal(finalizeEventFragmentSpy.callCount, 0);
      assert.deepEqual(
        createEventFragmentSpy.getCall(0).args[0],
        expectedPayload,
      );
    });

    it('should call _trackMetaMetricsEvent with the correct payload (extra params) when flagAsDangerous is malicious', async function () {
      const txMeta = {
        id: 1,
        status: TransactionStatus.unapproved,
        txParams: {
          from: fromAccount.address,
          to: '0x1678a085c290ebd122dc42cba69373b5953b831d',
          gasPrice: '0x77359400',
          gas: '0x7b0d',
          nonce: '0x4b',
        },
        type: TransactionType.simpleSend,
        origin: 'other',
        chainId: currentChainId,
        time: 1624408066355,
        metamaskNetworkId: currentNetworkId,
        securityProviderResponse: {
          flagAsDangerous: 1,
        },
      };
      const expectedPayload = {
        actionId,
        initialEvent: 'Transaction Added',
        successEvent: 'Transaction Approved',
        failureEvent: 'Transaction Rejected',
        uniqueIdentifier: 'transaction-added-1',
        persist: true,
        category: MetaMetricsEventCategory.Transactions,
        properties: {
          network: '5',
          referrer: 'other',
          source: MetaMetricsTransactionEventSource.Dapp,
          transaction_type: TransactionType.simpleSend,
          chain_id: '0x5',
          eip_1559_version: '0',
          gas_edit_attempted: 'none',
          gas_edit_type: 'none',
          account_type: 'MetaMask',
          asset_type: AssetType.native,
          token_standard: TokenStandard.none,
          device_model: 'N/A',
          transaction_speed_up: false,
          ui_customizations: ['flagged_as_malicious'],
        },
        sensitiveProperties: {
          baz: 3.0,
          foo: 'bar',
          gas_price: '2',
          gas_limit: '0x7b0d',
          transaction_contract_method: undefined,
          transaction_replaced: undefined,
          first_seen: 1624408066355,
          transaction_envelope_type: TRANSACTION_ENVELOPE_TYPE_NAMES.LEGACY,
          status: 'unapproved',
        },
      };

      await txController._trackTransactionMetricsEvent(
        txMeta,
        TransactionMetaMetricsEvent.added,
        actionId,
        {
          baz: 3.0,
          foo: 'bar',
        },
      );
      assert.equal(createEventFragmentSpy.callCount, 1);
      assert.equal(finalizeEventFragmentSpy.callCount, 0);
      assert.deepEqual(
        createEventFragmentSpy.getCall(0).args[0],
        expectedPayload,
      );
    });

    it('should call _trackMetaMetricsEvent with the correct payload (extra params) when flagAsDangerous is unknown', async function () {
      const txMeta = {
        id: 1,
        status: TransactionStatus.unapproved,
        txParams: {
          from: fromAccount.address,
          to: '0x1678a085c290ebd122dc42cba69373b5953b831d',
          gasPrice: '0x77359400',
          gas: '0x7b0d',
          nonce: '0x4b',
        },
        type: TransactionType.simpleSend,
        origin: 'other',
        chainId: currentChainId,
        time: 1624408066355,
        metamaskNetworkId: currentNetworkId,
        securityProviderResponse: {
          flagAsDangerous: 2,
        },
      };
      const expectedPayload = {
        actionId,
        initialEvent: 'Transaction Added',
        successEvent: 'Transaction Approved',
        failureEvent: 'Transaction Rejected',
        uniqueIdentifier: 'transaction-added-1',
        persist: true,
        category: MetaMetricsEventCategory.Transactions,
        properties: {
          network: '5',
          referrer: 'other',
          source: MetaMetricsTransactionEventSource.Dapp,
          transaction_type: TransactionType.simpleSend,
          chain_id: '0x5',
          eip_1559_version: '0',
          gas_edit_attempted: 'none',
          gas_edit_type: 'none',
          account_type: 'MetaMask',
          asset_type: AssetType.native,
          token_standard: TokenStandard.none,
          device_model: 'N/A',
          transaction_speed_up: false,
          ui_customizations: ['flagged_as_safety_unknown'],
        },
        sensitiveProperties: {
          baz: 3.0,
          foo: 'bar',
          gas_price: '2',
          gas_limit: '0x7b0d',
          transaction_contract_method: undefined,
          transaction_replaced: undefined,
          first_seen: 1624408066355,
          transaction_envelope_type: TRANSACTION_ENVELOPE_TYPE_NAMES.LEGACY,
          status: 'unapproved',
        },
      };

      await txController._trackTransactionMetricsEvent(
        txMeta,
        TransactionMetaMetricsEvent.added,
        actionId,
        {
          baz: 3.0,
          foo: 'bar',
        },
      );
      assert.equal(createEventFragmentSpy.callCount, 1);
      assert.equal(finalizeEventFragmentSpy.callCount, 0);
      assert.deepEqual(
        createEventFragmentSpy.getCall(0).args[0],
        expectedPayload,
      );
    });

    it('should call _trackMetaMetricsEvent with the correct payload (EIP-1559)', async function () {
      const txMeta = {
        id: 1,
        status: TransactionStatus.unapproved,
        txParams: {
          from: fromAccount.address,
          to: '0x1678a085c290ebd122dc42cba69373b5953b831d',
          maxFeePerGas: '0x77359400',
          maxPriorityFeePerGas: '0x77359400',
          gas: '0x7b0d',
          nonce: '0x4b',
          estimateSuggested: GasRecommendations.medium,
          estimateUsed: GasRecommendations.high,
        },
        type: TransactionType.simpleSend,
        origin: 'other',
        chainId: currentChainId,
        time: 1624408066355,
        metamaskNetworkId: currentNetworkId,
        defaultGasEstimates: {
          estimateType: 'medium',
          maxFeePerGas: '0x77359400',
          maxPriorityFeePerGas: '0x77359400',
        },
        securityProviderResponse: {
          flagAsDangerous: 0,
        },
      };
      const expectedPayload = {
        actionId,
        initialEvent: 'Transaction Added',
        successEvent: 'Transaction Approved',
        failureEvent: 'Transaction Rejected',
        uniqueIdentifier: 'transaction-added-1',
        persist: true,
        category: MetaMetricsEventCategory.Transactions,
        properties: {
          chain_id: '0x5',
          eip_1559_version: '2',
          gas_edit_attempted: 'none',
          gas_edit_type: 'none',
          network: '5',
          referrer: 'other',
          source: MetaMetricsTransactionEventSource.Dapp,
          transaction_type: TransactionType.simpleSend,
          account_type: 'MetaMask',
          asset_type: AssetType.native,
          token_standard: TokenStandard.none,
          device_model: 'N/A',
          transaction_speed_up: false,
          ui_customizations: null,
        },
        sensitiveProperties: {
          baz: 3.0,
          foo: 'bar',
          max_fee_per_gas: '2',
          max_priority_fee_per_gas: '2',
          gas_limit: '0x7b0d',
          transaction_contract_method: undefined,
          transaction_replaced: undefined,
          first_seen: 1624408066355,
          transaction_envelope_type: TRANSACTION_ENVELOPE_TYPE_NAMES.FEE_MARKET,
          status: 'unapproved',
          estimate_suggested: GasRecommendations.medium,
          estimate_used: GasRecommendations.high,
          default_estimate: 'medium',
          default_max_fee_per_gas: '70',
          default_max_priority_fee_per_gas: '7',
        },
      };

      await txController._trackTransactionMetricsEvent(
        txMeta,
        TransactionMetaMetricsEvent.added,
        actionId,
        {
          baz: 3.0,
          foo: 'bar',
        },
      );
      assert.equal(createEventFragmentSpy.callCount, 1);
      assert.equal(finalizeEventFragmentSpy.callCount, 0);
      assert.deepEqual(
        createEventFragmentSpy.getCall(0).args[0],
        expectedPayload,
      );
    });
  });

  describe('#_getTransactionCompletionTime', function () {
    let nowStub;

    beforeEach(function () {
      nowStub = sinon.stub(Date, 'now').returns(1625782016341);
    });

    afterEach(function () {
      nowStub.restore();
    });

    it('calculates completion time (one)', function () {
      const submittedTime = 1625781997397;
      const result = txController._getTransactionCompletionTime(submittedTime);
      assert.equal(result, '19');
    });

    it('calculates completion time (two)', function () {
      const submittedTime = 1625781995397;
      const result = txController._getTransactionCompletionTime(submittedTime);
      assert.equal(result, '21');
    });
  });

  describe('#_getGasValuesInGWEI', function () {
    it('converts gas values in hex GWEi to dec GWEI (EIP-1559)', function () {
      const params = {
        max_fee_per_gas: '0x77359400',
        max_priority_fee_per_gas: '0x77359400',
      };
      const expectedParams = {
        max_fee_per_gas: '2',
        max_priority_fee_per_gas: '2',
      };
      const result = txController._getGasValuesInGWEI(params);
      assert.deepEqual(result, expectedParams);
    });

    it('converts gas values in hex GWEi to dec GWEI (non EIP-1559)', function () {
      const params = {
        gas_price: '0x37e11d600',
      };
      const expectedParams = {
        gas_price: '15',
      };
      const result = txController._getGasValuesInGWEI(params);
      assert.deepEqual(result, expectedParams);
    });

    it('converts gas values in hex GWEi to dec GWEI, retains estimate fields', function () {
      const params = {
        max_fee_per_gas: '0x77359400',
        max_priority_fee_per_gas: '0x77359400',
        estimate_suggested: GasRecommendations.medium,
        estimate_used: GasRecommendations.high,
      };
      const expectedParams = {
        max_fee_per_gas: '2',
        max_priority_fee_per_gas: '2',
        estimate_suggested: GasRecommendations.medium,
        estimate_used: GasRecommendations.high,
      };
      const result = txController._getGasValuesInGWEI(params);
      assert.deepEqual(result, expectedParams);
    });
  });

  describe('update transaction methods', function () {
    let txStateManager;

    beforeEach(function () {
      txStateManager = txController.txStateManager;
      txStateManager.addTransaction({
        id: '1',
        status: TransactionStatus.unapproved,
        metamaskNetworkId: currentNetworkId,
        txParams: {
          gasLimit: '0x001',
          gasPrice: '0x002',
          // max fees can not be mixed with gasPrice
          // maxPriorityFeePerGas: '0x003',
          // maxFeePerGas: '0x004',
          to: VALID_ADDRESS,
          from: VALID_ADDRESS,
        },
        estimateUsed: '0x005',
        estimatedBaseFee: '0x006',
        decEstimatedBaseFee: '6',
        type: 'swap',
        sourceTokenSymbol: 'ETH',
        destinationTokenSymbol: 'UNI',
        destinationTokenDecimals: 16,
        destinationTokenAddress: VALID_ADDRESS,
        swapMetaData: {},
        swapTokenValue: '0x007',
        userEditedGasLimit: '0x008',
        userFeeLevel: 'medium',
      });
    });

    it('updates transaction gas fees', function () {
      // test update gasFees
      txController.updateTransactionGasFees('1', {
        gasPrice: '0x0022',
        gasLimit: '0x0011',
      });
      let result = txStateManager.getTransaction('1');
      assert.equal(result.txParams.gasPrice, '0x0022');
      // TODO: weird behavior here...only gasPrice gets returned.
      // assert.equal(result.txParams.gasLimit, '0x0011');

      // test update maxPriorityFeePerGas
      txStateManager.addTransaction({
        id: '2',
        status: TransactionStatus.unapproved,
        metamaskNetworkId: currentNetworkId,
        txParams: {
          maxPriorityFeePerGas: '0x003',
          to: VALID_ADDRESS,
          from: VALID_ADDRESS,
        },
        estimateUsed: '0x005',
      });
      txController.updateTransactionGasFees('2', {
        maxPriorityFeePerGas: '0x0033',
      });
      result = txStateManager.getTransaction('2');
      assert.equal(result.txParams.maxPriorityFeePerGas, '0x0033');

      // test update maxFeePerGas
      txStateManager.addTransaction({
        id: '3',
        status: TransactionStatus.unapproved,
        metamaskNetworkId: currentNetworkId,
        txParams: {
          maxPriorityFeePerGas: '0x003',
          maxFeePerGas: '0x004',
          to: VALID_ADDRESS,
          from: VALID_ADDRESS,
        },
        estimateUsed: '0x005',
      });
      txController.updateTransactionGasFees('3', { maxFeePerGas: '0x0044' });
      result = txStateManager.getTransaction('3');
      assert.equal(result.txParams.maxFeePerGas, '0x0044');

      // test update estimate used
      txController.updateTransactionGasFees('3', { estimateUsed: '0x0055' });
      result = txStateManager.getTransaction('3');
      assert.equal(result.estimateUsed, '0x0055');
    });

    it('updates estimated base fee', function () {
      txController.updateTransactionEstimatedBaseFee('1', {
        estimatedBaseFee: '0x0066',
        decEstimatedBaseFee: '66',
      });
      const result = txStateManager.getTransaction('1');
      assert.equal(result.estimatedBaseFee, '0x0066');
      assert.equal(result.decEstimatedBaseFee, '66');
    });

    it('updates swap approval transaction', function () {
      txController.updateSwapApprovalTransaction('1', {
        type: 'swapApproval',
        sourceTokenSymbol: 'XBN',
      });

      const result = txStateManager.getTransaction('1');
      assert.equal(result.type, 'swapApproval');
      assert.equal(result.sourceTokenSymbol, 'XBN');
    });

    it('updates swap transaction', function () {
      txController.updateSwapTransaction('1', {
        sourceTokenSymbol: 'BTCX',
        destinationTokenSymbol: 'ETH',
      });

      const result = txStateManager.getTransaction('1');
      assert.equal(result.sourceTokenSymbol, 'BTCX');
      assert.equal(result.destinationTokenSymbol, 'ETH');
      assert.equal(result.destinationTokenDecimals, 16);
      assert.equal(result.destinationTokenAddress, VALID_ADDRESS);
      assert.equal(result.swapTokenValue, '0x007');

      txController.updateSwapTransaction('1', {
        type: 'swapped',
        destinationTokenDecimals: 8,
        destinationTokenAddress: VALID_ADDRESS_TWO,
        swapTokenValue: '0x0077',
      });
      assert.equal(result.sourceTokenSymbol, 'BTCX');
      assert.equal(result.destinationTokenSymbol, 'ETH');
      assert.equal(result.type, 'swapped');
      assert.equal(result.destinationTokenDecimals, 8);
      assert.equal(result.destinationTokenAddress, VALID_ADDRESS_TWO);
      assert.equal(result.swapTokenValue, '0x0077');
    });

    it('updates transaction user settings', function () {
      txController.updateTransactionUserSettings('1', {
        userEditedGasLimit: '0x0088',
        userFeeLevel: 'high',
      });

      const result = txStateManager.getTransaction('1');
      assert.equal(result.userEditedGasLimit, '0x0088');
      assert.equal(result.userFeeLevel, 'high');
    });

    it('should not update and should throw error if status is not type "unapproved"', function () {
      txStateManager.addTransaction({
        id: '4',
        status: TransactionStatus.dropped,
        metamaskNetworkId: currentNetworkId,
        txParams: {
          maxPriorityFeePerGas: '0x007',
          maxFeePerGas: '0x008',
          to: VALID_ADDRESS,
          from: VALID_ADDRESS,
        },
        estimateUsed: '0x009',
      });

      assert.throws(
        () =>
          txController.updateTransactionGasFees('4', {
            maxFeePerGas: '0x0088',
          }),
        Error,
        `TransactionsController: Can only call updateTransactionGasFees on an unapproved transaction.
         Current tx status: ${TransactionStatus.dropped}`,
      );

      const transaction = txStateManager.getTransaction('4');
      assert.equal(transaction.txParams.maxFeePerGas, '0x008');
    });

    it('does not update unknown parameters in update method', function () {
      txController.updateSwapTransaction('1', {
        type: 'swapped',
        destinationTokenDecimals: 8,
        destinationTokenAddress: VALID_ADDRESS_TWO,
        swapTokenValue: '0x011',
        gasPrice: '0x12',
      });

      let result = txStateManager.getTransaction('1');

      assert.equal(result.type, 'swapped');
      assert.equal(result.destinationTokenDecimals, 8);
      assert.equal(result.destinationTokenAddress, VALID_ADDRESS_TWO);
      assert.equal(result.swapTokenValue, '0x011');
      assert.equal(result.txParams.gasPrice, '0x002'); // not updated even though it's passed in to update

      txController.updateTransactionGasFees('1', {
        estimateUsed: '0x13',
        gasPrice: '0x14',
        destinationTokenAddress: VALID_ADDRESS,
      });

      result = txStateManager.getTransaction('1');
      assert.equal(result.estimateUsed, '0x13');
      assert.equal(result.txParams.gasPrice, '0x14');
      assert.equal(result.destinationTokenAddress, VALID_ADDRESS_TWO); // not updated even though it's passed in to update
    });
  });

  describe('updateEditableParams', function () {
    let txStateManager;

    beforeEach(function () {
      txStateManager = txController.txStateManager;
      txStateManager.addTransaction({
        id: '1',
        status: TransactionStatus.unapproved,
        metamaskNetworkId: currentNetworkId,
        txParams: {
          gas: '0x001',
          gasPrice: '0x002',
          // max fees can not be mixed with gasPrice
          // maxPriorityFeePerGas: '0x003',
          // maxFeePerGas: '0x004',
          to: VALID_ADDRESS,
          from: VALID_ADDRESS,
        },
        estimateUsed: '0x005',
        estimatedBaseFee: '0x006',
        decEstimatedBaseFee: '6',
        type: 'simpleSend',
        userEditedGasLimit: '0x008',
        userFeeLevel: 'medium',
      });
    });

    it('updates editible params when type changes from simple send to token transfer', async function () {
      providerResultStub.eth_getCode = '0xab';
      // test update gasFees
      await txController.updateEditableParams('1', {
        data: '0xa9059cbb000000000000000000000000e18035bf8712672935fdb4e5e431b1a0183d2dfc0000000000000000000000000000000000000000000000000de0b6b3a7640000',
      });
      const result = txStateManager.getTransaction('1');
      assert.equal(
        result.txParams.data,
        '0xa9059cbb000000000000000000000000e18035bf8712672935fdb4e5e431b1a0183d2dfc0000000000000000000000000000000000000000000000000de0b6b3a7640000',
      );
      assert.equal(result.type, TransactionType.tokenMethodTransfer);
    });

    it('updates editible params when type changes from token transfer to simple send', async function () {
      // test update gasFees
      txStateManager.addTransaction({
        id: '2',
        status: TransactionStatus.unapproved,
        metamaskNetworkId: currentNetworkId,
        txParams: {
          gas: '0x001',
          gasPrice: '0x002',
          // max fees can not be mixed with gasPrice
          // maxPriorityFeePerGas: '0x003',
          // maxFeePerGas: '0x004',
          to: VALID_ADDRESS,
          from: VALID_ADDRESS,
          data: '0xa9059cbb000000000000000000000000e18035bf8712672935fdb4e5e431b1a0183d2dfc0000000000000000000000000000000000000000000000000de0b6b3a7640000',
        },
        estimateUsed: '0x005',
        estimatedBaseFee: '0x006',
        decEstimatedBaseFee: '6',
        type: TransactionType.tokenMethodTransfer,
        userEditedGasLimit: '0x008',
        userFeeLevel: 'medium',
      });
      await txController.updateEditableParams('2', {
        data: '0x',
      });
      const result = txStateManager.getTransaction('2');
      assert.equal(result.txParams.data, '0x');
      assert.equal(result.type, TransactionType.simpleSend);
    });

    it('updates editible params when type changes from simpleSend to contract interaction', async function () {
      // test update gasFees
      txStateManager.addTransaction({
        id: '3',
        status: TransactionStatus.unapproved,
        metamaskNetworkId: currentNetworkId,
        txParams: {
          gas: '0x001',
          gasPrice: '0x002',
          // max fees can not be mixed with gasPrice
          // maxPriorityFeePerGas: '0x003',
          // maxFeePerGas: '0x004',
          to: VALID_ADDRESS,
          from: VALID_ADDRESS,
        },
        estimateUsed: '0x005',
        estimatedBaseFee: '0x006',
        decEstimatedBaseFee: '6',
        type: TransactionType.tokenMethodTransfer,
        userEditedGasLimit: '0x008',
        userFeeLevel: 'medium',
      });
      providerResultStub.eth_getCode = '0x5';
      await txController.updateEditableParams('3', {
        data: '0x123',
      });
      const result = txStateManager.getTransaction('3');
      assert.equal(result.txParams.data, '0x123');
      assert.equal(result.type, TransactionType.contractInteraction);
    });

    it('updates editible params when type does not change', async function () {
      // test update gasFees
      await txController.updateEditableParams('1', {
        data: '0x123',
        gas: '0xabc',
        from: VALID_ADDRESS_TWO,
      });
      const result = txStateManager.getTransaction('1');
      assert.equal(result.txParams.data, '0x123');
      assert.equal(result.txParams.gas, '0xabc');
      assert.equal(result.txParams.from, VALID_ADDRESS_TWO);
      assert.equal(result.txParams.to, VALID_ADDRESS);
      assert.equal(result.txParams.gasPrice, '0x002');
      assert.equal(result.type, TransactionType.simpleSend);
    });
  });
});<|MERGE_RESOLUTION|>--- conflicted
+++ resolved
@@ -29,14 +29,10 @@
   GasRecommendations,
 } from '../../../../shared/constants/gas';
 import { METAMASK_CONTROLLER_EVENTS } from '../../metamask-controller';
-<<<<<<< HEAD
-import { ORIGIN_METAMASK } from '../../../../shared/constants/app';
-=======
 import {
   MESSAGE_TYPE,
   ORIGIN_METAMASK,
 } from '../../../../shared/constants/app';
->>>>>>> b14b6ba0
 import { NetworkStatus } from '../../../../shared/constants/network';
 import { TRANSACTION_ENVELOPE_TYPE_NAMES } from '../../../../shared/lib/transactions-controller-utils';
 import TransactionController from '.';
@@ -59,12 +55,8 @@
     fromAccount,
     fragmentExists,
     networkStatusStore,
-<<<<<<< HEAD
-    getCurrentChainId;
-=======
     getCurrentChainId,
     messengerMock;
->>>>>>> b14b6ba0
 
   beforeEach(function () {
     fragmentExists = false;
@@ -88,10 +80,7 @@
     blockTrackerStub.getLatestBlock = noop;
 
     getCurrentChainId = sinon.stub().callsFake(() => currentChainId);
-<<<<<<< HEAD
-=======
     messengerMock = { call: sinon.stub().returns(Promise.resolve()) };
->>>>>>> b14b6ba0
 
     txController = new TransactionController({
       provider,
