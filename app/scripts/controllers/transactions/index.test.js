/* eslint-disable prefer-promise-reject-errors */
import { strict as assert } from 'assert';
import EventEmitter from 'events';
import { toBuffer } from 'ethereumjs-util';
import { TransactionFactory } from '@ethereumjs/tx';
import { ObservableStore } from '@metamask/obs-store';
import {
  ApprovalType,
  getEthChainIdIntFromCaipChainId,
} from '@metamask/controller-utils';
import sinon from 'sinon';

import { errorCodes, ethErrors } from 'eth-rpc-errors';
import {
  createTestProviderTools,
  getTestAccounts,
} from '../../../../test/stub/provider';
import mockEstimates from '../../../../test/data/mock-estimates.json';
import {
  MetaMetricsEventCategory,
  MetaMetricsTransactionEventSource,
} from '../../../../shared/constants/metametrics';
import {
  TransactionStatus,
  TransactionType,
  TransactionEnvelopeType,
  TransactionMetaMetricsEvent,
  AssetType,
  TokenStandard,
} from '../../../../shared/constants/transaction';

import {
  GasEstimateTypes,
  GasRecommendations,
} from '../../../../shared/constants/gas';
import { ORIGIN_METAMASK } from '../../../../shared/constants/app';
import { NetworkStatus } from '../../../../shared/constants/network';
import { TRANSACTION_ENVELOPE_TYPE_NAMES } from '../../../../shared/lib/transactions-controller-utils';
import TxGasUtil from './tx-gas-utils';
import TransactionController from '.';

const noop = () => true;
const currentNetworkId = '5';
const currentCaipChainId = 'eip155:5';
const currentNetworkStatus = NetworkStatus.Available;
const providerConfig = {
  type: 'goerli',
};
const actionId = 'DUMMY_ACTION_ID';
const VALID_ADDRESS = '0x0000000000000000000000000000000000000000';
const VALID_ADDRESS_TWO = '0x0000000000000000000000000000000000000001';

async function flushPromises() {
  await new Promise((resolve) => setImmediate(resolve));
}

describe('Transaction Controller', function () {
  let txController,
    provider,
    providerResultStub,
    fromAccount,
    fragmentExists,
    networkStatusStore,
    getCurrentCaipChainId,
    messengerMock,
    resultCallbacksMock,
    updateSpy;

  beforeEach(function () {
    fragmentExists = false;
    providerResultStub = {
      // 1 gwei
      eth_gasPrice: '0x0de0b6b3a7640000',
      // by default, all accounts are external accounts (not contracts)
      eth_getCode: '0x',
      eth_sendRawTransaction:
        '0x2a5523c6fa98b47b7d9b6c8320179785150b42a16bcff36b398c5062b65657e8',
    };
    provider = createTestProviderTools({
      scaffold: providerResultStub,
      networkId: currentNetworkId,
      chainId: getEthChainIdIntFromCaipChainId(currentCaipChainId),
    }).provider;

    networkStatusStore = new ObservableStore(currentNetworkStatus);

    fromAccount = getTestAccounts()[0];
    const blockTrackerStub = new EventEmitter();
    blockTrackerStub.getCurrentBlock = noop;
    blockTrackerStub.getLatestBlock = noop;

    getCurrentCaipChainId = sinon.stub().callsFake(() => currentCaipChainId);

    resultCallbacksMock = {
      success: sinon.spy(),
      error: sinon.spy(),
    };

    messengerMock = {
      call: sinon.stub(),
    };

    txController = new TransactionController({
      provider,
      getGasPrice() {
        return '0xee6b2800';
      },
      getNetworkId: () => currentNetworkId,
      getNetworkStatus: () => networkStatusStore.getState(),
      onNetworkStateChange: (listener) =>
        networkStatusStore.subscribe(listener),
      getCurrentNetworkEIP1559Compatibility: () => Promise.resolve(false),
      getCurrentAccountEIP1559Compatibility: () => false,
      txHistoryLimit: 10,
      blockTracker: blockTrackerStub,
      signTransaction: (ethTx) =>
        new Promise((resolve) => {
          resolve(ethTx.sign(fromAccount.key));
        }),
      getProviderConfig: () => providerConfig,
      getPermittedAccounts: () => undefined,
      getCurrentCaipChainId,
      getParticipateInMetrics: () => false,
      trackMetaMetricsEvent: () => undefined,
      createEventFragment: () => undefined,
      updateEventFragment: () => undefined,
      finalizeEventFragment: () => undefined,
      getEventFragmentById: () =>
        fragmentExists === false ? undefined : { id: 0 },
      getEIP1559GasFeeEstimates: () => undefined,
      getAccountType: () => 'MetaMask',
      getDeviceModel: () => 'N/A',
      securityProviderRequest: () => undefined,
      messenger: messengerMock,
    });

    txController.nonceTracker.getNonceLock = () =>
      Promise.resolve({ nextNonce: 0, releaseLock: noop });

    updateSpy = sinon.spy(txController.txStateManager, 'updateTransaction');

    messengerMock.call.callsFake((_) =>
      Promise.resolve({
        value: { txMeta: getLastTxMeta() },
        resultCallbacks: resultCallbacksMock,
      }),
    );
  });

  function getLastTxMeta() {
    return updateSpy.lastCall.args[0];
  }

  describe('#getState', function () {
    it('should return a state object with the right keys and data types', function () {
      const exposedState = txController.getState();
      assert.ok(
        'unapprovedTxs' in exposedState,
        'state should have the key unapprovedTxs',
      );
      assert.ok(
        'currentNetworkTxList' in exposedState,
        'state should have the key currentNetworkTxList',
      );
      assert.ok(
        typeof exposedState?.unapprovedTxs === 'object',
        'should be an object',
      );
      assert.ok(
        Array.isArray(exposedState.currentNetworkTxList),
        'should be an array',
      );
    });
  });

  describe('#getUnapprovedTxCount', function () {
    it('should return the number of unapproved txs', function () {
      txController.txStateManager._addTransactionsToState([
        {
          id: 1,
          status: TransactionStatus.unapproved,
          metamaskNetworkId: currentNetworkId,
          txParams: {
            to: VALID_ADDRESS,
            from: VALID_ADDRESS_TWO,
          },
          history: [{}],
        },
        {
          id: 2,
          status: TransactionStatus.unapproved,
          metamaskNetworkId: currentNetworkId,
          txParams: {
            to: VALID_ADDRESS,
            from: VALID_ADDRESS_TWO,
          },
          history: [{}],
        },
        {
          id: 3,
          status: TransactionStatus.unapproved,
          metamaskNetworkId: currentNetworkId,
          txParams: {
            to: VALID_ADDRESS,
            from: VALID_ADDRESS_TWO,
          },
          history: [{}],
        },
      ]);
      const unapprovedTxCount = txController.getUnapprovedTxCount();
      assert.equal(unapprovedTxCount, 3, 'should be 3');
    });
  });

  describe('#getPendingTxCount', function () {
    it('should return the number of pending txs', function () {
      txController.txStateManager._addTransactionsToState([
        {
          id: 1,
          status: TransactionStatus.submitted,
          metamaskNetworkId: currentNetworkId,
          txParams: {
            to: VALID_ADDRESS,
            from: VALID_ADDRESS_TWO,
          },
          history: [{}],
        },
        {
          id: 2,
          status: TransactionStatus.submitted,
          metamaskNetworkId: currentNetworkId,
          txParams: {
            to: VALID_ADDRESS,
            from: VALID_ADDRESS_TWO,
          },
          history: [{}],
        },
        {
          id: 3,
          status: TransactionStatus.submitted,
          metamaskNetworkId: currentNetworkId,
          txParams: {
            to: VALID_ADDRESS,
            from: VALID_ADDRESS_TWO,
          },
          history: [{}],
        },
      ]);
      const pendingTxCount = txController.getPendingTxCount();
      assert.equal(pendingTxCount, 3, 'should be 3');
    });
  });

  describe('#getConfirmedTransactions', function () {
    it('should return the number of confirmed txs', function () {
      const address = '0xc684832530fcbddae4b4230a47e991ddcec2831d';
      const txParams = {
        from: address,
        to: '0xc684832530fcbddae4b4230a47e991ddcec2831d',
      };
      txController.txStateManager._addTransactionsToState([
        {
          id: 0,
          status: TransactionStatus.confirmed,
          metamaskNetworkId: currentNetworkId,
          txParams,
          history: [{}],
        },
        {
          id: 1,
          status: TransactionStatus.confirmed,
          metamaskNetworkId: currentNetworkId,
          txParams,
          history: [{}],
        },
        {
          id: 2,
          status: TransactionStatus.confirmed,
          metamaskNetworkId: currentNetworkId,
          txParams,
          history: [{}],
        },
        {
          id: 3,
          status: TransactionStatus.unapproved,
          metamaskNetworkId: currentNetworkId,
          txParams,
          history: [{}],
        },
        {
          id: 4,
          status: TransactionStatus.rejected,
          metamaskNetworkId: currentNetworkId,
          txParams,
          history: [{}],
        },
        {
          id: 5,
          status: TransactionStatus.approved,
          metamaskNetworkId: currentNetworkId,
          txParams,
          history: [{}],
        },
        {
          id: 6,
          status: TransactionStatus.signed,
          metamaskNetworkId: currentNetworkId,
          txParams,
          history: [{}],
        },
        {
          id: 7,
          status: TransactionStatus.submitted,
          metamaskNetworkId: currentNetworkId,
          txParams,
          history: [{}],
        },
        {
          id: 8,
          status: TransactionStatus.failed,
          metamaskNetworkId: currentNetworkId,
          txParams,
          history: [{}],
        },
      ]);
      assert.equal(
        txController.nonceTracker.getConfirmedTransactions(address).length,
        3,
      );
    });
  });

  describe('#addTransaction', function () {
    const selectedAddress = '0xc684832530fcbddae4b4230a47e991ddcec2831d';
    const recipientAddress = '0xc684832530fcbddae4b4230a47e991ddcec2831d';

    let txMeta,
      txParams,
      getPermittedAccounts,
      signStub,
      getSelectedAddress,
      getDefaultGasFees;

    beforeEach(function () {
      txParams = {
        from: selectedAddress,
        to: recipientAddress,
      };

      txMeta = {
        status: TransactionStatus.unapproved,
        id: 1,
        metamaskNetworkId: currentNetworkId,
        txParams,
        history: [{}],
      };

      txController.txStateManager._addTransactionsToState([txMeta]);

      getPermittedAccounts = sinon
        .stub(txController, 'getPermittedAccounts')
        .returns([txParams.from]);

      getSelectedAddress = sinon
        .stub(txController, 'getSelectedAddress')
        .returns(selectedAddress);

      getDefaultGasFees = sinon
        .stub(txController, '_getDefaultGasFees')
        .returns({});
    });

    afterEach(function () {
      txController.txStateManager._addTransactionsToState([]);
      getPermittedAccounts.restore();
      signStub?.restore();
      getSelectedAddress.restore();
      getDefaultGasFees.restore();
    });

    it('adds an unapproved transaction and returns transaction metadata', async function () {
      ({ transactionMeta: txMeta } = await txController.addTransaction({
        from: selectedAddress,
        to: recipientAddress,
      }));
      assert.ok('id' in txMeta, 'should have a id');
      assert.ok('time' in txMeta, 'should have a time stamp');
      assert.ok(
        'metamaskNetworkId' in txMeta,
        'should have a metamaskNetworkId',
      );
      assert.ok('txParams' in txMeta, 'should have a txParams');
      assert.ok('history' in txMeta, 'should have a history');
      assert.equal(
        txMeta.txParams.value,
        '0x0',
        'should have added 0x0 as the value',
      );

      const memTxMeta = txController.txStateManager.getTransaction(txMeta.id);
      assert.deepEqual(txMeta, memTxMeta);
    });

    it('creates an approval request', async function () {
      await txController.addTransaction(txParams);

      const txId = getLastTxMeta().id;

      assert.equal(messengerMock.call.callCount, 1);
      assert.deepEqual(messengerMock.call.getCall(0).args, [
        'ApprovalController:addRequest',
        {
          id: String(txId),
          origin: undefined,
          requestData: { txId },
          type: ApprovalType.Transaction,
          expectsResult: true,
        },
        true, // Show popup
      ]);
    });

    it('throws if the from address is not the selected address', async function () {
      await assert.rejects(() =>
        txController.addTransaction({
          from: '0x0d1d4e623D10F9FBA5Db95830F7d3839406C6AF2',
        }),
      );
    });

    it('throws if the network status is not available', async function () {
      networkStatusStore.putState(NetworkStatus.Unknown);
      await assert.rejects(
        () =>
          txController.addTransaction({
            from: selectedAddress,
            to: '0x0d1d4e623D10F9FBA5Db95830F7d3839406C6AF2',
          }),
        { message: 'MetaMask is having trouble connecting to the network' },
      );
    });

    it('updates meta if type is swap approval', async function () {
      await txController.addTransaction(
        {
          from: selectedAddress,
          to: recipientAddress,
        },
        {
          origin: ORIGIN_METAMASK,
          type: TransactionType.swapApproval,
          actionId: '12345',
          swaps: { meta: { type: 'swapApproval', sourceTokenSymbol: 'XBN' } },
        },
      );

      const transaction = txController.getTransactions({
        searchCriteria: { id: getLastTxMeta().id },
      })[0];

      assert.equal(transaction.type, 'swapApproval');
      assert.equal(transaction.sourceTokenSymbol, 'XBN');
    });

    it('updates meta if type is swap', async function () {
      await txController.addTransaction(
        {
          from: selectedAddress,
          to: recipientAddress,
        },
        {
          origin: ORIGIN_METAMASK,
          type: TransactionType.swap,
          actionId: '12345',
          swaps: {
            meta: {
              sourceTokenSymbol: 'BTCX',
              destinationTokenSymbol: 'ETH',
              type: 'swapped',
              destinationTokenDecimals: 8,
              destinationTokenAddress: VALID_ADDRESS_TWO,
              swapTokenValue: '0x0077',
            },
          },
        },
      );

      const transaction = txController.getTransactions({
        searchCriteria: { id: getLastTxMeta().id },
      })[0];

      assert.equal(transaction.sourceTokenSymbol, 'BTCX');
      assert.equal(transaction.destinationTokenSymbol, 'ETH');
      assert.equal(transaction.type, 'swapped');
      assert.equal(transaction.destinationTokenDecimals, 8);
      assert.equal(transaction.destinationTokenAddress, VALID_ADDRESS_TWO);
      assert.equal(transaction.swapTokenValue, '0x0077');
    });

    describe('if swaps trade with no approval transaction and simulation fails', function () {
      let analyzeGasUsageOriginal;

      beforeEach(function () {
        analyzeGasUsageOriginal = TxGasUtil.prototype.analyzeGasUsage;

        sinon.stub(TxGasUtil.prototype, 'analyzeGasUsage').returns({
          simulationFails: true,
        });
      });

      afterEach(function () {
        // Sinon restore didn't work
        TxGasUtil.prototype.analyzeGasUsage = analyzeGasUsageOriginal;
      });

      it('throws error', async function () {
        await assert.rejects(
          txController.addTransaction(
            {
              from: selectedAddress,
              to: recipientAddress,
            },
            {
              origin: ORIGIN_METAMASK,
              type: TransactionType.swap,
              actionId: '12345',
              swaps: {
                hasApproveTx: false,
              },
            },
          ),
          new Error('Simulation failed'),
        );
      });

      it('cancels transaction', async function () {
        const listener = sinon.spy();

        txController.on('tx:status-update', listener);

        try {
          await txController.addTransaction(
            {
              from: selectedAddress,
              to: recipientAddress,
            },
            {
              origin: ORIGIN_METAMASK,
              type: TransactionType.swap,
              actionId: '12345',
              swaps: {
                hasApproveTx: false,
              },
            },
          );
        } catch (error) {
          // Expected error
        }

        assert.equal(listener.callCount, 1, listener.args);

        const [txId, status] = listener.args[0];

        assert.equal(status, TransactionStatus.rejected);
        assert.equal(txId, getLastTxMeta().id);
      });
    });

    describe('with actionId', function () {
      it('adds single unapproved transaction when called twice with same actionId', async function () {
        await txController.addTransaction(
          {
            from: selectedAddress,
            to: recipientAddress,
          },
          { actionId: '12345' },
        );
        const transactionCount1 =
          txController.txStateManager.getTransactions().length;
        await txController.addTransaction(
          {
            from: selectedAddress,
            to: recipientAddress,
          },
          { actionId: '12345' },
        );
        const transactionCount2 =
          txController.txStateManager.getTransactions().length;
        assert.equal(transactionCount1, transactionCount2);
      });

      it('adds single approval request when called twice with same actionId', async function () {
        await txController.addTransaction(txParams, { actionId: '12345' });
        await txController.addTransaction(txParams, { actionId: '12345' });

        const txId = getLastTxMeta().id;

        assert.equal(messengerMock.call.callCount, 1);
        assert.deepEqual(messengerMock.call.getCall(0).args, [
          'ApprovalController:addRequest',
          {
            id: String(txId),
            origin: undefined,
            requestData: { txId },
            type: ApprovalType.Transaction,
            expectsResult: true,
          },
          true, // Show popup
        ]);
      });

      it('adds multiple transactions when called with different actionId', async function () {
        await txController.addTransaction(
          {
            from: selectedAddress,
            to: recipientAddress,
          },
          { actionId: '12345' },
        );
        const transactionCount1 =
          txController.txStateManager.getTransactions().length;
        await txController.addTransaction(
          {
            from: selectedAddress,
            to: recipientAddress,
          },
          { actionId: '00000' },
        );
        const transactionCount2 =
          txController.txStateManager.getTransactions().length;
        assert.equal(transactionCount1 + 1, transactionCount2);
      });

      it('resolves second result when first transaction is finished', async function () {
        let firstTransactionResolve;
        let firstTransactionCompleted = false;
        let secondTransactionCompleted = false;

        messengerMock.call.returns(
          new Promise((resolve) => {
            firstTransactionResolve = resolve;
          }),
        );

        const { result: firstResult } = await txController.addTransaction(
          txParams,
          { actionId: '12345' },
        );

        firstResult.then(() => {
          firstTransactionCompleted = true;
        });

        const { result: secondResult } = await txController.addTransaction(
          txParams,
          { actionId: '12345' },
        );

        secondResult.then(() => {
          secondTransactionCompleted = true;
        });

        await flushPromises();

        assert.equal(firstTransactionCompleted, false);
        assert.equal(secondTransactionCompleted, false);

        firstTransactionResolve({ value: { txMeta: getLastTxMeta() } });

        await flushPromises();
        await firstResult;
        await secondResult;

        assert.equal(firstTransactionCompleted, true);
        assert.equal(secondTransactionCompleted, true);
      });
    });

    describe('on success', function () {
      it('resolves result with the transaction hash', async function () {
        const { result } = await txController.addTransaction(txParams);
        const hash = await result;
        assert.ok(hash, 'addTransaction needs to return the hash');
      });

      it('changes status to submitted', async function () {
        const { result } = await txController.addTransaction(
          {
            from: selectedAddress,
            to: recipientAddress,
          },
          { origin: ORIGIN_METAMASK, actionId: '12345' },
        );

        await result;

        const transaction = txController.getTransactions({
          searchCriteria: { id: getLastTxMeta().id },
        })[0];

        assert.equal(transaction.status, TransactionStatus.submitted);
      });

      it('emits approved, signed, and submitted status events', async function () {
        const listener = sinon.spy();

        txController.on('tx:status-update', listener);

        const { result } = await txController.addTransaction(
          {
            from: selectedAddress,
            to: recipientAddress,
          },
          { origin: ORIGIN_METAMASK, actionId: '12345' },
        );

        await result;

        const txId = getLastTxMeta().id;

        assert.equal(listener.callCount, 3);
        assert.equal(listener.args[0][0], txId);
        assert.equal(listener.args[0][1], TransactionStatus.approved);
        assert.equal(listener.args[1][0], txId);
        assert.equal(listener.args[1][1], TransactionStatus.signed);
        assert.equal(listener.args[2][0], txId);
        assert.equal(listener.args[2][1], TransactionStatus.submitted);
      });

      it('reports success to approval request acceptor', async function () {
        const { result } = await txController.addTransaction(
          {
            from: selectedAddress,
            to: recipientAddress,
          },
          { origin: ORIGIN_METAMASK, actionId: '12345' },
        );

        await result;

        assert.equal(resultCallbacksMock.success.callCount, 1);
      });

      it('does not overwrite set values', async function () {
        const originalValue = '0x01';
        const wrongValue = '0x05';

        providerResultStub.eth_gasPrice = wrongValue;
        providerResultStub.eth_estimateGas = '0x5209';

        signStub = sinon
          .stub(txController, 'signTransaction')
          .callsFake(() => Promise.resolve());

        const pubStub = sinon
          .stub(txController, 'publishTransaction')
          .callsFake(() => {
            const txId = getLastTxMeta().id;
            txController.setTxHash(txId, originalValue);
            txController.txStateManager.setTxStatusSubmitted(txId);
          });

        const { result } = await txController.addTransaction(
          {
            from: selectedAddress,
            to: recipientAddress,
            nonce: originalValue,
            gas: originalValue,
            gasPrice: originalValue,
          },
          { origin: ORIGIN_METAMASK, actionId: '12345' },
        );

        await result;

        const txId = getLastTxMeta().id;
        const finalMeta = txController.txStateManager.getTransaction(txId);
        const params = finalMeta.txParams;

        assert.equal(params.gas, originalValue, 'gas unmodified');
        assert.equal(params.gasPrice, originalValue, 'gas price unmodified');
        assert.equal(finalMeta.hash, originalValue);
        assert.equal(
          finalMeta.status,
          TransactionStatus.submitted,
          'should have reached the submitted status.',
        );

        signStub.restore();
        pubStub.restore();
      });
    });

    describe('on cancel', function () {
      beforeEach(async function () {
        messengerMock.call.returns(
          Promise.reject({ code: errorCodes.provider.userRejectedRequest }),
        );
      });

      it('rejects result', async function () {
        const { result } = await txController.addTransaction(
          {
            from: selectedAddress,
            to: recipientAddress,
          },
          { origin: ORIGIN_METAMASK, actionId: '12345' },
        );

        await assert.rejects(result, {
          code: ethErrors.provider.userRejectedRequest().code,
          message: 'MetaMask Tx Signature: User denied transaction signature.',
        });
      });

      it('emits rejected status event', async function () {
        const listener = sinon.spy();

        txController.on('tx:status-update', listener);

        const { result } = await txController.addTransaction(
          {
            from: selectedAddress,
            to: recipientAddress,
          },
          { origin: ORIGIN_METAMASK, actionid: '12345' },
        );

        try {
          await result;
        } catch (error) {
          // Expected error
        }

        assert.equal(listener.callCount, 1);

        const [txId, status] = listener.args[0];

        assert.equal(status, TransactionStatus.rejected);
        assert.equal(txId, getLastTxMeta().id);
      });
    });

    describe('on signing error', function () {
      const signError = new Error('TestSignError');

      beforeEach(async function () {
        signStub = sinon.stub(txController, 'signEthTx').throws(signError);
      });

      afterEach(function () {
        signStub.restore();
      });

      it('changes status to failed', async function () {
        const { result } = await txController.addTransaction(
          {
            from: selectedAddress,
            to: recipientAddress,
          },
          { origin: ORIGIN_METAMASK, actionId: '12345' },
        );

        try {
          await result;
        } catch {
          // Expected error
        }

        const transaction = txController.getTransactions({
          searchCriteria: { id: getLastTxMeta().id },
        })[0];

        assert.equal(transaction.status, TransactionStatus.failed);
      });

      it('rejects result', async function () {
        const { result } = await txController.addTransaction(
          {
            from: selectedAddress,
            to: recipientAddress,
          },
          { origin: ORIGIN_METAMASK, actionId: '12345' },
        );

        await assert.rejects(result, signError);
      });

      it('emits approved and failed status events', async function () {
        const listener = sinon.spy();

        txController.on('tx:status-update', listener);

        const { result } = await txController.addTransaction(
          {
            from: selectedAddress,
            to: recipientAddress,
          },
          { origin: ORIGIN_METAMASK, actionId: '12345' },
        );

        try {
          await result;
        } catch (error) {
          // Expected error
        }

        const txId = getLastTxMeta().id;

        assert.equal(listener.callCount, 2);
        assert.equal(listener.args[0][0], txId);
        assert.equal(listener.args[0][1], TransactionStatus.approved);
        assert.equal(listener.args[1][0], txId);
        assert.equal(listener.args[1][1], TransactionStatus.failed);
      });

      it('reports error to approval request acceptor', async function () {
        const { result } = await txController.addTransaction(
          {
            from: selectedAddress,
            to: recipientAddress,
          },
          { origin: ORIGIN_METAMASK, actionId: '12345' },
        );

        try {
          await result;
        } catch {
          // Expected error
        }

        assert.equal(resultCallbacksMock.error.callCount, 1);
        assert.strictEqual(
          resultCallbacksMock.error.getCall(0).args[0].message,
          signError.message,
        );
      });
    });

    describe('on publish error', function () {
      const publishError = new Error('TestPublishError');
      let originalQuery;

      beforeEach(async function () {
        originalQuery = txController.query;

        txController.query = {
          sendRawTransaction: sinon.stub().throws(publishError),
        };
      });

      afterEach(function () {
        txController.query = originalQuery;
      });

      it('changes status to failed', async function () {
        const { result } = await txController.addTransaction(
          {
            from: selectedAddress,
            to: recipientAddress,
          },
          { origin: ORIGIN_METAMASK, actionId: '12345' },
        );

        try {
          await result;
        } catch {
          // Expected error
        }

        const transaction = txController.getTransactions({
          searchCriteria: { id: getLastTxMeta().id },
        })[0];

        assert.equal(transaction.status, TransactionStatus.failed);
      });

      it('rejects result', async function () {
        const { result } = await txController.addTransaction(
          {
            from: selectedAddress,
            to: recipientAddress,
          },
          { origin: ORIGIN_METAMASK, actionId: '12345' },
        );

        await assert.rejects(result, publishError);
      });

      it('emits approved, signed, and failed status events', async function () {
        const listener = sinon.spy();

        txController.on('tx:status-update', listener);

        const { result } = await txController.addTransaction(
          {
            from: selectedAddress,
            to: recipientAddress,
          },
          { origin: ORIGIN_METAMASK, actionId: '12345' },
        );

        try {
          await result;
        } catch (error) {
          // Expected error
        }

        const txId = getLastTxMeta().id;

        assert.equal(listener.callCount, 3);
        assert.equal(listener.args[0][0], txId);
        assert.equal(listener.args[0][1], TransactionStatus.approved);
        assert.equal(listener.args[1][0], txId);
        assert.equal(listener.args[1][1], TransactionStatus.signed);
        assert.equal(listener.args[2][0], txId);
        assert.equal(listener.args[2][1], TransactionStatus.failed);
      });

      it('reports error to approval request acceptor', async function () {
        const { result } = await txController.addTransaction(
          {
            from: selectedAddress,
            to: recipientAddress,
          },
          { origin: ORIGIN_METAMASK, actionId: '12345' },
        );

        try {
          await result;
        } catch {
          // Expected error
        }

        assert.equal(resultCallbacksMock.error.callCount, 1);
        assert.strictEqual(
          resultCallbacksMock.error.getCall(0).args[0].message,
          publishError.message,
        );
      });
    });

    describe('with require approval set to false', function () {
      beforeEach(function () {
        // Ensure that the default approval mock is not being used
        messengerMock.call.callsFake(() => Promise.reject());
      });

      it('resolves result with the transaction hash', async function () {
        const { result } = await txController.addTransaction(txParams, {
          requireApproval: false,
        });
        const hash = await result;
        assert.ok(hash, 'addTransaction needs to return the hash');
      });

      it('changes status to submitted', async function () {
        const { result } = await txController.addTransaction(
          {
            from: selectedAddress,
            to: recipientAddress,
          },
          {
            origin: ORIGIN_METAMASK,
            actionid: '12345',
            requireApproval: false,
          },
        );

        await result;

        const transaction = txController.getTransactions({
          searchCriteria: { id: getLastTxMeta().id },
        })[0];

        assert.equal(transaction.status, TransactionStatus.submitted);
      });

      it('emits approved, signed, and submitted status events', async function () {
        const listener = sinon.spy();

        txController.on('tx:status-update', listener);

        const { result } = await txController.addTransaction(
          {
            from: selectedAddress,
            to: recipientAddress,
          },
          {
            origin: ORIGIN_METAMASK,
            actionId: '12345',
            requireApproval: false,
          },
        );

        await result;

        const txId = getLastTxMeta().id;

        assert.equal(listener.callCount, 3);
        assert.equal(listener.args[0][0], txId);
        assert.equal(listener.args[0][1], TransactionStatus.approved);
        assert.equal(listener.args[1][0], txId);
        assert.equal(listener.args[1][1], TransactionStatus.signed);
        assert.equal(listener.args[2][0], txId);
        assert.equal(listener.args[2][1], TransactionStatus.submitted);
      });
    });
  });

  describe('#createCancelTransaction', function () {
    const selectedAddress = '0x1678a085c290ebd122dc42cba69373b5953b831d';
    const recipientAddress = '0xc42edfcc21ed14dda456aa0756c153f7985d8813';

    let getSelectedAddress,
      getPermittedAccounts,
      getDefaultGasFees,
      getDefaultGasLimit;
    beforeEach(function () {
      const hash =
        '0x2a5523c6fa98b47b7d9b6c8320179785150b42a16bcff36b398c5062b65657e8';
      providerResultStub.eth_sendRawTransaction = hash;

      getSelectedAddress = sinon
        .stub(txController, 'getSelectedAddress')
        .returns(selectedAddress);
      getDefaultGasFees = sinon
        .stub(txController, '_getDefaultGasFees')
        .returns({});
      getDefaultGasLimit = sinon
        .stub(txController, '_getDefaultGasLimit')
        .returns({});
      getPermittedAccounts = sinon
        .stub(txController, 'getPermittedAccounts')
        .returns([selectedAddress]);
    });

    afterEach(function () {
      getSelectedAddress.restore();
      getPermittedAccounts.restore();
      getDefaultGasFees.restore();
      getDefaultGasLimit.restore();
    });

    it('should add a cancel transaction and return a valid txMeta', async function () {
      const { transactionMeta: txMeta, result } =
        await txController.addTransaction({
          from: selectedAddress,
          to: recipientAddress,
        });
      await result;
      const cancelTxMeta = await txController.createCancelTransaction(
        txMeta.id,
        {},
        { actionId: 12345 },
      );
      assert.equal(cancelTxMeta.type, TransactionType.cancel);
      const memTxMeta = txController.txStateManager.getTransaction(
        cancelTxMeta.id,
      );
      assert.deepEqual(cancelTxMeta, memTxMeta);
      assert.equal(messengerMock.call.callCount, 1);
    });

    it('should add only 1 cancel transaction when called twice with same actionId', async function () {
      const { transactionMeta: txMeta, result } =
        await txController.addTransaction({
          from: selectedAddress,
          to: recipientAddress,
        });
      await result;
      await txController.createCancelTransaction(
        txMeta.id,
        {},
        { actionId: 12345 },
      );
      const transactionCount1 =
        txController.txStateManager.getTransactions().length;
      await txController.createCancelTransaction(
        txMeta.id,
        {},
        { actionId: 12345 },
      );
      const transactionCount2 =
        txController.txStateManager.getTransactions().length;
      assert.equal(transactionCount1, transactionCount2);
    });

    it('should add multiple transactions when called with different actionId', async function () {
      const { transactionMeta: txMeta, result } =
        await txController.addTransaction({
          from: selectedAddress,
          to: recipientAddress,
        });
      await result;
      await txController.createCancelTransaction(
        txMeta.id,
        {},
        { actionId: 12345 },
      );
      const transactionCount1 =
        txController.txStateManager.getTransactions().length;
      await txController.createCancelTransaction(
        txMeta.id,
        {},
        { actionId: 11111 },
      );
      const transactionCount2 =
        txController.txStateManager.getTransactions().length;
      assert.equal(transactionCount1 + 1, transactionCount2);
    });
  });

  describe('#addTxGasDefaults', function () {
    it('should add the tx defaults if their are none', async function () {
      txController.txStateManager._addTransactionsToState([
        {
          id: 1,
          status: TransactionStatus.unapproved,
          metamaskNetworkId: currentNetworkId,
          txParams: {
            to: VALID_ADDRESS,
            from: VALID_ADDRESS_TWO,
          },
          history: [{}],
        },
      ]);
      const txMeta = {
        id: 1,
        txParams: {
          from: '0xc684832530fcbddae4b4230a47e991ddcec2831d',
          to: '0xc684832530fcbddae4b4230a47e991ddcec2831d',
        },
        history: [{}],
      };
      providerResultStub.eth_gasPrice = '4a817c800';
      providerResultStub.eth_getBlockByNumber = { gasLimit: '47b784' };
      providerResultStub.eth_estimateGas = '5209';

      const txMetaWithDefaults = await txController.addTxGasDefaults(txMeta);
      assert.ok(
        txMetaWithDefaults.txParams.gasPrice,
        'should have added the gas price',
      );
      assert.ok(
        txMetaWithDefaults.txParams.gas,
        'should have added the gas field',
      );
    });

    it('should add EIP1559 tx defaults', async function () {
      const TEST_MAX_FEE_PER_GAS = '0x12a05f200';
      const TEST_MAX_PRIORITY_FEE_PER_GAS = '0x77359400';

      const stub1 = sinon
        .stub(txController, 'getEIP1559Compatibility')
        .returns(true);

      const stub2 = sinon
        .stub(txController, '_getDefaultGasFees')
        .callsFake(() => ({
          maxFeePerGas: TEST_MAX_FEE_PER_GAS,
          maxPriorityFeePerGas: TEST_MAX_PRIORITY_FEE_PER_GAS,
        }));

      txController.txStateManager._addTransactionsToState([
        {
          id: 1,
          status: TransactionStatus.unapproved,
          metamaskNetworkId: currentNetworkId,
          txParams: {
            to: VALID_ADDRESS,
            from: VALID_ADDRESS_TWO,
          },
          history: [{}],
        },
      ]);
      const txMeta = {
        id: 1,
        txParams: {
          from: '0xc684832530fcbddae4b4230a47e991ddcec2831d',
          to: '0xc684832530fcbddae4b4230a47e991ddcec2831d',
        },
        history: [{}],
      };
      providerResultStub.eth_getBlockByNumber = { gasLimit: '47b784' };
      providerResultStub.eth_estimateGas = '5209';

      const txMetaWithDefaults = await txController.addTxGasDefaults(txMeta);

      assert.equal(
        txMetaWithDefaults.txParams.maxFeePerGas,
        TEST_MAX_FEE_PER_GAS,
        'should have added the correct max fee per gas',
      );
      assert.equal(
        txMetaWithDefaults.txParams.maxPriorityFeePerGas,
        TEST_MAX_PRIORITY_FEE_PER_GAS,
        'should have added the correct max priority fee per gas',
      );
      stub1.restore();
      stub2.restore();
    });

    it('should add gasPrice as maxFeePerGas and maxPriorityFeePerGas if there are no sources of other fee data available', async function () {
      const TEST_GASPRICE = '0x12a05f200';

      const stub1 = sinon
        .stub(txController, 'getEIP1559Compatibility')
        .returns(true);

      const stub2 = sinon
        .stub(txController, '_getDefaultGasFees')
        .callsFake(() => ({ gasPrice: TEST_GASPRICE }));

      txController.txStateManager._addTransactionsToState([
        {
          id: 1,
          status: TransactionStatus.unapproved,
          metamaskNetworkId: currentNetworkId,
          txParams: {
            to: VALID_ADDRESS,
            from: VALID_ADDRESS_TWO,
          },
          history: [{}],
        },
      ]);
      const txMeta = {
        id: 1,
        txParams: {
          from: '0xc684832530fcbddae4b4230a47e991ddcec2831d',
          to: '0xc684832530fcbddae4b4230a47e991ddcec2831d',
        },
        history: [{}],
      };
      providerResultStub.eth_getBlockByNumber = { gasLimit: '47b784' };
      providerResultStub.eth_estimateGas = '5209';

      const txMetaWithDefaults = await txController.addTxGasDefaults(txMeta);

      assert.equal(
        txMetaWithDefaults.txParams.maxFeePerGas,
        TEST_GASPRICE,
        'should have added the correct max fee per gas',
      );
      assert.equal(
        txMetaWithDefaults.txParams.maxPriorityFeePerGas,
        TEST_GASPRICE,
        'should have added the correct max priority fee per gas',
      );
      stub1.restore();
      stub2.restore();
    });

    it('should not add maxFeePerGas and maxPriorityFeePerGas to type-0 transactions', async function () {
      const TEST_GASPRICE = '0x12a05f200';

      const stub1 = sinon
        .stub(txController, 'getEIP1559Compatibility')
        .returns(true);

      const stub2 = sinon
        .stub(txController, '_getDefaultGasFees')
        .callsFake(() => ({ gasPrice: TEST_GASPRICE }));

      txController.txStateManager._addTransactionsToState([
        {
          id: 1,
          status: TransactionStatus.unapproved,
          metamaskNetworkId: currentNetworkId,
          txParams: {
            to: VALID_ADDRESS,
            from: VALID_ADDRESS_TWO,
            type: TransactionEnvelopeType.legacy,
          },
          history: [{}],
        },
      ]);
      const txMeta = {
        id: 1,
        txParams: {
          from: '0xc684832530fcbddae4b4230a47e991ddcec2831d',
          to: '0xc684832530fcbddae4b4230a47e991ddcec2831d',
          type: TransactionEnvelopeType.legacy,
        },
        history: [{}],
      };
      providerResultStub.eth_getBlockByNumber = { gasLimit: '47b784' };
      providerResultStub.eth_estimateGas = '5209';

      const txMetaWithDefaults = await txController.addTxGasDefaults(txMeta);

      assert.equal(
        txMetaWithDefaults.txParams.maxFeePerGas,
        undefined,
        'should not have maxFeePerGas',
      );
      assert.equal(
        txMetaWithDefaults.txParams.maxPriorityFeePerGas,
        undefined,
        'should not have max priority fee per gas',
      );
      stub1.restore();
      stub2.restore();
    });

    it('should not add gasPrice if the fee data is available from the dapp', async function () {
      const TEST_GASPRICE = '0x12a05f200';
      const TEST_MAX_FEE_PER_GAS = '0x12a05f200';
      const TEST_MAX_PRIORITY_FEE_PER_GAS = '0x77359400';

      const stub1 = sinon
        .stub(txController, 'getEIP1559Compatibility')
        .returns(true);

      const stub2 = sinon
        .stub(txController, '_getDefaultGasFees')
        .callsFake(() => ({ gasPrice: TEST_GASPRICE }));

      txController.txStateManager._addTransactionsToState([
        {
          id: 1,
          status: TransactionStatus.unapproved,
          metamaskNetworkId: currentNetworkId,
          txParams: {
            to: VALID_ADDRESS,
            from: VALID_ADDRESS_TWO,
            maxFeePerGas: TEST_MAX_FEE_PER_GAS,
            maxPriorityFeePerGas: TEST_MAX_PRIORITY_FEE_PER_GAS,
          },
          history: [{}],
        },
      ]);
      const txMeta = {
        id: 1,
        txParams: {
          from: '0xc684832530fcbddae4b4230a47e991ddcec2831d',
          to: '0xc684832530fcbddae4b4230a47e991ddcec2831d',
        },
        history: [{}],
      };
      providerResultStub.eth_getBlockByNumber = { gasLimit: '47b784' };
      providerResultStub.eth_estimateGas = '5209';

      const txMetaWithDefaults = await txController.addTxGasDefaults(txMeta);

      assert.equal(
        txMetaWithDefaults.txParams.maxFeePerGas,
        TEST_MAX_FEE_PER_GAS,
        'should have added the correct max fee per gas',
      );
      assert.equal(
        txMetaWithDefaults.txParams.maxPriorityFeePerGas,
        TEST_MAX_PRIORITY_FEE_PER_GAS,
        'should have added the correct max priority fee per gas',
      );
      stub1.restore();
      stub2.restore();
    });
  });

  describe('_getDefaultGasFees', function () {
    let getGasFeeStub;

    beforeEach(function () {
      getGasFeeStub = sinon.stub(txController, '_getEIP1559GasFeeEstimates');
    });

    afterEach(function () {
      getGasFeeStub.restore();
    });

    it('should return the correct fee data when the gas estimate type is FEE_MARKET', async function () {
      const EXPECTED_MAX_FEE_PER_GAS = '12a05f200';
      const EXPECTED_MAX_PRIORITY_FEE_PER_GAS = '77359400';

      getGasFeeStub.callsFake(() => ({
        gasFeeEstimates: {
          medium: {
            suggestedMaxPriorityFeePerGas: '2',
            suggestedMaxFeePerGas: '5',
          },
        },
        gasEstimateType: GasEstimateTypes.feeMarket,
      }));

      const defaultGasFees = await txController._getDefaultGasFees(
        { txParams: {} },
        true,
      );

      assert.deepEqual(defaultGasFees, {
        maxPriorityFeePerGas: EXPECTED_MAX_PRIORITY_FEE_PER_GAS,
        maxFeePerGas: EXPECTED_MAX_FEE_PER_GAS,
      });
    });

    it('should return the correct fee data when the gas estimate type is LEGACY', async function () {
      const EXPECTED_GAS_PRICE = '77359400';

      getGasFeeStub.callsFake(() => ({
        gasFeeEstimates: { medium: '2' },
        gasEstimateType: GasEstimateTypes.legacy,
      }));

      const defaultGasFees = await txController._getDefaultGasFees(
        { txParams: {} },
        false,
      );

      assert.deepEqual(defaultGasFees, {
        gasPrice: EXPECTED_GAS_PRICE,
      });
    });

    it('should return the correct fee data when the gas estimate type is ETH_GASPRICE', async function () {
      const EXPECTED_GAS_PRICE = '77359400';

      getGasFeeStub.callsFake(() => ({
        gasFeeEstimates: { gasPrice: '2' },
        gasEstimateType: GasEstimateTypes.ethGasPrice,
      }));

      const defaultGasFees = await txController._getDefaultGasFees(
        { txParams: {} },
        false,
      );

      assert.deepEqual(defaultGasFees, {
        gasPrice: EXPECTED_GAS_PRICE,
      });
    });
  });

<<<<<<< HEAD
  describe('#addTransaction', function () {
    let trackTransactionMetricsEventSpy;

    beforeEach(function () {
      trackTransactionMetricsEventSpy = sinon.spy(
        txController,
        '_trackTransactionMetricsEvent',
      );
    });

    afterEach(function () {
      trackTransactionMetricsEventSpy.restore();
    });

    it('should emit updates', function (done) {
      const txMeta = {
        id: '1',
        status: TransactionStatus.unapproved,
        metamaskNetworkId: currentNetworkId,
        txParams: {
          to: VALID_ADDRESS,
          from: VALID_ADDRESS_TWO,
        },
      };

      const eventNames = [
        METAMASK_CONTROLLER_EVENTS.UPDATE_BADGE,
        '1:unapproved',
      ];
      const listeners = [];
      eventNames.forEach((eventName) => {
        listeners.push(
          new Promise((resolve) => {
            txController.once(eventName, (arg) => {
              resolve(arg);
            });
          }),
        );
      });
      Promise.all(listeners)
        .then((returnValues) => {
          assert.deepEqual(
            returnValues.pop(),
            txMeta,
            'last event 1:unapproved should return txMeta',
          );
          done();
        })
        .catch(done);
      txController.addTransaction(txMeta);
    });

    it('should call _trackTransactionMetricsEvent with the correct params', function () {
      const txMeta = {
        id: 1,
        status: TransactionStatus.unapproved,
        txParams: {
          from: fromAccount.address,
          to: '0x1678a085c290ebd122dc42cba69373b5953b831d',
          gasPrice: '0x77359400',
          gas: '0x7b0d',
          nonce: '0x4b',
        },
        type: TransactionType.simpleSend,
        transaction_envelope_type: TRANSACTION_ENVELOPE_TYPE_NAMES.LEGACY,
        origin: ORIGIN_METAMASK,
        caipChainId: currentCaipChainId,
        time: 1624408066355,
        metamaskNetworkId: currentNetworkId,
      };

      txController.addTransaction(txMeta);

      assert.equal(trackTransactionMetricsEventSpy.callCount, 1);
      assert.deepEqual(
        trackTransactionMetricsEventSpy.getCall(0).args[0],
        txMeta,
      );
      assert.equal(
        trackTransactionMetricsEventSpy.getCall(0).args[1],
        TransactionMetaMetricsEvent.added,
      );
    });
  });

=======
>>>>>>> 5df6a71c
  describe('#sign replay-protected tx', function () {
    it('prepares a tx with the chainId set', async function () {
      txController._addTransaction(
        {
          id: '1',
          status: TransactionStatus.unapproved,
          metamaskNetworkId: currentNetworkId,
          txParams: {
            to: VALID_ADDRESS,
            from: VALID_ADDRESS_TWO,
          },
        },
        noop,
      );
      const rawTx = await txController.signTransaction('1');
      const ethTx = TransactionFactory.fromSerializedData(toBuffer(rawTx));
      assert.equal(Number(ethTx.common.chainId()), 5);
    });
  });

  describe('#getChainId', function () {
    it('returns the chain ID of the network when it is available', function () {
      networkStatusStore.putState(NetworkStatus.Available);
      assert.equal(txController.getChainId(), 5);
    });

    it('returns 0 when the network is not available', function () {
      networkStatusStore.putState('asdflsfadf');
      assert.equal(txController.getChainId(), 0);
    });

    it('returns 0 when the chain ID cannot be parsed as a hex string', function () {
      networkStatusStore.putState(NetworkStatus.Available);
      getCurrentCaipChainId.returns('$fdsjfldf');
      assert.equal(txController.getChainId(), 0);
    });
  });

  describe('#createSpeedUpTransaction', function () {
    let addTransactionSpy;
    let approveTransactionSpy;
    let txParams;
    let expectedTxParams;
    const selectedAddress = '0x1678a085c290ebd122dc42cba69373b5953b831d';
    const recipientAddress = '0xc42edfcc21ed14dda456aa0756c153f7985d8813';

    let getSelectedAddress,
      getPermittedAccounts,
      getDefaultGasFees,
      getDefaultGasLimit;

    beforeEach(function () {
      addTransactionSpy = sinon.spy(txController, '_addTransaction');
      approveTransactionSpy = sinon.spy(txController, '_approveTransaction');

      const hash =
        '0x2a5523c6fa98b47b7d9b6c8320179785150b42a16bcff36b398c5062b65657e8';
      providerResultStub.eth_sendRawTransaction = hash;

      getSelectedAddress = sinon
        .stub(txController, 'getSelectedAddress')
        .returns(selectedAddress);
      getDefaultGasFees = sinon
        .stub(txController, '_getDefaultGasFees')
        .returns({});
      getDefaultGasLimit = sinon
        .stub(txController, '_getDefaultGasLimit')
        .returns({});
      getPermittedAccounts = sinon
        .stub(txController, 'getPermittedAccounts')
        .returns([selectedAddress]);

      txParams = {
        nonce: '0x00',
        from: '0xB09d8505E1F4EF1CeA089D47094f5DD3464083d4',
        to: '0xB09d8505E1F4EF1CeA089D47094f5DD3464083d4',
        gas: '0x5209',
        gasPrice: '0xa',
        estimateSuggested: GasRecommendations.medium,
        estimateUsed: GasRecommendations.high,
      };
      txController.txStateManager._addTransactionsToState([
        {
          id: 1,
          status: TransactionStatus.submitted,
          metamaskNetworkId: currentNetworkId,
          txParams,
          history: [{}],
        },
      ]);

      expectedTxParams = { ...txParams, gasPrice: '0xb' };
    });

    afterEach(function () {
      addTransactionSpy.restore();
      approveTransactionSpy.restore();
      getSelectedAddress.restore();
      getPermittedAccounts.restore();
      getDefaultGasFees.restore();
      getDefaultGasLimit.restore();
    });

    it('should call this.addTransaction and this.approveTransaction with the expected args', async function () {
      await txController.createSpeedUpTransaction(1);
      assert.equal(addTransactionSpy.callCount, 1);

      const addTransactionArgs = addTransactionSpy.getCall(0).args[0];
      assert.deepEqual(addTransactionArgs.txParams, expectedTxParams);

      const { previousGasParams, type } = addTransactionArgs;
      assert.deepEqual(
        { gasPrice: previousGasParams.gasPrice, type },
        {
          gasPrice: '0xa',
          type: TransactionType.retry,
        },
      );
      assert.equal(messengerMock.call.callCount, 0);
    });

    it('should call this.approveTransaction with the id of the returned tx', async function () {
      const result = await txController.createSpeedUpTransaction(1);
      assert.equal(approveTransactionSpy.callCount, 1);

      const approveTransactionArg = approveTransactionSpy.getCall(0).args[0];
      assert.equal(result.id, approveTransactionArg);
    });

    it('should return the expected txMeta', async function () {
      const result = await txController.createSpeedUpTransaction(1);

      assert.deepEqual(result.txParams, expectedTxParams);

      const { previousGasParams, type } = result;
      assert.deepEqual(
        { gasPrice: previousGasParams.gasPrice, type },
        {
          gasPrice: '0xa',
          type: TransactionType.retry,
        },
      );
    });

    it('should add only 1 speedup transaction when called twice with same actionId', async function () {
      const { transactionMeta: txMeta, result } =
        await txController.addTransaction({
          from: selectedAddress,
          to: recipientAddress,
        });
      await result;
      await txController.createSpeedUpTransaction(
        txMeta.id,
        {},
        { actionId: 12345 },
      );
      const transactionCount1 =
        txController.txStateManager.getTransactions().length;
      await txController.createSpeedUpTransaction(
        txMeta.id,
        {},
        { actionId: 12345 },
      );
      const transactionCount2 =
        txController.txStateManager.getTransactions().length;
      assert.equal(transactionCount1, transactionCount2);
    });

    it('should add multiple transactions when called with different actionId', async function () {
      const { transactionMeta: txMeta, result } =
        await txController.addTransaction({
          from: selectedAddress,
          to: recipientAddress,
        });
      await result;
      await txController.createSpeedUpTransaction(
        txMeta.id,
        {},
        { actionId: 12345 },
      );
      const transactionCount1 =
        txController.txStateManager.getTransactions().length;
      await txController.createSpeedUpTransaction(
        txMeta.id,
        {},
        { actionId: 11111 },
      );
      const transactionCount2 =
        txController.txStateManager.getTransactions().length;
      assert.equal(transactionCount1 + 1, transactionCount2);
    });

    it('should add multiple transactions when called with different actionId and txMethodType defined', async function () {
      const { transactionMeta: txMeta, result } =
        await txController.addTransaction(
          {
            from: selectedAddress,
            to: recipientAddress,
          },
          { method: 'eth_sendTransaction' },
        );
      await result;
      await txController.createSpeedUpTransaction(
        txMeta.id,
        {},
        { actionId: 12345 },
      );
      const transactionCount1 =
        txController.txStateManager.getTransactions().length;
      await txController.createSpeedUpTransaction(
        txMeta.id,
        {},
        { actionId: 11111 },
      );
      const transactionCount2 =
        txController.txStateManager.getTransactions().length;
      assert.equal(transactionCount1 + 1, transactionCount2);
    });

    it('should call securityProviderRequest and have flagAsDangerous inside txMeta', async function () {
      const { transactionMeta: txMeta } = await txController.addTransaction(
        {
          from: selectedAddress,
          to: recipientAddress,
        },
        { method: 'eth_sendTransaction' },
      );

      assert.ok(
        'securityProviderResponse' in txMeta,
        'should have a securityProviderResponse',
      );
    });
  });

  describe('#signTransaction', function () {
    let fromTxDataSpy;

    beforeEach(function () {
      fromTxDataSpy = sinon.spy(TransactionFactory, 'fromTxData');
    });

    afterEach(function () {
      fromTxDataSpy.restore();
    });

    it('sets txParams.type to 0x0 (non-EIP-1559)', async function () {
      txController.txStateManager._addTransactionsToState([
        {
          status: TransactionStatus.unapproved,
          id: 1,
          metamaskNetworkId: currentNetworkId,
          history: [{}],
          txParams: {
            from: VALID_ADDRESS_TWO,
            to: VALID_ADDRESS,
            gasPrice: '0x77359400',
            gas: '0x7b0d',
            nonce: '0x4b',
          },
        },
      ]);
      await txController.signTransaction('1');
      assert.equal(fromTxDataSpy.getCall(0).args[0].type, '0x0');
    });

    it('sets txParams.type to 0x2 (EIP-1559)', async function () {
      const eip1559CompatibilityStub = sinon
        .stub(txController, 'getEIP1559Compatibility')
        .returns(true);
      txController.txStateManager._addTransactionsToState([
        {
          status: TransactionStatus.unapproved,
          id: 2,
          metamaskNetworkId: currentNetworkId,
          history: [{}],
          txParams: {
            from: VALID_ADDRESS_TWO,
            to: VALID_ADDRESS,
            maxFeePerGas: '0x77359400',
            maxPriorityFeePerGas: '0x77359400',
            gas: '0x7b0d',
            nonce: '0x4b',
          },
        },
      ]);
      await txController.signTransaction('2');
      assert.equal(fromTxDataSpy.getCall(0).args[0].type, '0x2');
      eip1559CompatibilityStub.restore();
    });
  });

  describe('#publishTransaction', function () {
    let hash, txMeta, trackTransactionMetricsEventSpy;

    beforeEach(function () {
      hash =
        '0x2a5523c6fa98b47b7d9b6c8320179785150b42a16bcff36b398c5062b65657e8';
      txMeta = {
        id: 1,
        status: TransactionStatus.unapproved,
        txParams: {
          gas: '0x7b0d',
          to: VALID_ADDRESS,
          from: VALID_ADDRESS_TWO,
        },
        metamaskNetworkId: currentNetworkId,
      };
      providerResultStub.eth_sendRawTransaction = hash;
      trackTransactionMetricsEventSpy = sinon.spy(
        txController,
        '_trackTransactionMetricsEvent',
      );
    });

    afterEach(function () {
      trackTransactionMetricsEventSpy.restore();
    });

    it('should publish a tx, updates the rawTx when provided a one', async function () {
      const rawTx =
        '0x477b2e6553c917af0db0388ae3da62965ff1a184558f61b749d1266b2e6d024c';
      txController.txStateManager.addTransaction(txMeta);
      await txController.publishTransaction(txMeta.id, rawTx);
      const publishedTx = txController.txStateManager.getTransaction(1);
      assert.equal(publishedTx.hash, hash);
      assert.equal(publishedTx.status, TransactionStatus.submitted);
    });

    it('should ignore the error "Transaction Failed: known transaction" and be as usual', async function () {
      providerResultStub.eth_sendRawTransaction = async (_, __, ___, end) => {
        end('Transaction Failed: known transaction');
      };
      const rawTx =
        '0xf86204831e848082520894f231d46dd78806e1dd93442cf33c7671f853874880802ca05f973e540f2d3c2f06d3725a626b75247593cb36477187ae07ecfe0a4db3cf57a00259b52ee8c58baaa385fb05c3f96116e58de89bcc165cb3bfdfc708672fed8a';
      txController.txStateManager.addTransaction(txMeta);
      await txController.publishTransaction(txMeta.id, rawTx);
      const publishedTx = txController.txStateManager.getTransaction(1);
      assert.equal(
        publishedTx.hash,
        '0x2cc5a25744486f7383edebbf32003e5a66e18135799593d6b5cdd2bb43674f09',
      );
      assert.equal(publishedTx.status, TransactionStatus.submitted);
    });

    it('should call _trackTransactionMetricsEvent with the correct params', async function () {
      const rawTx =
        '0x477b2e6553c917af0db0388ae3da62965ff1a184558f61b749d1266b2e6d024c';
      txController.txStateManager.addTransaction(txMeta);
      await txController.publishTransaction(txMeta.id, rawTx);
      assert.equal(trackTransactionMetricsEventSpy.callCount, 1);
      assert.deepEqual(
        trackTransactionMetricsEventSpy.getCall(0).args[0],
        txMeta,
      );
      assert.equal(
        trackTransactionMetricsEventSpy.getCall(0).args[1],
        TransactionMetaMetricsEvent.submitted,
      );
    });
  });

  describe('#_markNonceDuplicatesDropped', function () {
    it('should mark all nonce duplicates as dropped without marking the confirmed transaction as dropped', function () {
      txController.txStateManager._addTransactionsToState([
        {
          id: 1,
          status: TransactionStatus.confirmed,
          metamaskNetworkId: currentNetworkId,
          history: [{}],
          txParams: {
            to: VALID_ADDRESS_TWO,
            from: VALID_ADDRESS,
            nonce: '0x01',
          },
        },
        {
          id: 2,
          status: TransactionStatus.submitted,
          metamaskNetworkId: currentNetworkId,
          history: [{}],
          txParams: {
            to: VALID_ADDRESS_TWO,
            from: VALID_ADDRESS,
            nonce: '0x01',
          },
        },
        {
          id: 3,
          status: TransactionStatus.submitted,
          metamaskNetworkId: currentNetworkId,
          history: [{}],
          txParams: {
            to: VALID_ADDRESS_TWO,
            from: VALID_ADDRESS,
            nonce: '0x01',
          },
        },
        {
          id: 4,
          status: TransactionStatus.submitted,
          metamaskNetworkId: currentNetworkId,
          history: [{}],
          txParams: {
            to: VALID_ADDRESS_TWO,
            from: VALID_ADDRESS,
            nonce: '0x01',
          },
        },
        {
          id: 5,
          status: TransactionStatus.submitted,
          metamaskNetworkId: currentNetworkId,
          history: [{}],
          txParams: {
            to: VALID_ADDRESS_TWO,
            from: VALID_ADDRESS,
            nonce: '0x01',
          },
        },
        {
          id: 6,
          status: TransactionStatus.submitted,
          metamaskNetworkId: currentNetworkId,
          history: [{}],
          txParams: {
            to: VALID_ADDRESS_TWO,
            from: VALID_ADDRESS,
            nonce: '0x01',
          },
        },
        {
          id: 7,
          status: TransactionStatus.submitted,
          metamaskNetworkId: currentNetworkId,
          history: [{}],
          txParams: {
            to: VALID_ADDRESS_TWO,
            from: VALID_ADDRESS,
            nonce: '0x01',
          },
        },
      ]);
      txController._markNonceDuplicatesDropped(1);
      const confirmedTx = txController.txStateManager.getTransaction(1);
      const droppedTxs = txController.txStateManager.getTransactions({
        searchCriteria: {
          nonce: '0x01',
          status: TransactionStatus.dropped,
        },
      });
      assert.equal(
        confirmedTx.status,
        TransactionStatus.confirmed,
        'the confirmedTx should remain confirmed',
      );
      assert.equal(droppedTxs.length, 6, 'their should be 6 dropped txs');
    });
  });

  describe('#getPendingTransactions', function () {
    it('should show only submitted and approved transactions as pending transaction', function () {
      txController.txStateManager._addTransactionsToState([
        {
          id: 1,
          status: TransactionStatus.unapproved,
          metamaskNetworkId: currentNetworkId,
          txParams: {
            to: VALID_ADDRESS,
            from: VALID_ADDRESS_TWO,
          },
        },
        {
          id: 2,
          status: TransactionStatus.rejected,
          metamaskNetworkId: currentNetworkId,
          txParams: {
            to: VALID_ADDRESS,
            from: VALID_ADDRESS_TWO,
          },
          history: [{}],
        },
        {
          id: 3,
          status: TransactionStatus.approved,
          metamaskNetworkId: currentNetworkId,
          txParams: {
            to: VALID_ADDRESS,
            from: VALID_ADDRESS_TWO,
          },
          history: [{}],
        },
        {
          id: 4,
          status: TransactionStatus.signed,
          metamaskNetworkId: currentNetworkId,
          txParams: {
            to: VALID_ADDRESS,
            from: VALID_ADDRESS_TWO,
          },
          history: [{}],
        },
        {
          id: 5,
          status: TransactionStatus.submitted,
          metamaskNetworkId: currentNetworkId,
          txParams: {
            to: VALID_ADDRESS,
            from: VALID_ADDRESS_TWO,
          },
          history: [{}],
        },
        {
          id: 6,
          status: TransactionStatus.confirmed,
          metamaskNetworkId: currentNetworkId,
          txParams: {
            to: VALID_ADDRESS,
            from: VALID_ADDRESS_TWO,
          },
          history: [{}],
        },
        {
          id: 7,
          status: TransactionStatus.failed,
          metamaskNetworkId: currentNetworkId,
          txParams: {
            to: VALID_ADDRESS,
            from: VALID_ADDRESS_TWO,
          },
          history: [{}],
        },
      ]);

      assert.equal(
        txController.pendingTxTracker.getPendingTransactions().length,
        2,
      );
      const states = txController.pendingTxTracker
        .getPendingTransactions()
        .map((tx) => tx.status);
      assert.ok(
        states.includes(TransactionStatus.approved),
        'includes approved',
      );
      assert.ok(
        states.includes(TransactionStatus.submitted),
        'includes submitted',
      );
    });
  });

  describe('#_trackTransactionMetricsEvent', function () {
    let trackMetaMetricsEventSpy;
    let createEventFragmentSpy;
    let finalizeEventFragmentSpy;

    beforeEach(function () {
      trackMetaMetricsEventSpy = sinon.spy(
        txController,
        '_trackMetaMetricsEvent',
      );

      createEventFragmentSpy = sinon.spy(txController, 'createEventFragment');

      finalizeEventFragmentSpy = sinon.spy(
        txController,
        'finalizeEventFragment',
      );

      sinon
        .stub(txController, '_getEIP1559GasFeeEstimates')
        .resolves(mockEstimates['fee-market']);
    });

    afterEach(function () {
      trackMetaMetricsEventSpy.restore();
      createEventFragmentSpy.restore();
      finalizeEventFragmentSpy.restore();
    });

    describe('On transaction created by the user', function () {
      let txMeta;

      before(function () {
        txMeta = {
          id: 1,
          status: TransactionStatus.unapproved,
          txParams: {
            from: fromAccount.address,
            to: '0x1678a085c290ebd122dc42cba69373b5953b831d',
            gasPrice: '0x77359400',
            gas: '0x7b0d',
            nonce: '0x4b',
          },
          type: TransactionType.simpleSend,
          origin: ORIGIN_METAMASK,
          caipChainId: currentCaipChainId,
          time: 1624408066355,
          metamaskNetworkId: currentNetworkId,
          defaultGasEstimates: {
            gas: '0x7b0d',
            gasPrice: '0x77359400',
          },
          securityProviderResponse: {
            flagAsDangerous: 0,
          },
        };
      });

      it('should create an event fragment when transaction added', async function () {
        const expectedPayload = {
          actionId,
          initialEvent: 'Transaction Added',
          successEvent: 'Transaction Approved',
          failureEvent: 'Transaction Rejected',
          uniqueIdentifier: 'transaction-added-1',
          category: MetaMetricsEventCategory.Transactions,
          persist: true,
          properties: {
            chain_id: 'eip155:5',
            eip_1559_version: '0',
            gas_edit_attempted: 'none',
            gas_edit_type: 'none',
            network: '5',
            referrer: ORIGIN_METAMASK,
            source: MetaMetricsTransactionEventSource.User,
            transaction_type: TransactionType.simpleSend,
            account_type: 'MetaMask',
            asset_type: AssetType.native,
            token_standard: TokenStandard.none,
            device_model: 'N/A',
            transaction_speed_up: false,
            ui_customizations: null,
            status: 'unapproved',
          },
          sensitiveProperties: {
            default_gas: '0.000031501',
            default_gas_price: '2',
            gas_price: '2',
            gas_limit: '0x7b0d',
            transaction_contract_method: undefined,
            transaction_replaced: undefined,
            first_seen: 1624408066355,
            transaction_envelope_type: TRANSACTION_ENVELOPE_TYPE_NAMES.LEGACY,
          },
        };

        await txController._trackTransactionMetricsEvent(
          txMeta,
          TransactionMetaMetricsEvent.added,
          actionId,
        );
        assert.equal(createEventFragmentSpy.callCount, 1);
        assert.equal(finalizeEventFragmentSpy.callCount, 0);
        assert.deepEqual(
          createEventFragmentSpy.getCall(0).args[0],
          expectedPayload,
        );
      });

      it('Should finalize the transaction added fragment as abandoned if user rejects transaction', async function () {
        fragmentExists = true;
        await txController._trackTransactionMetricsEvent(
          txMeta,
          TransactionMetaMetricsEvent.rejected,
          actionId,
        );
        assert.equal(createEventFragmentSpy.callCount, 0);
        assert.equal(finalizeEventFragmentSpy.callCount, 1);
        assert.deepEqual(
          finalizeEventFragmentSpy.getCall(0).args[0],
          'transaction-added-1',
        );
        assert.deepEqual(finalizeEventFragmentSpy.getCall(0).args[1], {
          abandoned: true,
        });
      });

      it('Should finalize the transaction added fragment if user approves transaction', async function () {
        fragmentExists = true;
        await txController._trackTransactionMetricsEvent(
          txMeta,
          TransactionMetaMetricsEvent.approved,
          actionId,
        );
        assert.equal(createEventFragmentSpy.callCount, 0);
        assert.equal(finalizeEventFragmentSpy.callCount, 1);
        assert.deepEqual(
          finalizeEventFragmentSpy.getCall(0).args[0],
          'transaction-added-1',
        );
        assert.deepEqual(
          finalizeEventFragmentSpy.getCall(0).args[1],
          undefined,
        );
      });

      it('should create an event fragment when transaction is submitted', async function () {
        const expectedPayload = {
          actionId,
          initialEvent: 'Transaction Submitted',
          successEvent: 'Transaction Finalized',
          uniqueIdentifier: 'transaction-submitted-1',
          category: MetaMetricsEventCategory.Transactions,
          persist: true,
          properties: {
            chain_id: 'eip155:5',
            eip_1559_version: '0',
            gas_edit_attempted: 'none',
            gas_edit_type: 'none',
            network: '5',
            referrer: ORIGIN_METAMASK,
            source: MetaMetricsTransactionEventSource.User,
            transaction_type: TransactionType.simpleSend,
            account_type: 'MetaMask',
            asset_type: AssetType.native,
            token_standard: TokenStandard.none,
            device_model: 'N/A',
            transaction_speed_up: false,
            ui_customizations: null,
            status: 'unapproved',
          },
          sensitiveProperties: {
            default_gas: '0.000031501',
            default_gas_price: '2',
            gas_price: '2',
            gas_limit: '0x7b0d',
            transaction_contract_method: undefined,
            transaction_replaced: undefined,
            first_seen: 1624408066355,
            transaction_envelope_type: TRANSACTION_ENVELOPE_TYPE_NAMES.LEGACY,
          },
        };

        await txController._trackTransactionMetricsEvent(
          txMeta,
          TransactionMetaMetricsEvent.submitted,
          actionId,
        );
        assert.equal(createEventFragmentSpy.callCount, 1);
        assert.equal(finalizeEventFragmentSpy.callCount, 0);
        assert.deepEqual(
          createEventFragmentSpy.getCall(0).args[0],
          expectedPayload,
        );
      });

      it('Should finalize the transaction submitted fragment when transaction finalizes', async function () {
        fragmentExists = true;
        await txController._trackTransactionMetricsEvent(
          txMeta,
          TransactionMetaMetricsEvent.finalized,
          actionId,
        );
        assert.equal(createEventFragmentSpy.callCount, 0);
        assert.equal(finalizeEventFragmentSpy.callCount, 1);
        assert.deepEqual(
          finalizeEventFragmentSpy.getCall(0).args[0],
          'transaction-submitted-1',
        );
        assert.deepEqual(
          finalizeEventFragmentSpy.getCall(0).args[1],
          undefined,
        );
      });
    });

    describe('On transaction suggested by dapp', function () {
      let txMeta;
      before(function () {
        txMeta = {
          id: 1,
          status: TransactionStatus.unapproved,
          txParams: {
            from: fromAccount.address,
            to: '0x1678a085c290ebd122dc42cba69373b5953b831d',
            gasPrice: '0x77359400',
            gas: '0x7b0d',
            nonce: '0x4b',
          },
          type: TransactionType.simpleSend,
          origin: 'other',
          caipChainId: currentCaipChainId,
          time: 1624408066355,
          metamaskNetworkId: currentNetworkId,
          defaultGasEstimates: {
            gas: '0x7b0d',
            gasPrice: '0x77359400',
          },
          securityProviderResponse: {
            flagAsDangerous: 0,
          },
        };
      });

      it('should create an event fragment when transaction added', async function () {
        const expectedPayload = {
          actionId,
          initialEvent: 'Transaction Added',
          successEvent: 'Transaction Approved',
          failureEvent: 'Transaction Rejected',
          uniqueIdentifier: 'transaction-added-1',
          category: MetaMetricsEventCategory.Transactions,
          persist: true,
          properties: {
            chain_id: 'eip155:5',
            eip_1559_version: '0',
            gas_edit_attempted: 'none',
            gas_edit_type: 'none',
            network: '5',
            referrer: 'other',
            source: MetaMetricsTransactionEventSource.Dapp,
            transaction_type: TransactionType.simpleSend,
            account_type: 'MetaMask',
            asset_type: AssetType.native,
            token_standard: TokenStandard.none,
            device_model: 'N/A',
            transaction_speed_up: false,
            ui_customizations: null,
            status: 'unapproved',
          },
          sensitiveProperties: {
            default_gas: '0.000031501',
            default_gas_price: '2',
            gas_price: '2',
            gas_limit: '0x7b0d',
            transaction_contract_method: undefined,
            transaction_replaced: undefined,
            first_seen: 1624408066355,
            transaction_envelope_type: TRANSACTION_ENVELOPE_TYPE_NAMES.LEGACY,
          },
        };

        await txController._trackTransactionMetricsEvent(
          txMeta,
          TransactionMetaMetricsEvent.added,
          actionId,
        );
        assert.equal(createEventFragmentSpy.callCount, 1);
        assert.equal(finalizeEventFragmentSpy.callCount, 0);
        assert.deepEqual(
          createEventFragmentSpy.getCall(0).args[0],
          expectedPayload,
        );
      });

      it('Should finalize the transaction added fragment as abandoned if user rejects transaction', async function () {
        fragmentExists = true;

        await txController._trackTransactionMetricsEvent(
          txMeta,
          TransactionMetaMetricsEvent.rejected,
          actionId,
        );
        assert.equal(createEventFragmentSpy.callCount, 0);
        assert.equal(finalizeEventFragmentSpy.callCount, 1);
        assert.deepEqual(
          finalizeEventFragmentSpy.getCall(0).args[0],
          'transaction-added-1',
        );
        assert.deepEqual(finalizeEventFragmentSpy.getCall(0).args[1], {
          abandoned: true,
        });
      });

      it('Should finalize the transaction added fragment if user approves transaction', async function () {
        fragmentExists = true;

        await txController._trackTransactionMetricsEvent(
          txMeta,
          TransactionMetaMetricsEvent.approved,
          actionId,
        );
        assert.equal(createEventFragmentSpy.callCount, 0);
        assert.equal(finalizeEventFragmentSpy.callCount, 1);
        assert.deepEqual(
          finalizeEventFragmentSpy.getCall(0).args[0],
          'transaction-added-1',
        );
        assert.deepEqual(
          finalizeEventFragmentSpy.getCall(0).args[1],
          undefined,
        );
      });

      it('should create an event fragment when transaction is submitted', async function () {
        const expectedPayload = {
          actionId,
          initialEvent: 'Transaction Submitted',
          successEvent: 'Transaction Finalized',
          uniqueIdentifier: 'transaction-submitted-1',
          category: MetaMetricsEventCategory.Transactions,
          persist: true,
          properties: {
            chain_id: 'eip155:5',
            eip_1559_version: '0',
            gas_edit_attempted: 'none',
            gas_edit_type: 'none',
            network: '5',
            referrer: 'other',
            source: MetaMetricsTransactionEventSource.Dapp,
            transaction_type: TransactionType.simpleSend,
            account_type: 'MetaMask',
            asset_type: AssetType.native,
            token_standard: TokenStandard.none,
            device_model: 'N/A',
            transaction_speed_up: false,
            ui_customizations: null,
            status: 'unapproved',
          },
          sensitiveProperties: {
            default_gas: '0.000031501',
            default_gas_price: '2',
            gas_price: '2',
            gas_limit: '0x7b0d',
            transaction_contract_method: undefined,
            transaction_replaced: undefined,
            first_seen: 1624408066355,
            transaction_envelope_type: TRANSACTION_ENVELOPE_TYPE_NAMES.LEGACY,
          },
        };

        await txController._trackTransactionMetricsEvent(
          txMeta,
          TransactionMetaMetricsEvent.submitted,
          actionId,
        );
        assert.equal(createEventFragmentSpy.callCount, 1);
        assert.equal(finalizeEventFragmentSpy.callCount, 0);
        assert.deepEqual(
          createEventFragmentSpy.getCall(0).args[0],
          expectedPayload,
        );
      });

      it('Should finalize the transaction submitted fragment when transaction finalizes', async function () {
        fragmentExists = true;

        await txController._trackTransactionMetricsEvent(
          txMeta,
          TransactionMetaMetricsEvent.finalized,
          actionId,
        );
        assert.equal(createEventFragmentSpy.callCount, 0);
        assert.equal(finalizeEventFragmentSpy.callCount, 1);
        assert.deepEqual(
          finalizeEventFragmentSpy.getCall(0).args[0],
          'transaction-submitted-1',
        );
        assert.deepEqual(
          finalizeEventFragmentSpy.getCall(0).args[1],
          undefined,
        );
      });
    });

    it('should create missing fragments when events happen out of order or are missing', async function () {
      const txMeta = {
        id: 1,
        status: TransactionStatus.unapproved,
        txParams: {
          from: fromAccount.address,
          to: '0x1678a085c290ebd122dc42cba69373b5953b831d',
          gasPrice: '0x77359400',
          gas: '0x7b0d',
          nonce: '0x4b',
        },
        type: TransactionType.simpleSend,
        origin: 'other',
        caipChainId: currentCaipChainId,
        time: 1624408066355,
        metamaskNetworkId: currentNetworkId,
        securityProviderResponse: {
          flagAsDangerous: 0,
        },
      };

      const expectedPayload = {
        actionId,
        successEvent: 'Transaction Approved',
        failureEvent: 'Transaction Rejected',
        uniqueIdentifier: 'transaction-added-1',
        category: MetaMetricsEventCategory.Transactions,
        persist: true,
        properties: {
          chain_id: 'eip155:5',
          eip_1559_version: '0',
          gas_edit_attempted: 'none',
          gas_edit_type: 'none',
          network: '5',
          referrer: 'other',
          source: MetaMetricsTransactionEventSource.Dapp,
          transaction_type: TransactionType.simpleSend,
          account_type: 'MetaMask',
          asset_type: AssetType.native,
          token_standard: TokenStandard.none,
          device_model: 'N/A',
          transaction_speed_up: false,
          ui_customizations: null,
          status: 'unapproved',
        },
        sensitiveProperties: {
          gas_price: '2',
          gas_limit: '0x7b0d',
          transaction_contract_method: undefined,
          transaction_replaced: undefined,
          first_seen: 1624408066355,
          transaction_envelope_type: TRANSACTION_ENVELOPE_TYPE_NAMES.LEGACY,
        },
      };
      await txController._trackTransactionMetricsEvent(
        txMeta,
        TransactionMetaMetricsEvent.approved,
        actionId,
      );
      assert.equal(createEventFragmentSpy.callCount, 1);
      assert.deepEqual(
        createEventFragmentSpy.getCall(0).args[0],
        expectedPayload,
      );
      assert.equal(finalizeEventFragmentSpy.callCount, 1);
      assert.deepEqual(
        finalizeEventFragmentSpy.getCall(0).args[0],
        'transaction-added-1',
      );
      assert.deepEqual(finalizeEventFragmentSpy.getCall(0).args[1], undefined);
    });

    it('should call _trackMetaMetricsEvent with the correct payload (extra params)', async function () {
      const txMeta = {
        id: 1,
        status: TransactionStatus.unapproved,
        txParams: {
          from: fromAccount.address,
          to: '0x1678a085c290ebd122dc42cba69373b5953b831d',
          gasPrice: '0x77359400',
          gas: '0x7b0d',
          nonce: '0x4b',
        },
        type: TransactionType.simpleSend,
        origin: 'other',
        caipChainId: currentCaipChainId,
        time: 1624408066355,
        metamaskNetworkId: currentNetworkId,
        securityProviderResponse: {
          flagAsDangerous: 0,
        },
      };
      const expectedPayload = {
        actionId,
        initialEvent: 'Transaction Added',
        successEvent: 'Transaction Approved',
        failureEvent: 'Transaction Rejected',
        uniqueIdentifier: 'transaction-added-1',
        persist: true,
        category: MetaMetricsEventCategory.Transactions,
        properties: {
          network: '5',
          referrer: 'other',
          source: MetaMetricsTransactionEventSource.Dapp,
          transaction_type: TransactionType.simpleSend,
          chain_id: 'eip155:5',
          eip_1559_version: '0',
          gas_edit_attempted: 'none',
          gas_edit_type: 'none',
          account_type: 'MetaMask',
          asset_type: AssetType.native,
          token_standard: TokenStandard.none,
          device_model: 'N/A',
          transaction_speed_up: false,
          ui_customizations: null,
          status: 'unapproved',
        },
        sensitiveProperties: {
          baz: 3.0,
          foo: 'bar',
          gas_price: '2',
          gas_limit: '0x7b0d',
          transaction_contract_method: undefined,
          transaction_replaced: undefined,
          first_seen: 1624408066355,
          transaction_envelope_type: TRANSACTION_ENVELOPE_TYPE_NAMES.LEGACY,
        },
      };

      await txController._trackTransactionMetricsEvent(
        txMeta,
        TransactionMetaMetricsEvent.added,
        actionId,
        {
          baz: 3.0,
          foo: 'bar',
        },
      );
      assert.equal(createEventFragmentSpy.callCount, 1);
      assert.equal(finalizeEventFragmentSpy.callCount, 0);
      assert.deepEqual(
        createEventFragmentSpy.getCall(0).args[0],
        expectedPayload,
      );
    });

    it('should call _trackMetaMetricsEvent with the correct payload (extra params) when flagAsDangerous is malicious', async function () {
      const txMeta = {
        id: 1,
        status: TransactionStatus.unapproved,
        txParams: {
          from: fromAccount.address,
          to: '0x1678a085c290ebd122dc42cba69373b5953b831d',
          gasPrice: '0x77359400',
          gas: '0x7b0d',
          nonce: '0x4b',
        },
        type: TransactionType.simpleSend,
        origin: 'other',
        caipChainId: currentCaipChainId,
        time: 1624408066355,
        metamaskNetworkId: currentNetworkId,
        securityProviderResponse: {
          flagAsDangerous: 1,
        },
      };
      const expectedPayload = {
        actionId,
        initialEvent: 'Transaction Added',
        successEvent: 'Transaction Approved',
        failureEvent: 'Transaction Rejected',
        uniqueIdentifier: 'transaction-added-1',
        persist: true,
        category: MetaMetricsEventCategory.Transactions,
        properties: {
          network: '5',
          referrer: 'other',
          source: MetaMetricsTransactionEventSource.Dapp,
          transaction_type: TransactionType.simpleSend,
          chain_id: 'eip155:5',
          eip_1559_version: '0',
          gas_edit_attempted: 'none',
          gas_edit_type: 'none',
          account_type: 'MetaMask',
          asset_type: AssetType.native,
          token_standard: TokenStandard.none,
          device_model: 'N/A',
          transaction_speed_up: false,
          ui_customizations: ['flagged_as_malicious'],
          status: 'unapproved',
        },
        sensitiveProperties: {
          baz: 3.0,
          foo: 'bar',
          gas_price: '2',
          gas_limit: '0x7b0d',
          transaction_contract_method: undefined,
          transaction_replaced: undefined,
          first_seen: 1624408066355,
          transaction_envelope_type: TRANSACTION_ENVELOPE_TYPE_NAMES.LEGACY,
        },
      };

      await txController._trackTransactionMetricsEvent(
        txMeta,
        TransactionMetaMetricsEvent.added,
        actionId,
        {
          baz: 3.0,
          foo: 'bar',
        },
      );
      assert.equal(createEventFragmentSpy.callCount, 1);
      assert.equal(finalizeEventFragmentSpy.callCount, 0);
      assert.deepEqual(
        createEventFragmentSpy.getCall(0).args[0],
        expectedPayload,
      );
    });

    it('should call _trackMetaMetricsEvent with the correct payload (extra params) when flagAsDangerous is unknown', async function () {
      const txMeta = {
        id: 1,
        status: TransactionStatus.unapproved,
        txParams: {
          from: fromAccount.address,
          to: '0x1678a085c290ebd122dc42cba69373b5953b831d',
          gasPrice: '0x77359400',
          gas: '0x7b0d',
          nonce: '0x4b',
        },
        type: TransactionType.simpleSend,
        origin: 'other',
        caipChainId: currentCaipChainId,
        time: 1624408066355,
        metamaskNetworkId: currentNetworkId,
        securityProviderResponse: {
          flagAsDangerous: 2,
        },
      };
      const expectedPayload = {
        actionId,
        initialEvent: 'Transaction Added',
        successEvent: 'Transaction Approved',
        failureEvent: 'Transaction Rejected',
        uniqueIdentifier: 'transaction-added-1',
        persist: true,
        category: MetaMetricsEventCategory.Transactions,
        properties: {
          network: '5',
          referrer: 'other',
          source: MetaMetricsTransactionEventSource.Dapp,
          transaction_type: TransactionType.simpleSend,
          chain_id: 'eip155:5',
          eip_1559_version: '0',
          gas_edit_attempted: 'none',
          gas_edit_type: 'none',
          account_type: 'MetaMask',
          asset_type: AssetType.native,
          token_standard: TokenStandard.none,
          device_model: 'N/A',
          transaction_speed_up: false,
          ui_customizations: ['flagged_as_safety_unknown'],
          status: 'unapproved',
        },
        sensitiveProperties: {
          baz: 3.0,
          foo: 'bar',
          gas_price: '2',
          gas_limit: '0x7b0d',
          transaction_contract_method: undefined,
          transaction_replaced: undefined,
          first_seen: 1624408066355,
          transaction_envelope_type: TRANSACTION_ENVELOPE_TYPE_NAMES.LEGACY,
        },
      };

      await txController._trackTransactionMetricsEvent(
        txMeta,
        TransactionMetaMetricsEvent.added,
        actionId,
        {
          baz: 3.0,
          foo: 'bar',
        },
      );
      assert.equal(createEventFragmentSpy.callCount, 1);
      assert.equal(finalizeEventFragmentSpy.callCount, 0);
      assert.deepEqual(
        createEventFragmentSpy.getCall(0).args[0],
        expectedPayload,
      );
    });

    it('should call _trackMetaMetricsEvent with the correct payload (EIP-1559)', async function () {
      const txMeta = {
        id: 1,
        status: TransactionStatus.unapproved,
        txParams: {
          from: fromAccount.address,
          to: '0x1678a085c290ebd122dc42cba69373b5953b831d',
          maxFeePerGas: '0x77359400',
          maxPriorityFeePerGas: '0x77359400',
          gas: '0x7b0d',
          nonce: '0x4b',
          estimateSuggested: GasRecommendations.medium,
          estimateUsed: GasRecommendations.high,
        },
        type: TransactionType.simpleSend,
        origin: 'other',
        caipChainId: currentCaipChainId,
        time: 1624408066355,
        metamaskNetworkId: currentNetworkId,
        defaultGasEstimates: {
          estimateType: 'medium',
          maxFeePerGas: '0x77359400',
          maxPriorityFeePerGas: '0x77359400',
        },
        securityProviderResponse: {
          flagAsDangerous: 0,
        },
      };
      const expectedPayload = {
        actionId,
        initialEvent: 'Transaction Added',
        successEvent: 'Transaction Approved',
        failureEvent: 'Transaction Rejected',
        uniqueIdentifier: 'transaction-added-1',
        persist: true,
        category: MetaMetricsEventCategory.Transactions,
        properties: {
          chain_id: 'eip155:5',
          eip_1559_version: '2',
          gas_edit_attempted: 'none',
          gas_edit_type: 'none',
          network: '5',
          referrer: 'other',
          source: MetaMetricsTransactionEventSource.Dapp,
          transaction_type: TransactionType.simpleSend,
          account_type: 'MetaMask',
          asset_type: AssetType.native,
          token_standard: TokenStandard.none,
          device_model: 'N/A',
          transaction_speed_up: false,
          ui_customizations: null,
          status: 'unapproved',
        },
        sensitiveProperties: {
          baz: 3.0,
          foo: 'bar',
          max_fee_per_gas: '2',
          max_priority_fee_per_gas: '2',
          gas_limit: '0x7b0d',
          transaction_contract_method: undefined,
          transaction_replaced: undefined,
          first_seen: 1624408066355,
          transaction_envelope_type: TRANSACTION_ENVELOPE_TYPE_NAMES.FEE_MARKET,
          estimate_suggested: GasRecommendations.medium,
          estimate_used: GasRecommendations.high,
          default_estimate: 'medium',
          default_max_fee_per_gas: '70',
          default_max_priority_fee_per_gas: '7',
        },
      };

      await txController._trackTransactionMetricsEvent(
        txMeta,
        TransactionMetaMetricsEvent.added,
        actionId,
        {
          baz: 3.0,
          foo: 'bar',
        },
      );
      assert.equal(createEventFragmentSpy.callCount, 1);
      assert.equal(finalizeEventFragmentSpy.callCount, 0);
      assert.deepEqual(
        createEventFragmentSpy.getCall(0).args[0],
        expectedPayload,
      );
    });
  });

  describe('#_getTransactionCompletionTime', function () {
    let nowStub;

    beforeEach(function () {
      nowStub = sinon.stub(Date, 'now').returns(1625782016341);
    });

    afterEach(function () {
      nowStub.restore();
    });

    it('calculates completion time (one)', function () {
      const submittedTime = 1625781997397;
      const result = txController._getTransactionCompletionTime(submittedTime);
      assert.equal(result, '19');
    });

    it('calculates completion time (two)', function () {
      const submittedTime = 1625781995397;
      const result = txController._getTransactionCompletionTime(submittedTime);
      assert.equal(result, '21');
    });
  });

  describe('#_getGasValuesInGWEI', function () {
    it('converts gas values in hex GWEi to dec GWEI (EIP-1559)', function () {
      const params = {
        max_fee_per_gas: '0x77359400',
        max_priority_fee_per_gas: '0x77359400',
      };
      const expectedParams = {
        max_fee_per_gas: '2',
        max_priority_fee_per_gas: '2',
      };
      const result = txController._getGasValuesInGWEI(params);
      assert.deepEqual(result, expectedParams);
    });

    it('converts gas values in hex GWEi to dec GWEI (non EIP-1559)', function () {
      const params = {
        gas_price: '0x37e11d600',
      };
      const expectedParams = {
        gas_price: '15',
      };
      const result = txController._getGasValuesInGWEI(params);
      assert.deepEqual(result, expectedParams);
    });

    it('converts gas values in hex GWEi to dec GWEI, retains estimate fields', function () {
      const params = {
        max_fee_per_gas: '0x77359400',
        max_priority_fee_per_gas: '0x77359400',
        estimate_suggested: GasRecommendations.medium,
        estimate_used: GasRecommendations.high,
      };
      const expectedParams = {
        max_fee_per_gas: '2',
        max_priority_fee_per_gas: '2',
        estimate_suggested: GasRecommendations.medium,
        estimate_used: GasRecommendations.high,
      };
      const result = txController._getGasValuesInGWEI(params);
      assert.deepEqual(result, expectedParams);
    });
  });

  describe('update transaction methods', function () {
    let txStateManager;

    beforeEach(function () {
      txStateManager = txController.txStateManager;
      txStateManager.addTransaction({
        id: '1',
        status: TransactionStatus.unapproved,
        metamaskNetworkId: currentNetworkId,
        txParams: {
          gasLimit: '0x001',
          gasPrice: '0x002',
          // max fees can not be mixed with gasPrice
          // maxPriorityFeePerGas: '0x003',
          // maxFeePerGas: '0x004',
          to: VALID_ADDRESS,
          from: VALID_ADDRESS,
        },
        estimateUsed: '0x005',
        estimatedBaseFee: '0x006',
        decEstimatedBaseFee: '6',
        type: 'swap',
        sourceTokenSymbol: 'ETH',
        destinationTokenSymbol: 'UNI',
        destinationTokenDecimals: 16,
        destinationTokenAddress: VALID_ADDRESS,
        swapMetaData: {},
        swapTokenValue: '0x007',
        userEditedGasLimit: '0x008',
        userFeeLevel: 'medium',
      });
    });

    it('updates transaction gas fees', function () {
      // test update gasFees
      txController.updateTransactionGasFees('1', {
        gasPrice: '0x0022',
        gasLimit: '0x0011',
      });
      let result = txStateManager.getTransaction('1');
      assert.equal(result.txParams.gasPrice, '0x0022');
      // TODO: weird behavior here...only gasPrice gets returned.
      // assert.equal(result.txParams.gasLimit, '0x0011');

      // test update maxPriorityFeePerGas
      txStateManager.addTransaction({
        id: '2',
        status: TransactionStatus.unapproved,
        metamaskNetworkId: currentNetworkId,
        txParams: {
          maxPriorityFeePerGas: '0x003',
          to: VALID_ADDRESS,
          from: VALID_ADDRESS,
        },
        estimateUsed: '0x005',
      });
      txController.updateTransactionGasFees('2', {
        maxPriorityFeePerGas: '0x0033',
      });
      result = txStateManager.getTransaction('2');
      assert.equal(result.txParams.maxPriorityFeePerGas, '0x0033');

      // test update maxFeePerGas
      txStateManager.addTransaction({
        id: '3',
        status: TransactionStatus.unapproved,
        metamaskNetworkId: currentNetworkId,
        txParams: {
          maxPriorityFeePerGas: '0x003',
          maxFeePerGas: '0x004',
          to: VALID_ADDRESS,
          from: VALID_ADDRESS,
        },
        estimateUsed: '0x005',
      });
      txController.updateTransactionGasFees('3', { maxFeePerGas: '0x0044' });
      result = txStateManager.getTransaction('3');
      assert.equal(result.txParams.maxFeePerGas, '0x0044');

      // test update estimate used
      txController.updateTransactionGasFees('3', { estimateUsed: '0x0055' });
      result = txStateManager.getTransaction('3');
      assert.equal(result.estimateUsed, '0x0055');
    });

    it('should not update and should throw error if status is not type "unapproved"', function () {
      txStateManager.addTransaction({
        id: '4',
        status: TransactionStatus.dropped,
        metamaskNetworkId: currentNetworkId,
        txParams: {
          maxPriorityFeePerGas: '0x007',
          maxFeePerGas: '0x008',
          to: VALID_ADDRESS,
          from: VALID_ADDRESS,
        },
        estimateUsed: '0x009',
      });

      assert.throws(
        () =>
          txController.updateTransactionGasFees('4', {
            maxFeePerGas: '0x0088',
          }),
        Error,
        `TransactionsController: Can only call updateTransactionGasFees on an unapproved transaction.
         Current tx status: ${TransactionStatus.dropped}`,
      );

      const transaction = txStateManager.getTransaction('4');
      assert.equal(transaction.txParams.maxFeePerGas, '0x008');
    });

    it('does not update unknown parameters in update method', function () {
      txController.updateTransactionGasFees('1', {
        estimateUsed: '0x13',
        gasPrice: '0x14',
        destinationTokenAddress: VALID_ADDRESS,
      });

      const result = txStateManager.getTransaction('1');
      assert.equal(result.estimateUsed, '0x13');
      assert.equal(result.txParams.gasPrice, '0x14');
      assert.equal(result.destinationTokenAddress, VALID_ADDRESS); // not updated even though it's passed in to update
    });
  });

  describe('updateEditableParams', function () {
    let txStateManager;

    beforeEach(function () {
      txStateManager = txController.txStateManager;
      txStateManager.addTransaction({
        id: '1',
        status: TransactionStatus.unapproved,
        metamaskNetworkId: currentNetworkId,
        txParams: {
          gas: '0x001',
          gasPrice: '0x002',
          // max fees can not be mixed with gasPrice
          // maxPriorityFeePerGas: '0x003',
          // maxFeePerGas: '0x004',
          to: VALID_ADDRESS,
          from: VALID_ADDRESS,
        },
        estimateUsed: '0x005',
        estimatedBaseFee: '0x006',
        decEstimatedBaseFee: '6',
        type: 'simpleSend',
        userEditedGasLimit: '0x008',
        userFeeLevel: 'medium',
      });
    });

    it('updates editible params when type changes from simple send to token transfer', async function () {
      providerResultStub.eth_getCode = '0xab';
      // test update gasFees
      await txController.updateEditableParams('1', {
        data: '0xa9059cbb000000000000000000000000e18035bf8712672935fdb4e5e431b1a0183d2dfc0000000000000000000000000000000000000000000000000de0b6b3a7640000',
      });
      const result = txStateManager.getTransaction('1');
      assert.equal(
        result.txParams.data,
        '0xa9059cbb000000000000000000000000e18035bf8712672935fdb4e5e431b1a0183d2dfc0000000000000000000000000000000000000000000000000de0b6b3a7640000',
      );
      assert.equal(result.type, TransactionType.tokenMethodTransfer);
    });

    it('updates editible params when type changes from token transfer to simple send', async function () {
      // test update gasFees
      txStateManager.addTransaction({
        id: '2',
        status: TransactionStatus.unapproved,
        metamaskNetworkId: currentNetworkId,
        txParams: {
          gas: '0x001',
          gasPrice: '0x002',
          // max fees can not be mixed with gasPrice
          // maxPriorityFeePerGas: '0x003',
          // maxFeePerGas: '0x004',
          to: VALID_ADDRESS,
          from: VALID_ADDRESS,
          data: '0xa9059cbb000000000000000000000000e18035bf8712672935fdb4e5e431b1a0183d2dfc0000000000000000000000000000000000000000000000000de0b6b3a7640000',
        },
        estimateUsed: '0x005',
        estimatedBaseFee: '0x006',
        decEstimatedBaseFee: '6',
        type: TransactionType.tokenMethodTransfer,
        userEditedGasLimit: '0x008',
        userFeeLevel: 'medium',
      });
      await txController.updateEditableParams('2', {
        data: '0x',
      });
      const result = txStateManager.getTransaction('2');
      assert.equal(result.txParams.data, '0x');
      assert.equal(result.type, TransactionType.simpleSend);
    });

    it('updates editible params when type changes from simpleSend to contract interaction', async function () {
      // test update gasFees
      txStateManager.addTransaction({
        id: '3',
        status: TransactionStatus.unapproved,
        metamaskNetworkId: currentNetworkId,
        txParams: {
          gas: '0x001',
          gasPrice: '0x002',
          // max fees can not be mixed with gasPrice
          // maxPriorityFeePerGas: '0x003',
          // maxFeePerGas: '0x004',
          to: VALID_ADDRESS,
          from: VALID_ADDRESS,
        },
        estimateUsed: '0x005',
        estimatedBaseFee: '0x006',
        decEstimatedBaseFee: '6',
        type: TransactionType.tokenMethodTransfer,
        userEditedGasLimit: '0x008',
        userFeeLevel: 'medium',
      });
      providerResultStub.eth_getCode = '0x5';
      await txController.updateEditableParams('3', {
        data: '0x123',
      });
      const result = txStateManager.getTransaction('3');
      assert.equal(result.txParams.data, '0x123');
      assert.equal(result.type, TransactionType.contractInteraction);
    });

    it('updates editible params when type does not change', async function () {
      // test update gasFees
      await txController.updateEditableParams('1', {
        data: '0x123',
        gas: '0xabc',
        from: VALID_ADDRESS_TWO,
      });
      const result = txStateManager.getTransaction('1');
      assert.equal(result.txParams.data, '0x123');
      assert.equal(result.txParams.gas, '0xabc');
      assert.equal(result.txParams.from, VALID_ADDRESS_TWO);
      assert.equal(result.txParams.to, VALID_ADDRESS);
      assert.equal(result.txParams.gasPrice, '0x002');
      assert.equal(result.type, TransactionType.simpleSend);
    });
  });

  describe('initApprovals', function () {
    it('adds unapprovedTxs as approvals', async function () {
      const firstTxId = '1';
      const firstTxMeta = {
        id: firstTxId,
        origin: ORIGIN_METAMASK,
        status: TransactionStatus.unapproved,
        metamaskNetworkId: currentNetworkId,
        txParams: {
          to: VALID_ADDRESS,
          from: VALID_ADDRESS_TWO,
        },
      };

      const secondTxId = '2';
      const secondTxMeta = {
        id: secondTxId,
        origin: ORIGIN_METAMASK,
        status: TransactionStatus.unapproved,
        metamaskNetworkId: currentNetworkId,
        txParams: {
          to: VALID_ADDRESS,
          from: VALID_ADDRESS_TWO,
        },
      };

      txController._addTransaction(firstTxMeta);
      txController._addTransaction(secondTxMeta);

      await txController.initApprovals();

      assert.deepEqual(messengerMock.call.getCall(0).args, [
        'ApprovalController:addRequest',
        {
          id: firstTxId,
          origin: ORIGIN_METAMASK,
          requestData: { txId: firstTxId },
          type: ApprovalType.Transaction,
          expectsResult: true,
        },
        false,
      ]);
      assert.deepEqual(messengerMock.call.getCall(1).args, [
        'ApprovalController:addRequest',
        {
          id: secondTxId,
          origin: ORIGIN_METAMASK,
          requestData: { txId: secondTxId },
          type: ApprovalType.Transaction,
          expectsResult: true,
        },
        false,
      ]);
    });
  });

  describe('#updateTransactionSendFlowHistory', function () {
    it('returns same result after two sequential calls with same history', async function () {
      const txId = 1;

      const txMeta = {
        id: txId,
        origin: ORIGIN_METAMASK,
        status: TransactionStatus.unapproved,
        metamaskNetworkId: currentNetworkId,
        txParams: {
          to: VALID_ADDRESS,
          from: VALID_ADDRESS_TWO,
        },
      };

      txController._addTransaction(txMeta);

      const transaction1 = txController.updateTransactionSendFlowHistory(
        txId,
        2,
        ['foo1', 'foo2'],
      );

      const transaction2 = txController.updateTransactionSendFlowHistory(
        txId,
        2,
        ['foo1', 'foo2'],
      );

      assert.deepEqual(transaction1, transaction2);
    });
  });
});<|MERGE_RESOLUTION|>--- conflicted
+++ resolved
@@ -1532,94 +1532,6 @@
     });
   });
 
-<<<<<<< HEAD
-  describe('#addTransaction', function () {
-    let trackTransactionMetricsEventSpy;
-
-    beforeEach(function () {
-      trackTransactionMetricsEventSpy = sinon.spy(
-        txController,
-        '_trackTransactionMetricsEvent',
-      );
-    });
-
-    afterEach(function () {
-      trackTransactionMetricsEventSpy.restore();
-    });
-
-    it('should emit updates', function (done) {
-      const txMeta = {
-        id: '1',
-        status: TransactionStatus.unapproved,
-        metamaskNetworkId: currentNetworkId,
-        txParams: {
-          to: VALID_ADDRESS,
-          from: VALID_ADDRESS_TWO,
-        },
-      };
-
-      const eventNames = [
-        METAMASK_CONTROLLER_EVENTS.UPDATE_BADGE,
-        '1:unapproved',
-      ];
-      const listeners = [];
-      eventNames.forEach((eventName) => {
-        listeners.push(
-          new Promise((resolve) => {
-            txController.once(eventName, (arg) => {
-              resolve(arg);
-            });
-          }),
-        );
-      });
-      Promise.all(listeners)
-        .then((returnValues) => {
-          assert.deepEqual(
-            returnValues.pop(),
-            txMeta,
-            'last event 1:unapproved should return txMeta',
-          );
-          done();
-        })
-        .catch(done);
-      txController.addTransaction(txMeta);
-    });
-
-    it('should call _trackTransactionMetricsEvent with the correct params', function () {
-      const txMeta = {
-        id: 1,
-        status: TransactionStatus.unapproved,
-        txParams: {
-          from: fromAccount.address,
-          to: '0x1678a085c290ebd122dc42cba69373b5953b831d',
-          gasPrice: '0x77359400',
-          gas: '0x7b0d',
-          nonce: '0x4b',
-        },
-        type: TransactionType.simpleSend,
-        transaction_envelope_type: TRANSACTION_ENVELOPE_TYPE_NAMES.LEGACY,
-        origin: ORIGIN_METAMASK,
-        caipChainId: currentCaipChainId,
-        time: 1624408066355,
-        metamaskNetworkId: currentNetworkId,
-      };
-
-      txController.addTransaction(txMeta);
-
-      assert.equal(trackTransactionMetricsEventSpy.callCount, 1);
-      assert.deepEqual(
-        trackTransactionMetricsEventSpy.getCall(0).args[0],
-        txMeta,
-      );
-      assert.equal(
-        trackTransactionMetricsEventSpy.getCall(0).args[1],
-        TransactionMetaMetricsEvent.added,
-      );
-    });
-  });
-
-=======
->>>>>>> 5df6a71c
   describe('#sign replay-protected tx', function () {
     it('prepares a tx with the chainId set', async function () {
       txController._addTransaction(
