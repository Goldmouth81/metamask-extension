import {
  isEqual,
  memoize,
  merge,
  omit,
  omitBy,
  pickBy,
  size,
  sum,
} from 'lodash';
import { ObservableStore } from '@metamask/obs-store';
import { bufferToHex, keccak } from 'ethereumjs-util';
import { v4 as uuidv4 } from 'uuid';
import { ENVIRONMENT_TYPE_BACKGROUND } from '../../../shared/constants/app';
import {
  METAMETRICS_ANONYMOUS_ID,
  METAMETRICS_BACKGROUND_PAGE_OBJECT,
  MetaMetricsUserTrait,
} from '../../../shared/constants/metametrics';
import { SECOND } from '../../../shared/constants/time';
import { isManifestV3 } from '../../../shared/modules/mv3.utils';
import { METAMETRICS_FINALIZE_EVENT_FRAGMENT_ALARM } from '../../../shared/constants/alarms';
import { checkAlarmExists, generateRandomId, isValidDate } from '../lib/util';

const EXTENSION_UNINSTALL_URL = 'https://metamask.io/uninstalled';

const defaultCaptureException = (err) => {
  // throw error on clean stack so its captured by platform integrations (eg sentry)
  // but does not interrupt the call stack
  setTimeout(() => {
    throw err;
  });
};

// The function is used to build a unique messageId for segment messages
// It uses actionId and uniqueIdentifier from event if present
const buildUniqueMessageId = (args) => {
  const messageIdParts = [];
  if (args.uniqueIdentifier) {
    messageIdParts.push(args.uniqueIdentifier);
  }
  if (args.actionId) {
    messageIdParts.push(args.actionId);
  }
  if (messageIdParts.length && args.isDuplicateAnonymizedEvent) {
    messageIdParts.push('0x000');
  }
  if (messageIdParts.length) {
    return messageIdParts.join('-');
  }
  return generateRandomId();
};

const exceptionsToFilter = {
  [`You must pass either an "anonymousId" or a "userId".`]: true,
};

/**
 * @typedef {import('../../../shared/constants/metametrics').MetaMetricsContext} MetaMetricsContext
 * @typedef {import('../../../shared/constants/metametrics').MetaMetricsEventPayload} MetaMetricsEventPayload
 * @typedef {import('../../../shared/constants/metametrics').MetaMetricsEventOptions} MetaMetricsEventOptions
 * @typedef {import('../../../shared/constants/metametrics').SegmentEventPayload} SegmentEventPayload
 * @typedef {import('../../../shared/constants/metametrics').SegmentInterface} SegmentInterface
 * @typedef {import('../../../shared/constants/metametrics').MetaMetricsPagePayload} MetaMetricsPagePayload
 * @typedef {import('../../../shared/constants/metametrics').MetaMetricsPageOptions} MetaMetricsPageOptions
 * @typedef {import('../../../shared/constants/metametrics').MetaMetricsEventFragment} MetaMetricsEventFragment
 * @typedef {import('../../../shared/constants/metametrics').MetaMetricsTraits} MetaMetricsTraits
 */

/**
 * @typedef {object} MetaMetricsControllerState
 * @property {string} [metaMetricsId] - The user's metaMetricsId that will be
 *  attached to all non-anonymized event payloads
 * @property {boolean} [participateInMetaMetrics] - The user's preference for
 *  participating in the MetaMetrics analytics program. This setting controls
 *  whether or not events are tracked
 * @property {{[string]: MetaMetricsEventFragment}} [fragments] - Object keyed
 *  by UUID with stored fragments as values.
 * @property {Array} [eventsBeforeMetricsOptIn] - Array of queued events added before
 *  a user opts into metrics.
 * @property {object} [traits] - Traits that are not derived from other state keys.
 * @property {Record<string any>} [previousUserTraits] - The user traits the last
 *  time they were computed.
 */

export default class MetaMetricsController {
  /**
   * @param {object} options
   * @param {object} options.segment - an instance of analytics for tracking
   *  events that conform to the new MetaMetrics tracking plan.
   * @param {object} options.preferencesStore - The preferences controller store, used
   *  to access and subscribe to preferences that will be attached to events
   * @param {Function} options.onNetworkDidChange - Used to attach a listener to the
   *  networkDidChange event emitted by the networkController
   * @param {Function} options.getCurrentChainId - Gets the current chain id from the
   *  network controller
   * @param {string} options.version - The version of the extension
   * @param {string} options.environment - The environment the extension is running in
   * @param {string} options.extension - webextension-polyfill
   * @param {MetaMetricsControllerState} options.initState - State to initialized with
   * @param options.captureException
   */
  constructor({
    segment,
    preferencesStore,
    onNetworkDidChange,
    getCurrentChainId,
    version,
    environment,
    initState,
    extension,
    captureException = defaultCaptureException,
  }) {
    this._captureException = (err) => {
      // This is a temporary measure. Currently there are errors flooding sentry due to a problem in how we are tracking anonymousId
      // We intend on removing this as soon as we understand how to correctly solve that problem.
      if (!exceptionsToFilter[err.message]) {
        captureException(err);
      }
    };
    const prefState = preferencesStore.getState();
    this.chainId = getCurrentChainId();
    this.locale = prefState.currentLocale.replace('_', '-');
    this.version =
      environment === 'production' ? version : `${version}-${environment}`;
    this.extension = extension;
    this.environment = environment;

    const abandonedFragments = omitBy(initState?.fragments, 'persist');
    const segmentApiCalls = initState?.segmentApiCalls || {};

    this.store = new ObservableStore({
      participateInMetaMetrics: null,
      metaMetricsId: null,
      eventsBeforeMetricsOptIn: [],
      traits: {},
      ...initState,
      fragments: {
        ...initState?.fragments,
      },
      segmentApiCalls: {
        ...segmentApiCalls,
      },
    });

    preferencesStore.subscribe(({ currentLocale }) => {
      this.locale = currentLocale.replace('_', '-');
    });

    onNetworkDidChange(() => {
      this.chainId = getCurrentChainId();
    });
    this.segment = segment;

    // Track abandoned fragments that weren't properly cleaned up.
    // Abandoned fragments are those that were stored in persistent memory
    // and are available at controller instance creation, but do not have the
    // 'persist' flag set. This means anytime the extension is unlocked, any
    // fragments that are not marked as persistent will be purged and the
    // failure event will be emitted.
    Object.values(abandonedFragments).forEach((fragment) => {
      this.finalizeEventFragment(fragment.id, { abandoned: true });
    });

    // Code below submits any pending segmentApiCalls to Segment if/when the controller is re-instantiated
    if (isManifestV3) {
      Object.values(segmentApiCalls).forEach(({ eventType, payload }) => {
        this._submitSegmentAPICall(eventType, payload);
      });
    }

    // Close out event fragments that were created but not progressed. An
    // interval is used to routinely check if a fragment has not been updated
    // within the fragment's timeout window. When creating a new event fragment
    // a timeout can be specified that will cause an abandoned event to be
    // tracked if the event isn't progressed within that amount of time.
    if (isManifestV3) {
      /* eslint-disable no-undef */
      chrome.alarms.getAll((alarms) => {
        const hasAlarm = checkAlarmExists(
          alarms,
          METAMETRICS_FINALIZE_EVENT_FRAGMENT_ALARM,
        );

        if (!hasAlarm) {
          chrome.alarms.create(METAMETRICS_FINALIZE_EVENT_FRAGMENT_ALARM, {
            delayInMinutes: 1,
            periodInMinutes: 1,
          });
        }
      });
      chrome.alarms.onAlarm.addListener((alarmInfo) => {
        if (alarmInfo.name === METAMETRICS_FINALIZE_EVENT_FRAGMENT_ALARM) {
          this.finalizeAbandonedFragments();
        }
      });
    } else {
      setInterval(() => {
        this.finalizeAbandonedFragments();
      }, SECOND * 30);
    }
  }

  finalizeAbandonedFragments() {
    Object.values(this.store.getState().fragments).forEach((fragment) => {
      if (
        fragment.timeout &&
        Date.now() - fragment.lastUpdated / 1000 > fragment.timeout
      ) {
        this.finalizeEventFragment(fragment.id, { abandoned: true });
      }
    });
  }

  generateMetaMetricsId() {
    return bufferToHex(
      keccak(
        Buffer.from(
          String(Date.now()) +
            String(Math.round(Math.random() * Number.MAX_SAFE_INTEGER)),
        ),
      ),
    );
  }

  /**
   * Create an event fragment in state and returns the event fragment object.
   *
   * @param {MetaMetricsEventFragment} options - Fragment settings and properties
   *  to initiate the fragment with.
   * @returns {MetaMetricsEventFragment}
   */
  createEventFragment(options) {
    if (!options.successEvent || !options.category) {
      throw new Error(
        `Must specify success event and category. Success event was: ${
          options.event
        }. Category was: ${options.category}. Payload keys were: ${Object.keys(
          options,
        )}. ${
          typeof options.properties === 'object'
            ? `Payload property keys were: ${Object.keys(options.properties)}`
            : ''
        }`,
      );
    }

    const { fragments } = this.store.getState();

    const id = options.uniqueIdentifier ?? uuidv4();
    const fragment = {
      id,
      ...options,
      lastUpdated: Date.now(),
    };
    this.store.updateState({
      fragments: {
        ...fragments,
        [id]: fragment,
      },
    });

    if (options.initialEvent) {
      this.trackEvent({
        event: fragment.initialEvent,
        category: fragment.category,
        properties: fragment.properties,
        sensitiveProperties: fragment.sensitiveProperties,
        page: fragment.page,
        referrer: fragment.referrer,
        revenue: fragment.revenue,
        value: fragment.value,
        currency: fragment.currency,
        environmentType: fragment.environmentType,
        actionId: options.actionId,
        uniqueIdentifier: options.uniqueIdentifier,
      });
    }

    return fragment;
  }

  /**
   * Returns the fragment stored in memory with provided id or undefined if it
   * does not exist.
   *
   * @param {string} id - id of fragment to retrieve
   * @returns {[MetaMetricsEventFragment]}
   */
  getEventFragmentById(id) {
    const { fragments } = this.store.getState();

    const fragment = fragments[id];

    return fragment;
  }

  /**
   * Updates an event fragment in state
   *
   * @param {string} id - The fragment id to update
   * @param {MetaMetricsEventFragment} payload - Fragment settings and
   *  properties to initiate the fragment with.
   */
  updateEventFragment(id, payload) {
    const { fragments } = this.store.getState();

    const fragment = fragments[id];

    if (!fragment) {
      throw new Error(`Event fragment with id ${id} does not exist.`);
    }

    this.store.updateState({
      fragments: {
        ...fragments,
        [id]: merge(fragments[id], {
          ...payload,
          lastUpdated: Date.now(),
        }),
      },
    });
  }

  /**
   * Finalizes a fragment, tracking either a success event or failure Event
   * and then removes the fragment from state.
   *
   * @param {string} id - UUID of the event fragment to be closed
   * @param {object} options
   * @param {boolean} [options.abandoned] - if true track the failure
   *  event instead of the success event
   * @param {MetaMetricsContext.page} [options.page] - page the final event
   *  occurred on. This will override whatever is set on the fragment
   * @param {MetaMetricsContext.referrer} [options.referrer] - Dapp that
   *  originated the fragment. This is for fallback only, the fragment referrer
   *  property will take precedence.
   */
  finalizeEventFragment(id, { abandoned = false, page, referrer } = {}) {
    const fragment = this.store.getState().fragments[id];
    if (!fragment) {
      throw new Error(`Funnel with id ${id} does not exist.`);
    }

    const eventName = abandoned ? fragment.failureEvent : fragment.successEvent;

    this.trackEvent({
      event: eventName,
      category: fragment.category,
      properties: fragment.properties,
      sensitiveProperties: fragment.sensitiveProperties,
      page: page ?? fragment.page,
      referrer: fragment.referrer ?? referrer,
      revenue: fragment.revenue,
      value: fragment.value,
      currency: fragment.currency,
      environmentType: fragment.environmentType,
      actionId: fragment.actionId,
      // We append success or failure to the unique-identifier so that the
      // messageId can still be idempotent, but so that it differs from the
      // initial event fired. The initial event was preventing new events from
      // making it to mixpanel because they were using the same unique ID as
      // the events processed in other parts of the fragment lifecycle.
      uniqueIdentifier: fragment.uniqueIdentifier
        ? `${fragment.uniqueIdentifier}-${abandoned ? 'failure' : 'success'}`
        : undefined,
    });
    const { fragments } = this.store.getState();
    delete fragments[id];
    this.store.updateState({ fragments });
  }

  /**
   * Calls this._identify with validated metaMetricsId and user traits if user is participating
   * in the MetaMetrics analytics program
   *
   * @param {object} userTraits
   */
  identify(userTraits) {
    const { metaMetricsId, participateInMetaMetrics } = this.state;

    if (!participateInMetaMetrics || !metaMetricsId || !userTraits) {
      return;
    }
    if (typeof userTraits !== 'object') {
      console.warn(
        `MetaMetricsController#identify: userTraits parameter must be an object. Received type: ${typeof userTraits}`,
      );
      return;
    }

    const allValidTraits = this._buildValidTraits(userTraits);

    this._identify(allValidTraits);
  }

  // It sets an uninstall URL ("Sorry to see you go!" page),
  // which is opened if a user uninstalls the extension.
  updateExtensionUninstallUrl(participateInMetaMetrics, metaMetricsId) {
    const query = {};
    if (participateInMetaMetrics) {
      // We only want to track these things if a user opted into metrics.
      query.mmi = Buffer.from(metaMetricsId).toString('base64');
      query.env = this.environment;
      query.av = this.version;
    }
    const queryString = new URLSearchParams(query);

    // this.extension not currently defined in tests
    if (this.extension && this.extension.runtime) {
      this.extension.runtime.setUninstallURL(
        `${EXTENSION_UNINSTALL_URL}?${queryString}`,
      );
    }
  }

  /**
   * Setter for the `participateInMetaMetrics` property
   *
   * @param {boolean} participateInMetaMetrics - Whether or not the user wants
   *  to participate in MetaMetrics
   * @returns {string|null} the string of the new metametrics id, or null
   *  if not set
   */
  setParticipateInMetaMetrics(participateInMetaMetrics) {
    let { metaMetricsId } = this.state;
    if (participateInMetaMetrics && !metaMetricsId) {
      metaMetricsId = this.generateMetaMetricsId();
    } else if (participateInMetaMetrics === false) {
      metaMetricsId = null;
    }
    this.store.updateState({ participateInMetaMetrics, metaMetricsId });
    if (participateInMetaMetrics) {
      this.trackEventsAfterMetricsOptIn();
      this.clearEventsAfterMetricsOptIn();
    }

    this.updateExtensionUninstallUrl(participateInMetaMetrics, metaMetricsId);
    return metaMetricsId;
  }

  get state() {
    return this.store.getState();
  }

  /**
   * track a page view with Segment
   *
   * @param {MetaMetricsPagePayload} payload - details of the page viewed
   * @param {MetaMetricsPageOptions} [options] - options for handling the page
   *  view
   */
  trackPage(
    { name, params, environmentType, page, referrer, actionId },
    options,
  ) {
    try {
      if (this.state.participateInMetaMetrics === false) {
        return;
      }

      if (
        this.state.participateInMetaMetrics === null &&
        !options?.isOptInPath
      ) {
        return;
      }
      const { metaMetricsId } = this.state;
      const idTrait = metaMetricsId ? 'userId' : 'anonymousId';
      const idValue = metaMetricsId ?? METAMETRICS_ANONYMOUS_ID;
      this._submitSegmentAPICall('page', {
        messageId: buildUniqueMessageId({ actionId }),
        [idTrait]: idValue,
        name,
        properties: {
          params,
          locale: this.locale,
          chain_id: this.chainId,
          environment_type: environmentType,
        },
        context: this._buildContext(referrer, page),
      });
    } catch (err) {
      this._captureException(err);
    }
  }

  /**
   * submits a metametrics event, not waiting for it to complete or allowing its error to bubble up
   *
   * @param {MetaMetricsEventPayload} payload - details of the event
   * @param {MetaMetricsEventOptions} [options] - options for handling/routing the event
   */
  trackEvent(payload, options) {
    // validation is not caught and handled
    this.validatePayload(payload);
    this.submitEvent(payload, options).catch((err) =>
      this._captureException(err),
    );
  }

  /**
   * submits (or queues for submission) a metametrics event, performing necessary payload manipulation and
   * routing the event to the appropriate segment source. Will split events
   * with sensitiveProperties into two events, tracking the sensitiveProperties
   * with the anonymousId only.
   *
   * @param {MetaMetricsEventPayload} payload - details of the event
   * @param {MetaMetricsEventOptions} [options] - options for handling/routing the event
   * @returns {Promise<void>}
   */
  async submitEvent(payload, options) {
    this.validatePayload(payload);

    if (!this.state.participateInMetaMetrics && !options?.isOptIn) {
      return;
    }

    // We might track multiple events if sensitiveProperties is included, this array will hold
    // the promises returned from this._track.
    const events = [];

    if (payload.sensitiveProperties) {
      // sensitiveProperties will only be tracked using the anonymousId property and generic id
      // If the event options already specify to exclude the metaMetricsId we throw an error as
      // a signal to the developer that the event was implemented incorrectly
      if (options?.excludeMetaMetricsId === true) {
        throw new Error(
          'sensitiveProperties was specified in an event payload that also set the excludeMetaMetricsId flag',
        );
      }

      const combinedProperties = merge(
        payload.sensitiveProperties,
        payload.properties,
      );

      events.push(
        this._track(
          this._buildEventPayload({
            ...payload,
            properties: combinedProperties,
            isDuplicateAnonymizedEvent: true,
          }),
          { ...options, excludeMetaMetricsId: true },
        ),
      );
    }

    events.push(this._track(this._buildEventPayload(payload), options));

    await Promise.all(events);
  }

  /**
   * validates a metametrics event
   *
   * @param {MetaMetricsEventPayload} payload - details of the event
   */
  validatePayload(payload) {
    // event and category are required fields for all payloads
    if (!payload.event || !payload.category) {
      throw new Error(
        `Must specify event and category. Event was: ${
          payload.event
        }. Category was: ${payload.category}. Payload keys were: ${Object.keys(
          payload,
        )}. ${
          typeof payload.properties === 'object'
            ? `Payload property keys were: ${Object.keys(payload.properties)}`
            : ''
        }`,
      );
    }
  }

  handleMetaMaskStateUpdate(newState) {
    const userTraits = this._buildUserTraitsObject(newState);
    if (userTraits) {
      this.identify(userTraits);
    }
  }

  // Track all queued events after a user opted into metrics.
  trackEventsAfterMetricsOptIn() {
    const { eventsBeforeMetricsOptIn } = this.store.getState();
    eventsBeforeMetricsOptIn.forEach((eventBeforeMetricsOptIn) => {
      this.trackEvent(eventBeforeMetricsOptIn);
    });
  }

  // Once we track queued events after a user opts into metrics, we want to clear the event queue.
  clearEventsAfterMetricsOptIn() {
    this.store.updateState({
      eventsBeforeMetricsOptIn: [],
    });
  }

  // It adds an event into a queue, which is only tracked if a user opts into metrics.
  addEventBeforeMetricsOptIn(event) {
    const prevState = this.store.getState().eventsBeforeMetricsOptIn;
    this.store.updateState({
      eventsBeforeMetricsOptIn: [...prevState, event],
    });
  }

  // Add or update traits for tracking.
  updateTraits(newTraits) {
    const { traits } = this.store.getState();
    this.store.updateState({
      traits: { ...traits, ...newTraits },
    });
  }

  /** PRIVATE METHODS */

  /**
   * Build the context object to attach to page and track events.
   *
   * @private
   * @param {Pick<MetaMetricsContext, 'referrer'>} [referrer] - dapp origin that initialized
   *  the notification window.
   * @param {Pick<MetaMetricsContext, 'page'>} [page] - page object describing the current
   *  view of the extension. Defaults to the background-process object.
   * @returns {MetaMetricsContext}
   */
  _buildContext(referrer, page = METAMETRICS_BACKGROUND_PAGE_OBJECT) {
    return {
      app: {
        name: 'MetaMask Extension',
        version: this.version,
      },
      userAgent: window.navigator.userAgent,
      page,
      referrer,
    };
  }

  /**
   * Build's the event payload, processing all fields into a format that can be
   * fed to Segment's track method
   *
   * @private
   * @param {
   *  Omit<MetaMetricsEventPayload, 'sensitiveProperties'>
   * } rawPayload - raw payload provided to trackEvent
   * @returns {SegmentEventPayload} formatted event payload for segment
   */
  _buildEventPayload(rawPayload) {
    const {
      event,
      properties,
      revenue,
      value,
      currency,
      category,
      page,
      referrer,
      environmentType = ENVIRONMENT_TYPE_BACKGROUND,
    } = rawPayload;
    return {
      event,
      messageId: buildUniqueMessageId(rawPayload),
      properties: {
        // These values are omitted from properties because they have special meaning
        // in segment. https://segment.com/docs/connections/spec/track/#properties.
        // to avoid accidentally using these inappropriately, you must add them as top
        // level properties on the event payload. We also exclude locale to prevent consumers
        // from overwriting this context level property. We track it as a property
        // because not all destinations map locale from context.
        ...omit(properties, ['revenue', 'locale', 'currency', 'value']),
        revenue,
        value,
        currency,
        category,
        locale: this.locale,
        chain_id: properties?.chain_id ?? this.chainId,
        environment_type: environmentType,
      },
      context: this._buildContext(referrer, page),
    };
  }

  /**
   * This method generates the MetaMetrics user traits object, omitting any
   * traits that have not changed since the last invocation of this method.
   *
   * @param {object} metamaskState - Full metamask state object.
   * @returns {MetaMetricsTraits | null} traits that have changed since last update
   */
  _buildUserTraitsObject(metamaskState) {
    const { traits, previousUserTraits } = this.store.getState();
    /** @type {MetaMetricsTraits} */
    const currentTraits = {
      [MetaMetricsUserTrait.AddressBookEntries]: sum(
        Object.values(metamaskState.addressBook).map(size),
      ),
<<<<<<< HEAD
      [TRAITS.INSTALL_DATE_EXT]: traits[TRAITS.INSTALL_DATE_EXT] || '',
      [TRAITS.LEDGER_CONNECTION_TYPE]: metamaskState.ledgerTransportType,
      [TRAITS.NETWORKS_ADDED]: Object.values(
        metamaskState.networkConfigurations,
      ).map((networkConfiguration) => networkConfiguration.chainId),
      [TRAITS.NETWORKS_WITHOUT_TICKER]: Object.values(
=======
      [MetaMetricsUserTrait.InstallDateExt]:
        traits[MetaMetricsUserTrait.InstallDateExt] || '',
      [MetaMetricsUserTrait.LedgerConnectionType]:
        metamaskState.ledgerTransportType,
      [MetaMetricsUserTrait.NetworksAdded]: Object.values(
        metamaskState.networkConfigurations,
      ).map((networkConfiguration) => networkConfiguration.chainId),
      [MetaMetricsUserTrait.NetworksWithoutTicker]: Object.values(
>>>>>>> 4b271868
        metamaskState.networkConfigurations,
      )
        .filter(({ ticker }) => !ticker)
        .map(({ chainId }) => chainId),
<<<<<<< HEAD
      [TRAITS.NFT_AUTODETECTION_ENABLED]: metamaskState.useNftDetection,
      [TRAITS.NUMBER_OF_ACCOUNTS]: Object.values(metamaskState.identities)
        .length,
      [TRAITS.NUMBER_OF_NFT_COLLECTIONS]: this._getAllUniqueNFTAddressesLength(
        metamaskState.allNfts,
      ),
      [TRAITS.NUMBER_OF_NFTS]: this._getAllNFTsFlattened(metamaskState.allNfts)
        .length,
      [TRAITS.NUMBER_OF_TOKENS]: this._getNumberOfTokens(metamaskState),
      [TRAITS.OPENSEA_API_ENABLED]: metamaskState.openSeaEnabled,
      [TRAITS.THREE_BOX_ENABLED]: false, // deprecated, hard-coded as false
      [TRAITS.THEME]: metamaskState.theme || 'default',
      [TRAITS.TOKEN_DETECTION_ENABLED]: metamaskState.useTokenDetection,
      ///: BEGIN:ONLY_INCLUDE_IN(flask)
      [TRAITS.DESKTOP_ENABLED]: metamaskState.desktopEnabled || false,
      ///: END:ONLY_INCLUDE_IN
      [TRAITS.SECURITY_PROVIDERS]: metamaskState.transactionSecurityCheckEnabled
        ? ['opensea']
        : [],
=======
      [MetaMetricsUserTrait.NftAutodetectionEnabled]:
        metamaskState.useNftDetection,
      [MetaMetricsUserTrait.NumberOfAccounts]: Object.values(
        metamaskState.identities,
      ).length,
      [MetaMetricsUserTrait.NumberOfNftCollections]:
        this._getAllUniqueNFTAddressesLength(metamaskState.allNfts),
      [MetaMetricsUserTrait.NumberOfNfts]: this._getAllNFTsFlattened(
        metamaskState.allNfts,
      ).length,
      [MetaMetricsUserTrait.NumberOfTokens]:
        this._getNumberOfTokens(metamaskState),
      [MetaMetricsUserTrait.OpenseaApiEnabled]: metamaskState.openSeaEnabled,
      [MetaMetricsUserTrait.ThreeBoxEnabled]: false, // deprecated, hard-coded as false
      [MetaMetricsUserTrait.Theme]: metamaskState.theme || 'default',
      [MetaMetricsUserTrait.TokenDetectionEnabled]:
        metamaskState.useTokenDetection,
      ///: BEGIN:ONLY_INCLUDE_IN(flask)
      [MetaMetricsUserTrait.DesktopEnabled]:
        metamaskState.desktopEnabled || false,
      ///: END:ONLY_INCLUDE_IN
      [MetaMetricsUserTrait.SecurityProviders]:
        metamaskState.transactionSecurityCheckEnabled ? ['opensea'] : [],
>>>>>>> 4b271868
    };

    if (!previousUserTraits) {
      this.store.updateState({ previousUserTraits: currentTraits });
      return currentTraits;
    }

    if (previousUserTraits && !isEqual(previousUserTraits, currentTraits)) {
      const updates = pickBy(
        currentTraits,
        (v, k) => !isEqual(previousUserTraits[k], v),
      );
      this.store.updateState({ previousUserTraits: currentTraits });
      return updates;
    }

    return null;
  }

  /**
   * Returns a new object of all valid user traits. For dates, we transform them into ISO-8601 timestamp strings.
   *
   * @see {@link https://segment.com/docs/connections/spec/common/#timestamps}
   * @param {object} userTraits
   * @returns {object}
   */
  _buildValidTraits(userTraits) {
    return Object.entries(userTraits).reduce((validTraits, [key, value]) => {
      if (this._isValidTraitDate(value)) {
        validTraits[key] = value.toISOString();
      } else if (this._isValidTrait(value)) {
        validTraits[key] = value;
      } else {
        console.warn(
          `MetaMetricsController: "${key}" value is not a valid trait type`,
        );
      }
      return validTraits;
    }, {});
  }

  /**
   * Returns an array of all of the NFTs the user
   * possesses across all networks and accounts.
   *
   * @param {object} allNfts
   * @returns {[]}
   */
  _getAllNFTsFlattened = memoize((allNfts = {}) => {
    return Object.values(allNfts).reduce((result, chainNFTs) => {
      return result.concat(...Object.values(chainNFTs));
    }, []);
  });

  /**
   * Returns the number of unique NFT addresses the user
   * possesses across all networks and accounts.
   *
   * @param {object} allNfts
   * @returns {number}
   */
  _getAllUniqueNFTAddressesLength(allNfts = {}) {
    const allNFTAddresses = this._getAllNFTsFlattened(allNfts).map(
      (nft) => nft.address,
    );
    const uniqueAddresses = new Set(allNFTAddresses);
    return uniqueAddresses.size;
  }

  /**
   * @param {object} metamaskState
   * @returns number of unique token addresses
   */
  _getNumberOfTokens(metamaskState) {
    return Object.values(metamaskState.allTokens).reduce(
      (result, accountsByChain) => {
        return result + sum(Object.values(accountsByChain).map(size));
      },
      0,
    );
  }

  /**
   * Calls segment.identify with given user traits
   *
   * @see {@link https://segment.com/docs/connections/sources/catalog/libraries/server/node/#identify}
   * @private
   * @param {object} userTraits
   */
  _identify(userTraits) {
    const { metaMetricsId } = this.state;

    if (!userTraits || Object.keys(userTraits).length === 0) {
      console.warn('MetaMetricsController#_identify: No userTraits found');
      return;
    }

    try {
      this._submitSegmentAPICall('identify', {
        userId: metaMetricsId,
        traits: userTraits,
      });
    } catch (err) {
      this._captureException(err);
    }
  }

  /**
   * Validates the trait value. Segment accepts any data type. We are adding validation here to
   * support data types for our Segment destination(s) e.g. MixPanel
   *
   * @param {*} value
   * @returns {boolean}
   */
  _isValidTrait(value) {
    const type = typeof value;

    return (
      type === 'string' ||
      type === 'boolean' ||
      type === 'number' ||
      this._isValidTraitArray(value) ||
      this._isValidTraitDate(value)
    );
  }

  /**
   * Segment accepts any data type value. We have special logic to validate arrays.
   *
   * @param {*} value
   * @returns {boolean}
   */
  _isValidTraitArray = (value) => {
    return (
      Array.isArray(value) &&
      (value.every((element) => {
        return typeof element === 'string';
      }) ||
        value.every((element) => {
          return typeof element === 'boolean';
        }) ||
        value.every((element) => {
          return typeof element === 'number';
        }))
    );
  };

  /**
   * Returns true if the value is an accepted date type
   *
   * @param {*} value
   * @returns {boolean}
   */
  _isValidTraitDate = (value) => {
    return Object.prototype.toString.call(value) === '[object Date]';
  };

  /**
   * Perform validation on the payload and update the id type to use before
   * sending to Segment. Also examines the options to route and handle the
   * event appropriately.
   *
   * @private
   * @param {SegmentEventPayload} payload - properties to attach to event
   * @param {MetaMetricsEventOptions} [options] - options for routing and
   *  handling the event
   * @returns {Promise<void>}
   */
  _track(payload, options) {
    const {
      isOptIn,
      metaMetricsId: metaMetricsIdOverride,
      matomoEvent,
      flushImmediately,
    } = options || {};
    let idType = 'userId';
    let idValue = this.state.metaMetricsId;
    let excludeMetaMetricsId = options?.excludeMetaMetricsId ?? false;
    // This is carried over from the old implementation, and will likely need
    // to be updated to work with the new tracking plan. I think we should use
    // a config setting for this instead of trying to match the event name
    const isSendFlow = Boolean(payload.event.match(/^send|^confirm/iu));
    if (isSendFlow) {
      excludeMetaMetricsId = true;
    }
    // If we are tracking sensitive data we will always use the anonymousId
    // property as well as our METAMETRICS_ANONYMOUS_ID. This prevents us from
    // associating potentially identifiable information with a specific id.
    // During the opt in flow we will track all events, but do so with the
    // anonymous id. The one exception to that rule is after the user opts in
    // to MetaMetrics. When that happens we receive back the user's new
    // MetaMetrics id before it is fully persisted to state. To avoid a race
    // condition we explicitly pass the new id to the track method. In that
    // case we will track the opt in event to the user's id. In all other cases
    // we use the metaMetricsId from state.
    if (excludeMetaMetricsId || (isOptIn && !metaMetricsIdOverride)) {
      idType = 'anonymousId';
      idValue = METAMETRICS_ANONYMOUS_ID;
    } else if (isOptIn && metaMetricsIdOverride) {
      idValue = metaMetricsIdOverride;
    }
    payload[idType] = idValue;

    // If this is an event on the old matomo schema, add a key to the payload
    // to designate it as such
    if (matomoEvent === true) {
      payload.properties.legacy_event = true;
    }

    // Promises will only resolve when the event is sent to segment. For any
    // event that relies on this promise being fulfilled before performing UI
    // updates, or otherwise delaying user interaction, supply the
    // 'flushImmediately' flag to the trackEvent method.
    return new Promise((resolve, reject) => {
      const callback = (err) => {
        if (err) {
          // The error that segment gives us has some manipulation done to it
          // that seemingly breaks with lockdown enabled. Creating a new error
          // here prevents the system from freezing when the network request to
          // segment fails for any reason.
          const safeError = new Error(err.message);
          safeError.stack = err.stack;
          return reject(safeError);
        }
        return resolve();
      };

      this._submitSegmentAPICall('track', payload, callback);
      if (flushImmediately) {
        this.segment.flush();
      }
    });
  }

  // Method below submits the request to analytics SDK.
  // It will also add event to controller store
  // and pass a callback to remove it from store once request is submitted to segment
  // Saving segmentApiCalls in controller store in MV3 ensures that events are tracked
  // even if service worker terminates before events are submiteed to segment.
  _submitSegmentAPICall(eventType, payload, callback) {
    const { metaMetricsId, participateInMetaMetrics } = this.state;
    if (!participateInMetaMetrics || !metaMetricsId) {
      return;
    }

    const messageId = payload.messageId || generateRandomId();
    let timestamp = new Date();
    if (payload.timestamp) {
      const payloadDate = new Date(payload.timestamp);
      if (isValidDate(payloadDate)) {
        timestamp = payloadDate;
      }
    }
    const modifiedPayload = { ...payload, messageId, timestamp };
    this.store.updateState({
      segmentApiCalls: {
        ...this.store.getState().segmentApiCalls,
        [messageId]: {
          eventType,
          payload: {
            ...modifiedPayload,
            timestamp: modifiedPayload.timestamp.toString(),
          },
        },
      },
    });
    const modifiedCallback = (result) => {
      const { segmentApiCalls } = this.store.getState();
      delete segmentApiCalls[messageId];
      this.store.updateState({
        segmentApiCalls,
      });
      return callback?.(result);
    };
    this.segment[eventType](modifiedPayload, modifiedCallback);
  }
}<|MERGE_RESOLUTION|>--- conflicted
+++ resolved
@@ -695,14 +695,6 @@
       [MetaMetricsUserTrait.AddressBookEntries]: sum(
         Object.values(metamaskState.addressBook).map(size),
       ),
-<<<<<<< HEAD
-      [TRAITS.INSTALL_DATE_EXT]: traits[TRAITS.INSTALL_DATE_EXT] || '',
-      [TRAITS.LEDGER_CONNECTION_TYPE]: metamaskState.ledgerTransportType,
-      [TRAITS.NETWORKS_ADDED]: Object.values(
-        metamaskState.networkConfigurations,
-      ).map((networkConfiguration) => networkConfiguration.chainId),
-      [TRAITS.NETWORKS_WITHOUT_TICKER]: Object.values(
-=======
       [MetaMetricsUserTrait.InstallDateExt]:
         traits[MetaMetricsUserTrait.InstallDateExt] || '',
       [MetaMetricsUserTrait.LedgerConnectionType]:
@@ -711,32 +703,10 @@
         metamaskState.networkConfigurations,
       ).map((networkConfiguration) => networkConfiguration.chainId),
       [MetaMetricsUserTrait.NetworksWithoutTicker]: Object.values(
->>>>>>> 4b271868
         metamaskState.networkConfigurations,
       )
         .filter(({ ticker }) => !ticker)
         .map(({ chainId }) => chainId),
-<<<<<<< HEAD
-      [TRAITS.NFT_AUTODETECTION_ENABLED]: metamaskState.useNftDetection,
-      [TRAITS.NUMBER_OF_ACCOUNTS]: Object.values(metamaskState.identities)
-        .length,
-      [TRAITS.NUMBER_OF_NFT_COLLECTIONS]: this._getAllUniqueNFTAddressesLength(
-        metamaskState.allNfts,
-      ),
-      [TRAITS.NUMBER_OF_NFTS]: this._getAllNFTsFlattened(metamaskState.allNfts)
-        .length,
-      [TRAITS.NUMBER_OF_TOKENS]: this._getNumberOfTokens(metamaskState),
-      [TRAITS.OPENSEA_API_ENABLED]: metamaskState.openSeaEnabled,
-      [TRAITS.THREE_BOX_ENABLED]: false, // deprecated, hard-coded as false
-      [TRAITS.THEME]: metamaskState.theme || 'default',
-      [TRAITS.TOKEN_DETECTION_ENABLED]: metamaskState.useTokenDetection,
-      ///: BEGIN:ONLY_INCLUDE_IN(flask)
-      [TRAITS.DESKTOP_ENABLED]: metamaskState.desktopEnabled || false,
-      ///: END:ONLY_INCLUDE_IN
-      [TRAITS.SECURITY_PROVIDERS]: metamaskState.transactionSecurityCheckEnabled
-        ? ['opensea']
-        : [],
-=======
       [MetaMetricsUserTrait.NftAutodetectionEnabled]:
         metamaskState.useNftDetection,
       [MetaMetricsUserTrait.NumberOfAccounts]: Object.values(
@@ -760,7 +730,6 @@
       ///: END:ONLY_INCLUDE_IN
       [MetaMetricsUserTrait.SecurityProviders]:
         metamaskState.transactionSecurityCheckEnabled ? ['opensea'] : [],
->>>>>>> 4b271868
     };
 
     if (!previousUserTraits) {
