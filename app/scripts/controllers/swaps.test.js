import { strict as assert } from 'assert';
import sinon from 'sinon';

import { ethers } from 'ethers';
import { mapValues } from 'lodash';
import BigNumber from 'bignumber.js';
<<<<<<< HEAD
import {
  GOERLI_NETWORK_ID,
  MAINNET_NETWORK_ID,
  MAINNET_CHAIN_ID,
} from '../../../shared/constants/network';
=======
import { CHAIN_IDS, NETWORK_IDS } from '../../../shared/constants/network';
>>>>>>> 300cb6e7
import { ETH_SWAPS_TOKEN_OBJECT } from '../../../shared/constants/swaps';
import { createTestProviderTools } from '../../../test/stub/provider';
import { SECOND } from '../../../shared/constants/time';
import { GAS_ESTIMATE_TYPES } from '../../../shared/constants/gas';
import {
  FALLBACK_SMART_TRANSACTIONS_REFRESH_TIME,
  FALLBACK_SMART_TRANSACTIONS_MAX_FEE_MULTIPLIER,
} from '../../../shared/constants/smartTransactions';
import SwapsController, { utils } from './swaps';
import { NETWORK_EVENTS } from './network';

const MOCK_FETCH_PARAMS = {
  slippage: 3,
  sourceToken: '0x6b175474e89094c44da98b954eedeac495271d0f',
  sourceDecimals: 18,
  destinationToken: '0xa0b86991c6218b36c1d19d4a2e9eb0ce3606eb48',
  value: '1000000000000000000',
  fromAddress: '0x7F18BB4Dd92CF2404C54CBa1A9BE4A1153bdb078',
  exchangeList: 'zeroExV1',
};

const TEST_AGG_ID_1 = 'TEST_AGG_1';
const TEST_AGG_ID_2 = 'TEST_AGG_2';
const TEST_AGG_ID_3 = 'TEST_AGG_3';
const TEST_AGG_ID_4 = 'TEST_AGG_4';
const TEST_AGG_ID_5 = 'TEST_AGG_5';
const TEST_AGG_ID_6 = 'TEST_AGG_6';
const TEST_AGG_ID_BEST = 'TEST_AGG_BEST';
const TEST_AGG_ID_APPROVAL = 'TEST_AGG_APPROVAL';

const POLLING_TIMEOUT = SECOND * 1000;

const MOCK_APPROVAL_NEEDED = {
  data: '0x095ea7b300000000000000000000000095e6f48254609a6ee006f7d493c8e5fb97094cef0000000000000000000000000000000000000000004a817c7ffffffdabf41c00',
  to: '0xc02aaa39b223fe8d0a0e5c4f27ead9083c756cc2',
  amount: '0',
  from: '0x2369267687A84ac7B494daE2f1542C40E37f4455',
  gas: '12',
  gasPrice: '34',
};

const MOCK_QUOTES_APPROVAL_REQUIRED = {
  [TEST_AGG_ID_APPROVAL]: {
    trade: {
      data: '0x00',
      from: '0x7F18BB4Dd92CF2404C54CBa1A9BE4A1153bdb078',
      value: '0x17647444f166000',
      gas: '0xe09c0',
      gasPrice: undefined,
      to: '0x881d40237659c251811cec9c364ef91dc08d300c',
    },
    sourceAmount: '1000000000000000000000000000000000000',
    destinationAmount: '396493201125465',
    error: null,
    sourceToken: '0x6b175474e89094c44da98b954eedeac495271d0f',
    destinationToken: '0xa0b86991c6218b36c1d19d4a2e9eb0ce3606eb48',
    maxGas: 920000,
    averageGas: 312510,
    estimatedRefund: 343090,
    fetchTime: 559,
    aggregator: TEST_AGG_ID_APPROVAL,
    aggType: 'AGG',
    slippage: 3,
    approvalNeeded: MOCK_APPROVAL_NEEDED,
    fee: 1,
  },
};

const MOCK_FETCH_METADATA = {
  destinationTokenInfo: {
    symbol: 'FOO',
    decimals: 18,
  },
  chainId: CHAIN_IDS.MAINNET,
};

const MOCK_TOKEN_RATES_STORE = () => ({
  contractExchangeRates: {
    '0xa0b86991c6218b36c1d19d4a2e9eb0ce3606eb48': 2,
    '0x1111111111111111111111111111111111111111': 0.1,
  },
});

const MOCK_GET_PROVIDER_CONFIG = () => ({ type: 'FAKE_NETWORK' });

const MOCK_GET_BUFFERED_GAS_LIMIT = async () => ({
  gasLimit: 2000000,
  simulationFails: undefined,
});

function getMockNetworkController() {
  return {
    store: {
      getState: () => {
        return {
<<<<<<< HEAD
          network: GOERLI_NETWORK_ID,
=======
          network: NETWORK_IDS.GOERLI,
>>>>>>> 300cb6e7
        };
      },
    },
    on: sinon
      .stub()
      .withArgs(NETWORK_EVENTS.NETWORK_DID_CHANGE)
      .callsArgAsync(1),
  };
}

const EMPTY_INIT_STATE = {
  swapsState: {
    quotes: {},
    quotesPollingLimitEnabled: false,
    fetchParams: null,
    tokens: null,
    tradeTxId: null,
    approveTxId: null,
    quotesLastFetched: null,
    customMaxFeePerGas: null,
    customMaxGas: '',
    customMaxPriorityFeePerGas: null,
    customGasPrice: null,
    selectedAggId: null,
    customApproveTxData: '',
    errorKey: '',
    topAggId: null,
    routeState: '',
    swapsFeatureIsLive: true,
    swapsFeatureFlags: {},
    swapsQuoteRefreshTime: 60000,
    swapsQuotePrefetchingRefreshTime: 60000,
    swapsStxBatchStatusRefreshTime: FALLBACK_SMART_TRANSACTIONS_REFRESH_TIME,
    swapsStxGetTransactionsRefreshTime:
      FALLBACK_SMART_TRANSACTIONS_REFRESH_TIME,
    swapsStxMaxFeeMultiplier: FALLBACK_SMART_TRANSACTIONS_MAX_FEE_MULTIPLIER,
    swapsUserFeeLevel: '',
    saveFetchedQuotes: false,
  },
};

const sandbox = sinon.createSandbox();
const fetchTradesInfoStub = sandbox.stub();
const getCurrentChainIdStub = sandbox.stub();
getCurrentChainIdStub.returns(CHAIN_IDS.MAINNET);
const getEIP1559GasFeeEstimatesStub = sandbox.stub(() => {
  return {
    gasFeeEstimates: {
      high: '150',
    },
    gasEstimateType: GAS_ESTIMATE_TYPES.LEGACY,
  };
});

describe('SwapsController', function () {
  let provider;

  const getSwapsController = () => {
    return new SwapsController({
      getBufferedGasLimit: MOCK_GET_BUFFERED_GAS_LIMIT,
      networkController: getMockNetworkController(),
      provider,
      getProviderConfig: MOCK_GET_PROVIDER_CONFIG,
      getTokenRatesState: MOCK_TOKEN_RATES_STORE,
      fetchTradesInfo: fetchTradesInfoStub,
      getCurrentChainId: getCurrentChainIdStub,
      getEIP1559GasFeeEstimates: getEIP1559GasFeeEstimatesStub,
    });
  };

  before(function () {
    const providerResultStub = {
      // 1 gwei
      eth_gasPrice: '0x0de0b6b3a7640000',
      // by default, all accounts are external accounts (not contracts)
      eth_getCode: '0x',
    };
    provider = createTestProviderTools({
      scaffold: providerResultStub,
      networkId: 1,
      chainId: 1,
    }).provider;
  });

  afterEach(function () {
    sandbox.restore();
  });

  describe('constructor', function () {
    it('should setup correctly', function () {
      const swapsController = getSwapsController();
      assert.deepStrictEqual(
        swapsController.store.getState(),
        EMPTY_INIT_STATE,
      );
      assert.deepStrictEqual(
        swapsController.getBufferedGasLimit,
        MOCK_GET_BUFFERED_GAS_LIMIT,
      );
      assert.strictEqual(swapsController.pollCount, 0);
      assert.deepStrictEqual(
        swapsController.getProviderConfig,
        MOCK_GET_PROVIDER_CONFIG,
      );
    });

    it('should replace ethers instance when network changes', function () {
      const networkController = getMockNetworkController();
      const swapsController = new SwapsController({
        getBufferedGasLimit: MOCK_GET_BUFFERED_GAS_LIMIT,
        networkController,
        provider,
        getProviderConfig: MOCK_GET_PROVIDER_CONFIG,
        getTokenRatesState: MOCK_TOKEN_RATES_STORE,
        fetchTradesInfo: fetchTradesInfoStub,
        getCurrentChainId: getCurrentChainIdStub,
      });
      const currentEthersInstance = swapsController.ethersProvider;
      const onNetworkDidChange = networkController.on.getCall(0).args[1];

      onNetworkDidChange(NETWORK_IDS.MAINNET);

      const newEthersInstance = swapsController.ethersProvider;
      assert.notStrictEqual(
        currentEthersInstance,
        newEthersInstance,
        'Ethers provider should be replaced',
      );
    });

    it('should not replace ethers instance when network changes to loading', function () {
      const networkController = getMockNetworkController();
      const swapsController = new SwapsController({
        getBufferedGasLimit: MOCK_GET_BUFFERED_GAS_LIMIT,
        networkController,
        provider,
        getProviderConfig: MOCK_GET_PROVIDER_CONFIG,
        getTokenRatesState: MOCK_TOKEN_RATES_STORE,
        fetchTradesInfo: fetchTradesInfoStub,
        getCurrentChainId: getCurrentChainIdStub,
      });
      const currentEthersInstance = swapsController.ethersProvider;
      const onNetworkDidChange = networkController.on.getCall(0).args[1];

      onNetworkDidChange('loading');

      const newEthersInstance = swapsController.ethersProvider;
      assert.strictEqual(
        currentEthersInstance,
        newEthersInstance,
        'Ethers provider should not be replaced',
      );
    });

    it('should not replace ethers instance when network changes to the same network', function () {
      const networkController = getMockNetworkController();
      const swapsController = new SwapsController({
        getBufferedGasLimit: MOCK_GET_BUFFERED_GAS_LIMIT,
        networkController,
        provider,
        getProviderConfig: MOCK_GET_PROVIDER_CONFIG,
        getTokenRatesState: MOCK_TOKEN_RATES_STORE,
        fetchTradesInfo: fetchTradesInfoStub,
        getCurrentChainId: getCurrentChainIdStub,
      });
      const currentEthersInstance = swapsController.ethersProvider;
      const onNetworkDidChange = networkController.on.getCall(0).args[1];

<<<<<<< HEAD
      onNetworkDidChange(GOERLI_NETWORK_ID);
=======
      onNetworkDidChange(NETWORK_IDS.GOERLI);
>>>>>>> 300cb6e7

      const newEthersInstance = swapsController.ethersProvider;
      assert.strictEqual(
        currentEthersInstance,
        newEthersInstance,
        'Ethers provider should not be replaced',
      );
    });
  });

  describe('API', function () {
    let swapsController;
    beforeEach(function () {
      swapsController = getSwapsController();
    });

    describe('setters', function () {
      it('should set selected quote agg id', function () {
        const selectedAggId = 'test';
        swapsController.setSelectedQuoteAggId(selectedAggId);
        assert.deepStrictEqual(
          swapsController.store.getState().swapsState.selectedAggId,
          selectedAggId,
        );
      });

      it('should set swaps tokens', function () {
        const tokens = [];
        swapsController.setSwapsTokens(tokens);
        assert.deepStrictEqual(
          swapsController.store.getState().swapsState.tokens,
          tokens,
        );
      });

      it('should set trade tx id', function () {
        const tradeTxId = 'test';
        swapsController.setTradeTxId(tradeTxId);
        assert.strictEqual(
          swapsController.store.getState().swapsState.tradeTxId,
          tradeTxId,
        );
      });

      it('should set swaps tx gas price', function () {
        const gasPrice = 1;
        swapsController.setSwapsTxGasPrice(gasPrice);
        assert.deepStrictEqual(
          swapsController.store.getState().swapsState.customGasPrice,
          gasPrice,
        );
      });

      it('should set swaps tx gas limit', function () {
        const gasLimit = '1';
        swapsController.setSwapsTxGasLimit(gasLimit);
        assert.deepStrictEqual(
          swapsController.store.getState().swapsState.customMaxGas,
          gasLimit,
        );
      });

      it('should set background swap route state', function () {
        const routeState = 'test';
        swapsController.setBackgroundSwapRouteState(routeState);
        assert.deepStrictEqual(
          swapsController.store.getState().swapsState.routeState,
          routeState,
        );
      });

      it('should set swaps error key', function () {
        const errorKey = 'test';
        swapsController.setSwapsErrorKey(errorKey);
        assert.deepStrictEqual(
          swapsController.store.getState().swapsState.errorKey,
          errorKey,
        );
      });

      it('should set initial gas estimate', async function () {
        const initialAggId = TEST_AGG_ID_1;
        const baseGasEstimate = 10;
        const { maxGas, estimatedRefund } = getMockQuotes()[TEST_AGG_ID_1];

        const { swapsState } = swapsController.store.getState();
        // Set mock quotes in order to have data for the test agg
        swapsController.store.updateState({
          swapsState: { ...swapsState, quotes: getMockQuotes() },
        });

        await swapsController.setInitialGasEstimate(
          initialAggId,
          baseGasEstimate,
        );

        const { gasLimit: bufferedGasLimit } =
          await swapsController.getBufferedGasLimit();
        const { gasEstimate, gasEstimateWithRefund } =
          swapsController.store.getState().swapsState.quotes[initialAggId];
        assert.strictEqual(gasEstimate, bufferedGasLimit);
        assert.strictEqual(
          gasEstimateWithRefund,
          `0x${new BigNumber(maxGas, 10)
            .minus(estimatedRefund, 10)
            .toString(16)}`,
        );
      });

      it('should set custom approve tx data', function () {
        const data = 'test';
        swapsController.setCustomApproveTxData(data);
        assert.deepStrictEqual(
          swapsController.store.getState().swapsState.customApproveTxData,
          data,
        );
      });
    });

    describe('_findTopQuoteAndCalculateSavings', function () {
      beforeEach(function () {
        const { swapsState } = swapsController.store.getState();
        swapsController.store.updateState({
          swapsState: { ...swapsState, customGasPrice: '0x174876e800' },
        });
      });

      it('returns empty object if passed undefined or empty object', async function () {
        assert.deepStrictEqual(
          await swapsController._findTopQuoteAndCalculateSavings(),
          {},
        );
        assert.deepStrictEqual(
          await swapsController._findTopQuoteAndCalculateSavings({}),
          {},
        );
      });

      it('returns the top aggId and quotes with savings and fee values if passed necessary data and an even number of quotes', async function () {
        const [topAggId, resultQuotes] =
          await swapsController._findTopQuoteAndCalculateSavings(
            getTopQuoteAndSavingsMockQuotes(),
          );
        assert.equal(topAggId, TEST_AGG_ID_1);
        assert.deepStrictEqual(
          resultQuotes,
          getTopQuoteAndSavingsBaseExpectedResults(),
        );
      });

      it('returns the top aggId and quotes with savings and fee values if passed necessary data and an odd number of quotes', async function () {
        const testInput = getTopQuoteAndSavingsMockQuotes();
        delete testInput[TEST_AGG_ID_6];
        const expectedResultQuotes = getTopQuoteAndSavingsBaseExpectedResults();
        delete expectedResultQuotes[TEST_AGG_ID_6];
        expectedResultQuotes[TEST_AGG_ID_1].savings = {
          total: '0.0092',
          performance: '0.0297',
          fee: '0',
          metaMaskFee: '0.0205',
          medianMetaMaskFee: '0.0202',
        };

        const [topAggId, resultQuotes] =
          await swapsController._findTopQuoteAndCalculateSavings(testInput);
        assert.equal(topAggId, TEST_AGG_ID_1);
        assert.deepStrictEqual(resultQuotes, expectedResultQuotes);
      });

      it('returns the top aggId, without best quote flagged, and quotes with fee values if passed necessary data but no custom convert rate exists', async function () {
        const testInput = mapValues(
          getTopQuoteAndSavingsMockQuotes(),
          (quote) => ({
            ...quote,
            destinationToken: '0xnoConversionRateExists',
          }),
        );
        const expectedResultQuotes = {
          [TEST_AGG_ID_1]: {
            ...testInput[TEST_AGG_ID_1],
            ethFee: '0.25',
          },
          [TEST_AGG_ID_2]: {
            ...testInput[TEST_AGG_ID_2],
            ethFee: '0.25',
          },
          [TEST_AGG_ID_3]: {
            ...testInput[TEST_AGG_ID_3],
            ethFee: '0.25',
          },
          [TEST_AGG_ID_4]: {
            ...testInput[TEST_AGG_ID_4],
            ethFee: '0.25',
          },
          [TEST_AGG_ID_5]: {
            ...testInput[TEST_AGG_ID_5],
            ethFee: '0.25',
          },
          [TEST_AGG_ID_6]: {
            ...testInput[TEST_AGG_ID_6],
            ethFee: '0.25',
          },
        };

        const [topAggId, resultQuotes] =
          await swapsController._findTopQuoteAndCalculateSavings(testInput);
        assert.equal(topAggId, TEST_AGG_ID_1);
        assert.deepStrictEqual(resultQuotes, expectedResultQuotes);
      });

      it('returns the top aggId and quotes with savings and fee values if passed necessary data and the source token is ETH', async function () {
        const testInput = mapValues(
          getTopQuoteAndSavingsMockQuotes(),
          (quote) => ({
            ...quote,
            sourceToken: ETH_SWAPS_TOKEN_OBJECT.address,
            destinationToken: '0x1111111111111111111111111111111111111111',
            trade: { value: '0x8ac7230489e80000' },
          }),
        );
        const baseExpectedResultQuotes =
          getTopQuoteAndSavingsBaseExpectedResults();
        const expectedResultQuotes = {
          [TEST_AGG_ID_1]: {
            ...baseExpectedResultQuotes[TEST_AGG_ID_1],
            sourceToken: ETH_SWAPS_TOKEN_OBJECT.address,
            destinationToken: '0x1111111111111111111111111111111111111111',
            trade: { value: '0x8ac7230489e80000' },
            overallValueOfQuote: '1.7795',
          },
          [TEST_AGG_ID_2]: {
            ...baseExpectedResultQuotes[TEST_AGG_ID_2],
            sourceToken: ETH_SWAPS_TOKEN_OBJECT.address,
            destinationToken: '0x1111111111111111111111111111111111111111',
            trade: { value: '0x8ac7230489e80000' },
            overallValueOfQuote: '1.7696',
          },
          [TEST_AGG_ID_3]: {
            ...baseExpectedResultQuotes[TEST_AGG_ID_3],
            sourceToken: ETH_SWAPS_TOKEN_OBJECT.address,
            destinationToken: '0x1111111111111111111111111111111111111111',
            trade: { value: '0x8ac7230489e80000' },
            overallValueOfQuote: '1.7498',
          },
          [TEST_AGG_ID_4]: {
            ...baseExpectedResultQuotes[TEST_AGG_ID_4],
            sourceToken: ETH_SWAPS_TOKEN_OBJECT.address,
            destinationToken: '0x1111111111111111111111111111111111111111',
            trade: { value: '0x8ac7230489e80000' },
            overallValueOfQuote: '1.73',
          },
          [TEST_AGG_ID_5]: {
            ...baseExpectedResultQuotes[TEST_AGG_ID_5],
            sourceToken: ETH_SWAPS_TOKEN_OBJECT.address,
            destinationToken: '0x1111111111111111111111111111111111111111',
            trade: { value: '0x8ac7230489e80000' },
            overallValueOfQuote: '1.7102',
          },
          [TEST_AGG_ID_6]: {
            ...baseExpectedResultQuotes[TEST_AGG_ID_6],
            sourceToken: ETH_SWAPS_TOKEN_OBJECT.address,
            destinationToken: '0x1111111111111111111111111111111111111111',
            trade: { value: '0x8ac7230489e80000' },
            overallValueOfQuote: '1.6805',
          },
        };

        const [topAggId, resultQuotes] =
          await swapsController._findTopQuoteAndCalculateSavings(testInput);
        assert.equal(topAggId, TEST_AGG_ID_1);
        assert.deepStrictEqual(resultQuotes, expectedResultQuotes);
      });

      it('returns the top aggId and quotes with savings and fee values if passed necessary data and the source token is ETH and an ETH fee is included in the trade value of what would be the best quote', async function () {
        const testInput = mapValues(
          getTopQuoteAndSavingsMockQuotes(),
          (quote) => ({
            ...quote,
            sourceToken: ETH_SWAPS_TOKEN_OBJECT.address,
            destinationToken: '0x1111111111111111111111111111111111111111',
            trade: { value: '0x8ac7230489e80000' },
          }),
        );
        // 0.04 ETH fee included in trade value
        testInput[TEST_AGG_ID_1].trade.value = '0x8b553ece48ec0000';
        const baseExpectedResultQuotes =
          getTopQuoteAndSavingsBaseExpectedResults();
        const expectedResultQuotes = {
          [TEST_AGG_ID_1]: {
            ...baseExpectedResultQuotes[TEST_AGG_ID_1],
            sourceToken: ETH_SWAPS_TOKEN_OBJECT.address,
            destinationToken: '0x1111111111111111111111111111111111111111',
            trade: { value: '0x8b553ece48ec0000' },
            overallValueOfQuote: '1.7395',
            ethFee: '0.29',
          },
          [TEST_AGG_ID_2]: {
            ...baseExpectedResultQuotes[TEST_AGG_ID_2],
            sourceToken: ETH_SWAPS_TOKEN_OBJECT.address,
            destinationToken: '0x1111111111111111111111111111111111111111',
            trade: { value: '0x8ac7230489e80000' },
            overallValueOfQuote: '1.7696',
            isBestQuote: true,
            savings: {
              total: '0.01445',
              performance: '0.01485',
              fee: '0.02',
              metaMaskFee: '0.0204',
              medianMetaMaskFee: '0.02025',
            },
          },
          [TEST_AGG_ID_3]: {
            ...baseExpectedResultQuotes[TEST_AGG_ID_3],
            sourceToken: ETH_SWAPS_TOKEN_OBJECT.address,
            destinationToken: '0x1111111111111111111111111111111111111111',
            trade: { value: '0x8ac7230489e80000' },
            overallValueOfQuote: '1.7498',
          },
          [TEST_AGG_ID_4]: {
            ...baseExpectedResultQuotes[TEST_AGG_ID_4],
            sourceToken: ETH_SWAPS_TOKEN_OBJECT.address,
            destinationToken: '0x1111111111111111111111111111111111111111',
            trade: { value: '0x8ac7230489e80000' },
            overallValueOfQuote: '1.73',
          },
          [TEST_AGG_ID_5]: {
            ...baseExpectedResultQuotes[TEST_AGG_ID_5],
            sourceToken: ETH_SWAPS_TOKEN_OBJECT.address,
            destinationToken: '0x1111111111111111111111111111111111111111',
            trade: { value: '0x8ac7230489e80000' },
            overallValueOfQuote: '1.7102',
          },
          [TEST_AGG_ID_6]: {
            ...baseExpectedResultQuotes[TEST_AGG_ID_6],
            sourceToken: ETH_SWAPS_TOKEN_OBJECT.address,
            destinationToken: '0x1111111111111111111111111111111111111111',
            trade: { value: '0x8ac7230489e80000' },
            overallValueOfQuote: '1.6805',
          },
        };
        delete expectedResultQuotes[TEST_AGG_ID_1].isBestQuote;
        delete expectedResultQuotes[TEST_AGG_ID_1].savings;

        const [topAggId, resultQuotes] =
          await swapsController._findTopQuoteAndCalculateSavings(testInput);
        assert.equal(topAggId, TEST_AGG_ID_2);
        assert.deepStrictEqual(resultQuotes, expectedResultQuotes);
      });

      it('returns the top aggId and quotes with savings and fee values if passed necessary data and the source token is not ETH and an ETH fee is included in the trade value of what would be the best quote', async function () {
        const testInput = getTopQuoteAndSavingsMockQuotes();
        // 0.04 ETH fee included in trade value
        testInput[TEST_AGG_ID_1].trade.value = '0x8e1bc9bf040000';
        const baseExpectedResultQuotes =
          getTopQuoteAndSavingsBaseExpectedResults();
        const expectedResultQuotes = {
          ...baseExpectedResultQuotes,
          [TEST_AGG_ID_1]: {
            ...baseExpectedResultQuotes[TEST_AGG_ID_1],
            trade: { value: '0x8e1bc9bf040000' },
            overallValueOfQuote: '1.7395',
            ethFee: '0.29',
          },
          [TEST_AGG_ID_2]: {
            ...baseExpectedResultQuotes[TEST_AGG_ID_2],
            isBestQuote: true,
            savings: {
              total: '0.01445',
              performance: '0.01485',
              fee: '0.02',
              metaMaskFee: '0.0204',
              medianMetaMaskFee: '0.02025',
            },
          },
        };
        delete expectedResultQuotes[TEST_AGG_ID_1].isBestQuote;
        delete expectedResultQuotes[TEST_AGG_ID_1].savings;

        const [topAggId, resultQuotes] =
          await swapsController._findTopQuoteAndCalculateSavings(testInput);
        assert.equal(topAggId, TEST_AGG_ID_2);
        assert.deepStrictEqual(resultQuotes, expectedResultQuotes);
      });
    });

    describe('fetchAndSetQuotes', function () {
      it('returns null if fetchParams is not provided', async function () {
        const quotes = await swapsController.fetchAndSetQuotes(undefined);
        assert.strictEqual(quotes, null);
      });

      it('calls fetchTradesInfo with the given fetchParams and returns the correct quotes', async function () {
        fetchTradesInfoStub.resolves(getMockQuotes());

        // Make it so approval is not required
        sandbox
          .stub(swapsController, '_getERC20Allowance')
          .resolves(ethers.BigNumber.from(1));

        const [newQuotes] = await swapsController.fetchAndSetQuotes(
          MOCK_FETCH_PARAMS,
          MOCK_FETCH_METADATA,
        );

        assert.deepStrictEqual(newQuotes[TEST_AGG_ID_BEST], {
          ...getMockQuotes()[TEST_AGG_ID_BEST],
          sourceTokenInfo: undefined,
          destinationTokenInfo: {
            symbol: 'FOO',
            decimals: 18,
          },
          isBestQuote: true,
          // TODO: find a way to calculate these values dynamically
          gasEstimate: 2000000,
          gasEstimateWithRefund: '0xb8cae',
          savings: {
            fee: '-0.061067',
            metaMaskFee: '0.5050505050505050505',
            performance: '6',
            total: '5.4338824949494949495',
            medianMetaMaskFee: '0.44444444444444444444',
          },
          ethFee: '0.113536',
          overallValueOfQuote: '49.886464',
          metaMaskFeeInEth: '0.5050505050505050505',
          ethValueOfTokens: '50',
        });
        assert.strictEqual(
          fetchTradesInfoStub.calledOnceWithExactly(MOCK_FETCH_PARAMS, {
            ...MOCK_FETCH_METADATA,
          }),
          true,
        );
      });

      it('performs the allowance check', async function () {
        fetchTradesInfoStub.resolves(getMockQuotes());

        // Make it so approval is not required
        const allowanceStub = sandbox
          .stub(swapsController, '_getERC20Allowance')
          .resolves(ethers.BigNumber.from(1));

        await swapsController.fetchAndSetQuotes(
          MOCK_FETCH_PARAMS,
          MOCK_FETCH_METADATA,
        );

        assert.strictEqual(
          allowanceStub.calledOnceWithExactly(
            MOCK_FETCH_PARAMS.sourceToken,
            MOCK_FETCH_PARAMS.fromAddress,
            CHAIN_IDS.MAINNET,
          ),
          true,
        );
      });

      it('gets the gas limit if approval is required', async function () {
        fetchTradesInfoStub.resolves(MOCK_QUOTES_APPROVAL_REQUIRED);

        // Ensure approval is required
        sandbox
          .stub(swapsController, '_getERC20Allowance')
          .resolves(ethers.BigNumber.from(0));

        const timedoutGasReturnResult = { gasLimit: 1000000 };
        const timedoutGasReturnStub = sandbox
          .stub(swapsController, 'timedoutGasReturn')
          .resolves(timedoutGasReturnResult);

        await swapsController.fetchAndSetQuotes(
          MOCK_FETCH_PARAMS,
          MOCK_FETCH_METADATA,
        );

        // Mocked quotes approvalNeeded is null, so it will only be called with the gas
        assert.strictEqual(
          timedoutGasReturnStub.calledOnceWithExactly(MOCK_APPROVAL_NEEDED),
          true,
        );
      });

      it('marks the best quote', async function () {
        fetchTradesInfoStub.resolves(getMockQuotes());

        // Make it so approval is not required
        sandbox
          .stub(swapsController, '_getERC20Allowance')
          .resolves(ethers.BigNumber.from(1));

        const [newQuotes, topAggId] = await swapsController.fetchAndSetQuotes(
          MOCK_FETCH_PARAMS,
          MOCK_FETCH_METADATA,
        );

        assert.strictEqual(topAggId, TEST_AGG_ID_BEST);
        assert.strictEqual(newQuotes[topAggId].isBestQuote, true);
      });

      it('selects the best quote', async function () {
        const bestAggId = 'bestAggId';

        // Clone the existing mock quote and increase destination amount
        const bestQuote = {
          ...getMockQuotes()[TEST_AGG_ID_1],
          aggregator: bestAggId,
          destinationAmount: ethers.BigNumber.from(
            getMockQuotes()[TEST_AGG_ID_1].destinationAmount,
          )
            .add((100e18).toString())
            .toString(),
        };
        const quotes = { ...getMockQuotes(), [bestAggId]: bestQuote };
        fetchTradesInfoStub.resolves(quotes);

        // Make it so approval is not required
        sandbox
          .stub(swapsController, '_getERC20Allowance')
          .resolves(ethers.BigNumber.from(1));

        const [newQuotes, topAggId] = await swapsController.fetchAndSetQuotes(
          MOCK_FETCH_PARAMS,
          MOCK_FETCH_METADATA,
        );

        assert.strictEqual(topAggId, bestAggId);
        assert.strictEqual(newQuotes[topAggId].isBestQuote, true);
      });

      it('does not mark as best quote if no conversion rate exists for destination token', async function () {
        fetchTradesInfoStub.resolves(getMockQuotes());

        // Make it so approval is not required
        sandbox
          .stub(swapsController, '_getERC20Allowance')
          .resolves(ethers.BigNumber.from(1));

        swapsController.getTokenRatesState = () => ({
          contractExchangeRates: {},
        });

        const [newQuotes, topAggId] = await swapsController.fetchAndSetQuotes(
          MOCK_FETCH_PARAMS,
          MOCK_FETCH_METADATA,
        );

        assert.strictEqual(newQuotes[topAggId].isBestQuote, undefined);
      });
    });

    describe('resetSwapsState', function () {
      it('resets the swaps state correctly', function () {
        const { swapsState: old } = swapsController.store.getState();
        swapsController.resetSwapsState();
        const { swapsState } = swapsController.store.getState();
        assert.deepStrictEqual(swapsState, {
          ...EMPTY_INIT_STATE.swapsState,
          tokens: old.tokens,
          swapsQuoteRefreshTime: old.swapsQuoteRefreshTime,
          swapsQuotePrefetchingRefreshTime:
            old.swapsQuotePrefetchingRefreshTime,
          swapsStxGetTransactionsRefreshTime:
            old.swapsStxGetTransactionsRefreshTime,
          swapsStxBatchStatusRefreshTime: old.swapsStxBatchStatusRefreshTime,
        });
      });

      it('clears polling timeout', function () {
        swapsController.pollingTimeout = setTimeout(
          () => assert.fail(),
          POLLING_TIMEOUT,
        );
        swapsController.resetSwapsState();
        assert.strictEqual(swapsController.pollingTimeout._idleTimeout, -1);
      });
    });

    describe('stopPollingForQuotes', function () {
      it('clears polling timeout', function () {
        swapsController.pollingTimeout = setTimeout(
          () => assert.fail(),
          POLLING_TIMEOUT,
        );
        swapsController.stopPollingForQuotes();
        assert.strictEqual(swapsController.pollingTimeout._idleTimeout, -1);
      });

      it('resets quotes state correctly', function () {
        swapsController.stopPollingForQuotes();
        const { swapsState } = swapsController.store.getState();
        assert.deepStrictEqual(swapsState.quotes, {});
        assert.strictEqual(swapsState.quotesLastFetched, null);
      });
    });

    describe('resetPostFetchState', function () {
      it('clears polling timeout', function () {
        swapsController.pollingTimeout = setTimeout(
          () => assert.fail(),
          POLLING_TIMEOUT,
        );
        swapsController.resetPostFetchState();
        assert.strictEqual(swapsController.pollingTimeout._idleTimeout, -1);
      });

      it('updates state correctly', function () {
        const tokens = 'test';
        const fetchParams = 'test';
        const swapsFeatureIsLive = false;
        const swapsFeatureFlags = {};
        const swapsQuoteRefreshTime = 0;
        const swapsQuotePrefetchingRefreshTime = 0;
        const swapsStxBatchStatusRefreshTime = 0;
        const swapsStxGetTransactionsRefreshTime = 0;
        swapsController.store.updateState({
          swapsState: {
            tokens,
            fetchParams,
            swapsFeatureIsLive,
            swapsFeatureFlags,
            swapsQuoteRefreshTime,
            swapsQuotePrefetchingRefreshTime,
            swapsStxBatchStatusRefreshTime,
            swapsStxGetTransactionsRefreshTime,
          },
        });

        swapsController.resetPostFetchState();

        const { swapsState } = swapsController.store.getState();
        assert.deepStrictEqual(swapsState, {
          ...EMPTY_INIT_STATE.swapsState,
          tokens,
          fetchParams,
          swapsFeatureIsLive,
          swapsQuoteRefreshTime,
          swapsQuotePrefetchingRefreshTime,
        });
      });
    });
  });

  describe('utils', function () {
    describe('getMedianEthValueQuote', function () {
      const { getMedianEthValueQuote } = utils;

      it('calculates median correctly with uneven sample', function () {
        const expectedResult = {
          ethFee: '10',
          metaMaskFeeInEth: '5',
          ethValueOfTokens: '0.3',
        };
        const values = [
          {
            overallValueOfQuote: '3',
            ethFee: '10',
            metaMaskFeeInEth: '5',
            ethValueOfTokens: '0.3',
          },
          {
            overallValueOfQuote: '2',
            ethFee: '20',
            metaMaskFeeInEth: '3',
            ethValueOfTokens: '0.2',
          },
          {
            overallValueOfQuote: '6',
            ethFee: '40',
            metaMaskFeeInEth: '6',
            ethValueOfTokens: '0.6',
          },
        ];

        const median = getMedianEthValueQuote(values);

        assert.deepEqual(
          median,
          expectedResult,
          'should have returned correct median quote object',
        );
      });

      it('calculates median correctly with even sample', function () {
        const expectedResult = {
          ethFee: '20',
          metaMaskFeeInEth: '6.5',
          ethValueOfTokens: '0.25',
        };
        const values = [
          {
            overallValueOfQuote: '3',
            ethFee: '10',
            metaMaskFeeInEth: '5',
            ethValueOfTokens: '0.3',
          },
          {
            overallValueOfQuote: '1',
            ethFee: '20',
            metaMaskFeeInEth: '3',
            ethValueOfTokens: '0.2',
          },
          {
            overallValueOfQuote: '2',
            ethFee: '30',
            metaMaskFeeInEth: '8',
            ethValueOfTokens: '0.2',
          },
          {
            overallValueOfQuote: '6',
            ethFee: '40',
            metaMaskFeeInEth: '6',
            ethValueOfTokens: '0.6',
          },
        ];
        const median = getMedianEthValueQuote(values);

        assert.deepEqual(
          median,
          expectedResult,
          'should have returned correct median quote object',
        );
      });

      it('calculates median correctly with an uneven sample where multiple quotes have the median overall value', function () {
        const expectedResult = {
          ethFee: '2',
          metaMaskFeeInEth: '0.5',
          ethValueOfTokens: '5',
        };

        const values = [
          {
            overallValueOfQuote: '1',
            ethValueOfTokens: '2',
            ethFee: '1',
            metaMaskFeeInEth: '0.2',
          },
          {
            overallValueOfQuote: '3',
            ethValueOfTokens: '4',
            ethFee: '1',
            metaMaskFeeInEth: '0.4',
          },
          {
            overallValueOfQuote: '3',
            ethValueOfTokens: '5',
            ethFee: '2',
            metaMaskFeeInEth: '0.5',
          },
          {
            overallValueOfQuote: '3',
            ethValueOfTokens: '6',
            ethFee: '3',
            metaMaskFeeInEth: '0.6',
          },
          {
            overallValueOfQuote: '4',
            ethValueOfTokens: '6',
            ethFee: '2',
            metaMaskFeeInEth: '0.6',
          },
          {
            overallValueOfQuote: '4',
            ethValueOfTokens: '7',
            ethFee: '3',
            metaMaskFeeInEth: '0.7',
          },
          {
            overallValueOfQuote: '6',
            ethValueOfTokens: '8',
            ethFee: '2',
            metaMaskFeeInEth: '0.8',
          },
        ];
        const median = getMedianEthValueQuote(values);

        assert.deepEqual(
          median,
          expectedResult,
          'should have returned correct median quote object',
        );
      });

      it('calculates median correctly with an even sample where multiple quotes have the same overall value as either of the two middle values', function () {
        const expectedResult = {
          ethFee: '2',
          metaMaskFeeInEth: '0.55',
          ethValueOfTokens: '5.5',
        };

        const values = [
          {
            overallValueOfQuote: '1',
            ethValueOfTokens: '2',
            ethFee: '1',
            metaMaskFeeInEth: '0.2',
          },
          {
            overallValueOfQuote: '3',
            ethValueOfTokens: '4',
            ethFee: '1',
            metaMaskFeeInEth: '0.4',
          },
          {
            overallValueOfQuote: '3',
            ethValueOfTokens: '5',
            ethFee: '2',
            metaMaskFeeInEth: '0.5',
          },
          {
            overallValueOfQuote: '4',
            ethValueOfTokens: '6',
            ethFee: '2',
            metaMaskFeeInEth: '0.6',
          },
          {
            overallValueOfQuote: '4',
            ethValueOfTokens: '7',
            ethFee: '3',
            metaMaskFeeInEth: '0.7',
          },
          {
            overallValueOfQuote: '6',
            ethValueOfTokens: '8',
            ethFee: '2',
            metaMaskFeeInEth: '0.8',
          },
        ];
        const median = getMedianEthValueQuote(values);

        assert.deepEqual(
          median,
          expectedResult,
          'should have returned correct median quote object',
        );
      });

      it('throws on empty or non-array sample', function () {
        assert.throws(
          () => getMedianEthValueQuote([]),
          'should throw on empty array',
        );

        assert.throws(
          () => getMedianEthValueQuote(),
          'should throw on non-array param',
        );

        assert.throws(
          () => getMedianEthValueQuote({}),
          'should throw on non-array param',
        );
      });
    });
  });
});

function getMockQuotes() {
  return {
    [TEST_AGG_ID_1]: {
      trade: {
        from: '0xe18035bf8712672935fdb4e5e431b1a0183d2dfc',
        value: '0x0',
        gas: '0x61a80', // 4e5
        to: '0x881D40237659C251811CEC9c364ef91dC08D300C',
      },
      sourceAmount: '10000000000000000000', // 10e18
      destinationAmount: '20000000000000000000', // 20e18
      error: null,
      sourceToken: '0x6b175474e89094c44da98b954eedeac495271d0f',
      destinationToken: '0xa0b86991c6218b36c1d19d4a2e9eb0ce3606eb48',
      approvalNeeded: null,
      maxGas: 600000,
      averageGas: 120000,
      estimatedRefund: 80000,
      fetchTime: 607,
      aggregator: TEST_AGG_ID_1,
      aggType: 'AGG',
      slippage: 2,
      sourceTokenInfo: {
        address: '0x6b175474e89094c44da98b954eedeac495271d0f',
        symbol: 'DAI',
        decimals: 18,
        iconUrl: 'https://foo.bar/logo.png',
      },
      destinationTokenInfo: {
        address: '0xa0b86991c6218b36c1d19d4a2e9eb0ce3606eb48',
        symbol: 'USDC',
        decimals: 18,
      },
      fee: 1,
    },

    [TEST_AGG_ID_BEST]: {
      trade: {
        from: '0xe18035bf8712672935fdb4e5e431b1a0183d2dfc',
        value: '0x0',
        gas: '0x61a80',
        to: '0x881D40237659C251811CEC9c364ef91dC08D300C',
      },
      sourceAmount: '10000000000000000000',
      destinationAmount: '25000000000000000000', // 25e18
      error: null,
      sourceToken: '0x6b175474e89094c44da98b954eedeac495271d0f',
      destinationToken: '0xa0b86991c6218b36c1d19d4a2e9eb0ce3606eb48',
      approvalNeeded: null,
      maxGas: 1100000,
      averageGas: 411000,
      estimatedRefund: 343090,
      fetchTime: 1003,
      aggregator: TEST_AGG_ID_BEST,
      aggType: 'AGG',
      slippage: 2,
      sourceTokenInfo: {
        address: '0x6b175474e89094c44da98b954eedeac495271d0f',
        symbol: 'DAI',
        decimals: 18,
        iconUrl: 'https://foo.bar/logo.png',
      },
      destinationTokenInfo: {
        address: '0xa0b86991c6218b36c1d19d4a2e9eb0ce3606eb48',
        symbol: 'USDC',
        decimals: 18,
      },
      fee: 1,
    },

    [TEST_AGG_ID_2]: {
      trade: {
        from: '0xe18035bf8712672935fdb4e5e431b1a0183d2dfc',
        value: '0x0',
        gas: '0x61a80',
        to: '0x881D40237659C251811CEC9c364ef91dC08D300C',
      },
      sourceAmount: '10000000000000000000',
      destinationAmount: '22000000000000000000', // 22e18
      error: null,
      sourceToken: '0x6b175474e89094c44da98b954eedeac495271d0f',
      destinationToken: '0xa0b86991c6218b36c1d19d4a2e9eb0ce3606eb48',
      approvalNeeded: null,
      maxGas: 368000,
      averageGas: 197000,
      estimatedRefund: 18205,
      fetchTime: 1354,
      aggregator: TEST_AGG_ID_2,
      aggType: 'AGG',
      slippage: 2,
      sourceTokenInfo: {
        address: '0x6b175474e89094c44da98b954eedeac495271d0f',
        symbol: 'DAI',
        decimals: 18,
        iconUrl: 'https://foo.bar/logo.png',
      },
      destinationTokenInfo: {
        address: '0xa0b86991c6218b36c1d19d4a2e9eb0ce3606eb48',
        symbol: 'USDC',
        decimals: 18,
      },
      fee: 1,
    },
  };
}

function getTopQuoteAndSavingsMockQuotes() {
  // These destination amounts are calculated using the following "pre-fee" amounts
  // TEST_AGG_ID_1: 20.5
  // TEST_AGG_ID_2: 20.4
  // TEST_AGG_ID_3: 20.2
  // TEST_AGG_ID_4: 20
  // TEST_AGG_ID_5: 19.8
  // TEST_AGG_ID_6: 19.5

  return {
    [TEST_AGG_ID_1]: {
      aggregator: TEST_AGG_ID_1,
      approvalNeeded: null,
      gasEstimate: '0x186a0',
      destinationAmount: '20295000000000000000',
      destinationToken: '0x1111111111111111111111111111111111111111',
      destinationTokenInfo: { decimals: 18 },
      sourceAmount: '10000000000000000000',
      sourceToken: '0xsomeERC20TokenAddress',
      trade: {
        value: '0x0',
      },
      fee: 1,
    },
    [TEST_AGG_ID_2]: {
      aggregator: TEST_AGG_ID_2,
      approvalNeeded: null,
      gasEstimate: '0x30d40',
      destinationAmount: '20196000000000000000',
      destinationToken: '0x1111111111111111111111111111111111111111',
      destinationTokenInfo: { decimals: 18 },
      sourceAmount: '10000000000000000000',
      sourceToken: '0xsomeERC20TokenAddress',
      trade: {
        value: '0x0',
      },
      fee: 1,
    },
    [TEST_AGG_ID_3]: {
      aggregator: TEST_AGG_ID_3,
      approvalNeeded: null,
      gasEstimate: '0x493e0',
      destinationAmount: '19998000000000000000',
      destinationToken: '0x1111111111111111111111111111111111111111',
      destinationTokenInfo: { decimals: 18 },
      sourceAmount: '10000000000000000000',
      sourceToken: '0xsomeERC20TokenAddress',
      trade: {
        value: '0x0',
      },
      fee: 1,
    },
    [TEST_AGG_ID_4]: {
      aggregator: TEST_AGG_ID_4,
      approvalNeeded: null,
      gasEstimate: '0x61a80',
      destinationAmount: '19800000000000000000',
      destinationToken: '0x1111111111111111111111111111111111111111',
      destinationTokenInfo: { decimals: 18 },
      sourceAmount: '10000000000000000000',
      sourceToken: '0xsomeERC20TokenAddress',
      trade: {
        value: '0x0',
      },
      fee: 1,
    },
    [TEST_AGG_ID_5]: {
      aggregator: TEST_AGG_ID_5,
      approvalNeeded: null,
      gasEstimate: '0x7a120',
      destinationAmount: '19602000000000000000',
      destinationToken: '0x1111111111111111111111111111111111111111',
      destinationTokenInfo: { decimals: 18 },
      sourceAmount: '10000000000000000000',
      sourceToken: '0xsomeERC20TokenAddress',
      trade: {
        value: '0x0',
      },
      fee: 1,
    },
    [TEST_AGG_ID_6]: {
      aggregator: TEST_AGG_ID_6,
      approvalNeeded: null,
      gasEstimate: '0x927c0',
      destinationAmount: '19305000000000000000',
      destinationToken: '0x1111111111111111111111111111111111111111',
      destinationTokenInfo: { decimals: 18 },
      sourceAmount: '10000000000000000000',
      sourceToken: '0xsomeERC20TokenAddress',
      trade: {
        value: '0x0',
      },
      fee: 1,
    },
  };
}

function getTopQuoteAndSavingsBaseExpectedResults() {
  const baseTestInput = getTopQuoteAndSavingsMockQuotes();
  return {
    [TEST_AGG_ID_1]: {
      ...baseTestInput[TEST_AGG_ID_1],
      isBestQuote: true,
      ethFee: '0.25',
      overallValueOfQuote: '1.7795',
      metaMaskFeeInEth: '0.0205',
      ethValueOfTokens: '2.0295',
      savings: {
        total: '0.0191',
        performance: '0.0396',
        fee: '0',
        metaMaskFee: '0.0205',
        medianMetaMaskFee: '0.0201',
      },
    },
    [TEST_AGG_ID_2]: {
      ...baseTestInput[TEST_AGG_ID_2],
      ethFee: '0.25',
      overallValueOfQuote: '1.7696',
      metaMaskFeeInEth: '0.0204',
      ethValueOfTokens: '2.0196',
    },
    [TEST_AGG_ID_3]: {
      ...baseTestInput[TEST_AGG_ID_3],
      ethFee: '0.25',
      overallValueOfQuote: '1.7498',
      metaMaskFeeInEth: '0.0202',
      ethValueOfTokens: '1.9998',
    },
    [TEST_AGG_ID_4]: {
      ...baseTestInput[TEST_AGG_ID_4],
      ethFee: '0.25',
      overallValueOfQuote: '1.73',
      metaMaskFeeInEth: '0.02',
      ethValueOfTokens: '1.98',
    },
    [TEST_AGG_ID_5]: {
      ...baseTestInput[TEST_AGG_ID_5],
      ethFee: '0.25',
      overallValueOfQuote: '1.7102',
      metaMaskFeeInEth: '0.0198',
      ethValueOfTokens: '1.9602',
    },
    [TEST_AGG_ID_6]: {
      ...baseTestInput[TEST_AGG_ID_6],
      ethFee: '0.25',
      overallValueOfQuote: '1.6805',
      metaMaskFeeInEth: '0.0195',
      ethValueOfTokens: '1.9305',
    },
  };
}<|MERGE_RESOLUTION|>--- conflicted
+++ resolved
@@ -4,15 +4,7 @@
 import { ethers } from 'ethers';
 import { mapValues } from 'lodash';
 import BigNumber from 'bignumber.js';
-<<<<<<< HEAD
-import {
-  GOERLI_NETWORK_ID,
-  MAINNET_NETWORK_ID,
-  MAINNET_CHAIN_ID,
-} from '../../../shared/constants/network';
-=======
 import { CHAIN_IDS, NETWORK_IDS } from '../../../shared/constants/network';
->>>>>>> 300cb6e7
 import { ETH_SWAPS_TOKEN_OBJECT } from '../../../shared/constants/swaps';
 import { createTestProviderTools } from '../../../test/stub/provider';
 import { SECOND } from '../../../shared/constants/time';
@@ -108,11 +100,7 @@
     store: {
       getState: () => {
         return {
-<<<<<<< HEAD
-          network: GOERLI_NETWORK_ID,
-=======
           network: NETWORK_IDS.GOERLI,
->>>>>>> 300cb6e7
         };
       },
     },
@@ -281,11 +269,7 @@
       const currentEthersInstance = swapsController.ethersProvider;
       const onNetworkDidChange = networkController.on.getCall(0).args[1];
 
-<<<<<<< HEAD
-      onNetworkDidChange(GOERLI_NETWORK_ID);
-=======
       onNetworkDidChange(NETWORK_IDS.GOERLI);
->>>>>>> 300cb6e7
 
       const newEthersInstance = swapsController.ethersProvider;
       assert.strictEqual(
