--- conflicted
+++ resolved
@@ -1,10 +1,6 @@
 {
   "content_security_policy": {
-<<<<<<< HEAD
-    "extension_pages": "default-src 'self'; frame-ancestors 'none'"
-=======
     "extension_pages": "script-src 'self'; object-src 'self'; frame-ancestors 'none';"
->>>>>>> d98c0942
   },
   "externally_connectable": {
     "matches": ["https://metamask.io/*"],
