--- conflicted
+++ resolved
@@ -8,18 +8,6 @@
   "confirmClear": {
     "message": "Êtes-vous sûr de vouloir supprimer les sites Web approuvés?"
   },
-<<<<<<< HEAD
-  "clearPermissionsDataSuccess": {
-    "message": "Les données de site Web approuvées ont été supprimées."
-  },
-  "permissionsData": {
-    "message": "Données d'approbation"
-  },
-  "permissionsDataDescription": {
-    "message": "Effacer les données de site Web approuvées afin que tous les sites doivent à nouveau demander l'approbation."
-  },
-  "clearPermissionsData": {
-=======
   "contractInteraction": {
     "message": "Interaction avec un contrat"
   },
@@ -33,7 +21,6 @@
     "message": "Effacer les données de site Web approuvées afin que tous les sites doivent à nouveau demander l'approbation."
   },
   "clearPermissions": {
->>>>>>> b5b6bc81
     "message": "Effacer les données d'approbation"
   },
   "reject": {
