{
  "privacyModeDefault": {
    "message": "Režim súkromia je povolený. Je prednastavený automaticky"
  },
  "chartOnlyAvailableEth": {
    "message": "Graf je k dispozícii iba v sieťach Ethereum."
  },
  "confirmClear": {
    "message": "Naozaj chcete vymazať schválené webové stránky?"
  },
<<<<<<< HEAD
  "clearPermissionsDataSuccess": {
    "message": "Schválené údaje webových stránek byly úspěšně zrušeny."
  },
  "permissionsData": {
    "message": "Údaje o schválení"
  },
  "permissionsDataDescription": {
    "message": "Vymažte schválené údaje webových stránek, aby všechny weby znovu požádaly o schválení."
  },
  "clearPermissionsData": {
    "message": "Jasné údaje o schválení"
=======
  "contractInteraction": {
    "message": "Zmluvná interakcia"
  },
  "clearPermissionsSuccess": {
    "message": "Schválené údaje webových stránek byly úspěšně zrušeny."
  },
  "permissionsSettings": {
    "message": "Údaje o schválení"
>>>>>>> b5b6bc81
  },
  "permissionsDescription": {
    "message": "Vymažte schválené údaje webových stránek, aby všechny weby znovu požádaly o schválení."
  },
  "clearPermissions": {
    "message": "Jasné údaje o schválení"
  },
  "reject": {
    "message": "Odmítnout"
  },
  "providerRequest": {
    "message": "$1 sa chce pripojiť k vášmu účtu"
  },
  "providerRequestInfo": {
    "message": "Níže uvedená doména se pokouší požádat o přístup k API Ethereum, aby mohla komunikovat s blokádou Ethereum. Před schválením přístupu Ethereum vždy zkontrolujte, zda jste na správném místě."
  },
  "about": {
    "message": "Informácie"
  },
  "aboutSettingsDescription": {
    "message": "Verzia, centrum podpory a kontaktné informácie."
  },
  "acceleratingATransaction": {
    "message": "*Urýchlenie transakcie pomocou vyššej ceny za GAS zvyšuje šance na rýchlejšie spracovanie v sieti, nie je to však vždy zaručené."
  },
  "accessingYourCamera": {
    "message": "Prístupuje k fotoaparátu..."
  },
  "account": {
    "message": "Účet"
  },
  "accountDetails": {
    "message": "Detaily účtu"
  },
  "accountName": {
    "message": "Název účtu"
  },
  "accountOptions": {
    "message": "Možnosti účtu"
  },
  "accountSelectionRequired": {
    "message": "Musíte si vybrať účet!"
  },
  "activityLog": {
    "message": "protokol aktivity"
  },
  "addNetwork": {
    "message": "Pridať sieť"
  },
  "addRecipient": {
    "message": "Pridať príjemcu"
  },
  "advanced": {
    "message": "Rozšírené"
  },
  "advancedSettingsDescription": {
    "message": "Získajte prístup k vývojárskym funkciám, sťahujte si Stavové denníky, resetujte účet, nastavujte testovacie siete a vlastné RPC."
  },
  "advancedOptions": {
    "message": "Rozšírené nastavenia"
  },
  "addToAddressBook": {
    "message": "Pridať do adresára"
  },
  "addToAddressBookModalPlaceholder": {
    "message": "napr. Ján D."
  },
  "addAlias": {
    "message": "Pridať alias"
  },
  "addToken": {
    "message": "Přidat token"
  },
  "addTokens": {
    "message": "Přidat tokeny"
  },
  "addSuggestedTokens": {
    "message": "Pridať navrhované tokeny"
  },
  "addAcquiredTokens": {
    "message": "Pridajte tokeny, ktoré ste získali pomocou MetaMask"
  },
  "amount": {
    "message": "Částka"
  },
  "appDescription": {
    "message": "Ethereum rozšíření prohlížeče",
    "description": "The description of the application"
  },
  "appName": {
    "message": "MetaMask",
    "description": "The name of the application"
  },
  "approve": {
    "message": "Schválit"
  },
  "approved": {
    "message": "Schváleno"
  },
  "attemptingConnect": {
    "message": "Pokouším se připojit k blockchainu."
  },
  "attemptToCancel": {
    "message": "Pokus o zrušenie?"
  },
  "attemptToCancelDescription": {
    "message": "Odoslanie tohto pokusu nezaručuje, že vaša pôvodná transakcia bude zrušená. Ak je pokus o zrušenie úspešný, naúčtujeme vám vyššie uvedený transakčný poplatok."
  },
  "attributions": {
    "message": "Zásluhy"
  },
  "autoLogoutTimeLimit": {
    "message": "Časovač automatického odhlásenia (minúty)"
  },
  "autoLogoutTimeLimitDescription": {
    "message": "Nastavte čas nečinnosti v minútach skôr, než sa MetaMask automaticky odhlási"
  },
  "average": {
    "message": "Priemerný"
  },
  "back": {
    "message": "Zpět"
  },
  "backToAll": {
    "message": "Späť na všetko"
  },
  "backupApprovalNotice": {
    "message": "Zálohujte si svoj tajný kód na obnovenie, aby bola vaša peňaženka a prostriedky bezpečné."
  },
  "backupApprovalInfo": {
    "message": "Tento tajný kód je potrebný na obnovenie peňaženky v prípade straty zariadenia, zabudnutia hesla, preinštalovania MetaMask alebo prístupu k peňaženke na inom zariadení."
  },
  "backupNow": {
    "message": "Zálohovať teraz"
  },
  "balance": {
    "message": "Zůstatek:"
  },
  "balanceOutdated": {
    "message": "Zostatok môže byť neaktuálny"
  },
  "balanceIsInsufficientGas": {
    "message": "Nedostatek prostředků pro aktuální množství paliva"
  },
  "basic": {
    "message": "Základné"
  },
  "betweenMinAndMax": {
    "message": "musí být větší nebo roven $1 a menší nebo roven $2.",
    "description": "helper for inputting hex as decimal input"
  },
  "blockExplorerView": {
    "message": "Zobraziť účet na $1",
    "description": "$1 replaced by URL for custom block explorer"
  },
  "blockiesIdenticon": {
    "message": "Použít Blockies Identicon"
  },
  "browserNotSupported": {
    "message": "Váš prehliadač nie je podporovaný..."
  },
  "builtInCalifornia": {
    "message": "MetaMask je navržen a vytvořen v Kalifornii."
  },
  "buyWithWyre": {
    "message": "Kúpte ETH s Wyre"
  },
  "buyWithWyreDescription": {
    "message": "Wyre vám umožňuje použiť kreditnú kartu na vloženie depozitu ETH priamo na váš účet MetaMask."
  },
  "buyCoinSwitch": {
    "message": "Kúpiť na CoinSwitch"
  },
  "buyCoinSwitchExplainer": {
    "message": "CoinSwitch je jedno miesto, kde si môžete vymieňať viac ako 300 kryptomien za najlepšiu cenu."
  },
  "bytes": {
    "message": "Bajty"
  },
  "off": {
    "message": "Vypnuté"
  },
  "on": {
    "message": "Zapnuté"
  },
  "optionalBlockExplorerUrl": {
    "message": "Blokovať URL Explorera (voliteľné)"
  },
  "cancel": {
    "message": "Zrušit"
  },
  "cancelAttempt": {
    "message": "Zrušiť pokus"
  },
  "cancellationGasFee": {
    "message": "Storno poplatok za GAS"
  },
  "cancelled": {
    "message": "Zrušený"
  },
  "chainId": {
    "message": "ID reťazca"
  },
  "clickToAdd": {
    "message": "Kliknutím na $1 ich pridáte do svojho účtu"
  },
  "clickToRevealSeed": {
    "message": "Kliknutím sem odkryjete tajné slová"
  },
  "close": {
    "message": "Zavrieť"
  },
  "chromeRequiredForHardwareWallets": {
    "message": "Ak sa chcete pripojiť k svojej hardvérovej peňaženke, musíte v Google Chrome použiť MetaMask."
  },
  "confirm": {
    "message": "Potvrdit"
  },
  "confirmed": {
    "message": "Potvrzeno"
  },
  "confirmPassword": {
    "message": "Potvrdit heslo"
  },
  "confirmSecretBackupPhrase": {
    "message": "Potvrďte svoju tajnú backup frázu"
  },
  "congratulations": {
    "message": "Blahoželáme"
  },
  "connectHardwareWallet": {
    "message": "Pripojiť hardvérovú peňaženku"
  },
  "connect": {
    "message": "Pripojenie"
  },
  "connectRequest": {
    "message": "Požiadavka na pripojenie"
  },
  "connectingTo": {
    "message": "Pripája sa k $1"
  },
  "connectingToKovan": {
    "message": "Připojuji se k Kovan Test Network"
  },
  "connectingToMainnet": {
    "message": "Připojuji se k Main Ethereum Network"
  },
  "connectingToRopsten": {
    "message": "Připojuji se k Ropsten Test Network"
  },
  "connectingToRinkeby": {
    "message": "Připojuji se k Rinkeby Test Network"
  },
  "connectingToLocalhost": {
    "message": "Pripája sa k Localhost 8545"
  },
  "connectingToGoerli": {
    "message": "Pripája sa k testovacej sieti Goerli"
  },
  "continueToWyre": {
    "message": "Pokračovať na Wyre"
  },
  "continueToCoinSwitch": {
    "message": "Pokračovať na CoinSwitch"
  },
  "contractDeployment": {
    "message": "Nasazení kontraktu"
  },
  "conversionProgress": {
    "message": "Provádí se převod"
  },
  "copiedButton": {
    "message": "Zkopírováno"
  },
  "copiedExclamation": {
    "message": "Zkopírováno!"
  },
  "copy": {
    "message": "Kopírovat"
  },
  "copyAddress": {
    "message": "Kopírovať adresu do schránky"
  },
  "copyTransactionId": {
    "message": "Kopírovať ID transakcie"
  },
  "copiedTransactionId": {
    "message": "Kopírované ID transakcie"
  },
  "copyToClipboard": {
    "message": "Kopírovat do schránky"
  },
  "copyButton": {
    "message": " Kopírovat "
  },
  "copyPrivateKey": {
    "message": "Toto je váš privátní klíč (kliknutím zkopírujte)"
  },
  "create": {
    "message": "Vytvořit"
  },
  "createAccount": {
    "message": "Vytvořit účet"
  },
  "createAWallet": {
    "message": "Vytvoriť Peňaženku"
  },
  "createPassword": {
    "message": "Vytvoriť heslo"
  },
  "currencyConversion": {
    "message": "Prepočet meny"
  },
  "currentLanguage": {
    "message": "Aktuálny jazyk"
  },
  "customGas": {
    "message": "Nastavit palivo"
  },
  "customGasSubTitle": {
    "message": "Zvýšenie poplatku môže skrátiť dobu spracovania, nie je to však zaručené."
  },
  "customToken": {
    "message": "Vlastní token"
  },
  "customRPC": {
    "message": "Vlastní RPC"
  },
  "decimalsMustZerotoTen": {
    "message": "Desetinných míst musí být od 0 do 36."
  },
  "decimal": {
    "message": "Počet desetinných míst přesnosti"
  },
  "defaultNetwork": {
    "message": "Výchozí síť pro Etherové transakce je Main Net."
  },
  "delete": {
    "message": "Odstrániť"
  },
  "deleteAccount": {
    "message": "Zmazať účet"
  },
  "deposit": {
    "message": "Vklad"
  },
  "depositEther": {
    "message": "Vložit Ether"
  },
  "details": {
    "message": "Podrobnosti"
  },
  "directDepositEther": {
    "message": "Vložit Ether přímo"
  },
  "directDepositEtherExplainer": {
    "message": "Pokud už vlastníte nějaký Ether, nejrychleji ho dostanete do peněženky přímým vkladem."
  },
  "dismiss": {
    "message": "Zatvoriť"
  },
  "done": {
    "message": "Hotovo"
  },
  "downloadGoogleChrome": {
    "message": "Stiahnuť Google Chrome"
  },
  "downloadSecretBackup": {
    "message": "Stiahnite si túto tajnú backup frázu a uložte ju bezpečne na externý šifrovaný pevný disk alebo pamäťové médium."
  },
  "downloadStateLogs": {
    "message": "Stáhnout stavové protokoly"
  },
  "dontHaveAHardwareWallet": {
    "message": "Nemáte hardvérovú peňaženku?"
  },
  "dropped": {
    "message": "Zrušeno"
  },
  "edit": {
    "message": "Upravit"
  },
  "editContact": {
    "message": "Upraviť kontakt"
  },
  "emailUs": {
    "message": "Napište nám e-mail!"
  },
  "endOfFlowMessage1": {
    "message": "Úspešne ste prešli testom – uchovávajte svoju seed frázu v bezpečí.  Je to vaša zodpovednosť!"
  },
  "endOfFlowMessage2": {
    "message": "Tipy na bezpečné uloženie"
  },
  "endOfFlowMessage3": {
    "message": "Uložte zálohu na viacerých miestach."
  },
  "endOfFlowMessage4": {
    "message": "Nikdy nezdieľajte frázu s niekým iným."
  },
  "endOfFlowMessage5": {
    "message": "Dávajte pozor na phishing! MetaMask nikdy nebude spontánne požadovať vašu seed frázu."
  },
  "endOfFlowMessage6": {
    "message": "Ak potrebujete backup frázu znova zálohovať, nájdete ju v časti Nastavenia -> Zabezpečenie."
  },
  "endOfFlowMessage7": {
    "message": "Ak budete mať nejaké otázky alebo niečo zaujímavé, pošlite email na support@metamask.io."
  },
  "endOfFlowMessage8": {
    "message": "MetaMask nemôže obnoviť vašu seed frázu. Zistiť viac."
  },
  "endOfFlowMessage9": {
    "message": "Dozvedieť sa viac."
  },
  "endOfFlowMessage10": {
    "message": "Všetko vykonané"
  },
  "ensRegistrationError": {
    "message": "Chyba pri registrácii názvu ENS"
  },
  "ensNotFoundOnCurrentNetwork": {
    "message": "Názov ENS sa nenašiel v aktuálnej sieti. Skúste sa prepnúť na hlavnú sieť Ethereum."
  },
  "enterAnAlias": {
    "message": "Zadať alias"
  },
  "enterPassword": {
    "message": "Zadejte heslo"
  },
  "enterPasswordContinue": {
    "message": "Pokračujte zadaním hesla"
  },
  "ethereumPublicAddress": {
    "message": "Verejná adresa Ethereum"
  },
  "etherscanView": {
    "message": "Prohlédněte si účet na Etherscan"
  },
  "estimatedProcessingTimes": {
    "message": "Odhadovaný čas spracovania"
  },
  "expandView": {
    "message": "Rozbaliť zobrazenie"
  },
  "exportPrivateKey": {
    "message": "Exportovat privátní klíč"
  },
  "failed": {
    "message": "Neúspěšné"
  },
  "fast": {
    "message": "Rýchle"
  },
  "faster": {
    "message": "Rýchlejšie"
  },
  "fiat": {
    "message": "FIAT",
    "description": "Exchange type"
  },
  "fileImportFail": {
    "message": "Import souboru nefunguje? Klikněte sem!",
    "description": "Helps user import their account from a JSON file"
  },
  "forgetDevice": {
    "message": "Zabudnúť toto zariadenie"
  },
  "from": {
    "message": "Od"
  },
  "fromShapeShift": {
    "message": "Z ShapeShift"
  },
  "functionType": {
    "message": "Typ funkcie"
  },
  "gasLimit": {
    "message": "Limit paliva"
  },
  "gasLimitCalculation": {
    "message": "Počítáme doporučený limit paliva na základě úspěšnosti v síti."
  },
  "gasLimitInfoModalContent": {
    "message": "Limit GAS je maximálne množstvo jednotiek GAS, ktoré ste ochotní minúť."
  },
  "gasLimitTooLow": {
    "message": "Limit paliva musí být alespoň 21000"
  },
  "gasUsed": {
    "message": "GAS použitý"
  },
  "gasPrice": {
    "message": "Cena paliva (GWEI)"
  },
  "gasPriceExtremelyLow": {
    "message": "Cena za GAS je mimoriadne nízka"
  },
  "gasPriceInfoModalContent": {
    "message": "Cena za GAS určuje množstvo Ether, ktoré ste ochotní zaplatiť za každú jednotku GAS."
  },
  "gasPriceNoDenom": {
    "message": "Cena GAS"
  },
  "gasPriceCalculation": {
    "message": "Počítáme doporučenou cenu paliva na základě úspěšnosti v síti."
  },
  "general": {
    "message": "Všeobecne"
  },
  "generalSettingsDescription": {
    "message": "Prevod mien, primárna mena, jazyk, identifikácia blokov"
  },
  "getEther": {
    "message": "Získejte Ether"
  },
  "getEtherFromFaucet": {
    "message": "Získejte Ether z faucetu za $1.",
    "description": "Displays network name for Ether faucet"
  },
  "getHelp": {
    "message": "Získajte pomoc."
  },
  "getStarted": {
    "message": "Začať"
  },
  "greaterThanMin": {
    "message": "musí být větší nebo roven $1.",
    "description": "helper for inputting hex as decimal input"
  },
  "happyToSeeYou": {
    "message": "Sme radi, že vás vidíme."
  },
  "hardware": {
    "message": "hardvér"
  },
  "hardwareWalletConnected": {
    "message": "Hardvérová peňaženka je pripojená"
  },
  "hardwareWallets": {
    "message": "Pripojiť hardvérovú peňaženku"
  },
  "hardwareWalletsMsg": {
    "message": "Vyberte hardvérovú peňaženku, ktorú chcete používať s MetaMask"
  },
  "havingTroubleConnecting": {
    "message": "Máte problémy s pripojením?"
  },
  "here": {
    "message": "zde",
    "description": "as in -click here- for more information (goes with troubleTokenBalances)"
  },
  "hide": {
    "message": "Skrýt"
  },
  "hideToken": {
    "message": "Skrýt token"
  },
  "hideTokenPrompt": {
    "message": "Skrýt token?"
  },
  "history": {
    "message": "História"
  },
  "importAccount": {
    "message": "Import účtu"
  },
  "importAccountMsg": {
    "message": "Importované účty nebudou spojeny s vaší původní MetaMaskovou klíčovou frází. Zjistěte více o importovaných účtech "
  },
  "importAccountSeedPhrase": {
    "message": "Importovať účet so seed frázou"
  },
  "importWallet": {
    "message": "Importovať Peňaženku"
  },
  "importYourExisting": {
    "message": "Importujte svoju existujúcu peňaženku pomocou 12-slovnej seed frázy"
  },
  "imported": {
    "message": "Importováno",
    "description": "status showing that an account has been fully loaded into the keyring"
  },
  "importUsingSeed": {
    "message": "Importovať pomocou seed frázy účtu"
  },
  "infoHelp": {
    "message": "Informace a nápověda"
  },
  "initialTransactionConfirmed": {
    "message": "Sieť potvrdila vašu iniciálnu transakciu. Ak sa chcete vrátiť späť, kliknite na OK."
  },
  "insufficientBalance": {
    "message": "Nedostatočný zostatok."
  },
  "insufficientFunds": {
    "message": "Nedostatek finančních prostředků."
  },
  "insufficientTokens": {
    "message": "Nedostatek tokenů."
  },
  "invalidAddress": {
    "message": "Neplatná adresa"
  },
  "invalidAddressRecipient": {
    "message": "Adresa příjemce je neplatná"
  },
  "knownAddressRecipient": {
    "message": "Známe kontaktné adresy."
  },
  "invalidAddressRecipientNotEthNetwork": {
    "message": "Nie sieť ETH, nastaviť malé písmená"
  },
  "invalidInput": {
    "message": "Neplatný vstup."
  },
  "invalidRPC": {
    "message": "Neplatné RPC URI"
  },
  "invalidBlockExplorerURL": {
    "message": "Neplatné Block Explorer URI"
  },
  "invalidSeedPhrase": {
    "message": "Neplatná seed fráza"
  },
  "jsonFile": {
    "message": "JSON soubor",
    "description": "format for importing an account"
  },
  "learnMore": {
    "message": "Zjistěte více."
  },
  "ledgerAccountRestriction": {
    "message": "Skôr ako budete môcť pridať nový účet, musíte použiť svoj posledný účet."
  },
  "lessThanMax": {
    "message": "musí být menší nebo roven $1.",
    "description": "helper for inputting hex as decimal input"
  },
  "letsGoSetUp": {
    "message": "Áno, poďme to nastaviť!"
  },
  "likeToAddTokens": {
    "message": "Chcete přidat tyto tokeny?"
  },
  "links": {
    "message": "Odkazy"
  },
  "liveGasPricePredictions": {
    "message": "Predpoveď cien GAS naživo"
  },
  "loading": {
    "message": "Načítám..."
  },
  "loadingTokens": {
    "message": "Načítám tokeny..."
  },
  "loadMore": {
    "message": "Načítať viac"
  },
  "login": {
    "message": "Přihlásit"
  },
  "logout": {
    "message": "Odhlásit"
  },
  "memorizePhrase": {
    "message": "Zapamätajte si túto frázu."
  },
  "message": {
    "message": "Zpráva"
  },
  "metamaskDescription": {
    "message": "MetaMask je bezpečný osobní trezor pro Ethereum."
  },
  "metamaskSeedWords": {
    "message": "Seed slová MetaMask"
  },
  "metamaskVersion": {
    "message": "Verzia MetaMask"
  },
  "missingYourTokens": {
    "message": "Nevidíte svoje tokeny?"
  },
  "mobileSyncText": {
    "message": "Zadajte svoje heslo a potvrďte, že ste to vy!"
  },
  "myAccounts": {
    "message": "Moje účty"
  },
  "myWalletAccounts": {
    "message": "Účty v Mojej peňaženke"
  },
  "myWalletAccountsDescription": {
    "message": "Do tejto sekcie sa automaticky pridajú všetky vaše účty vytvorené pomocou MetaMask."
  },
  "mustSelectOne": {
    "message": "Musíte zvolit aspoň 1 token."
  },
  "needEtherInWallet": {
    "message": "Potřebujete Ether v peněžence, abyste mohli pomocí MetaMasku interagovat s decentralizovanými aplikacemi."
  },
  "needImportFile": {
    "message": "Musíte zvolit soubor k importu.",
    "description": "User is important an account and needs to add a file to continue"
  },
  "negativeETH": {
    "message": "Nelze odeslat zápornou částku ETH."
  },
  "networkName": {
    "message": "Názov siete"
  },
  "networks": {
    "message": "Sítě"
  },
  "networkSettingsDescription": {
    "message": "Pridať a upraviť vlastné siete RPC"
  },
  "nevermind": {
    "message": "Nevadí"
  },
  "newAccount": {
    "message": "Nový účet"
  },
  "newAccountDetectedDialogMessage": {
    "message": "Bola zistená nová adresa! Kliknite sem a pridajte ju do svojho adresára."
  },
  "newAccountNumberName": {
    "message": "Účet $1",
    "description": "Default name of next account to be created on create account screen"
  },
  "newContact": {
    "message": "Nový kontakt"
  },
  "newContract": {
    "message": "Nový kontrakt"
  },
  "newPassword": {
    "message": "Nové heslo (min 8 znaků)"
  },
  "newNetwork": {
    "message": "Nová sieť"
  },
  "newToMetaMask": {
    "message": "Ste noví na MetaMask?"
  },
  "noAlreadyHaveSeed": {
    "message": "Nie, už mám seed frázu"
  },
  "protectYourKeys": {
    "message": "Chráňte si svoje kľúče!"
  },
  "protectYourKeysMessage1": {
    "message": "Pri seed fráze buďte opatrní – vyskytli sa správy o webových stránkach, ktoré sa snažia napodobniť MetaMask. MetaMask nikdy nebude žiadať vašu seed frázu!"
  },
  "protectYourKeysMessage2": {
    "message": "Držte svoju frázu v bezpečí. Ak zbadáte niečo podozrivé alebo si nie ste istí webom, pošlite email na adresu support@metamask.io"
  },
  "rpcUrl": {
    "message": "Nová RPC URL"
  },
  "optionalChainId": {
    "message": "ChainID (voliteľné)"
  },
  "optionalSymbol": {
    "message": "Symbol (voliteľné)"
  },
  "newTotal": {
    "message": "Nový súčet"
  },
  "newTransactionFee": {
    "message": "Nový poplatok za transakciu"
  },
  "next": {
    "message": "Další"
  },
  "noAddressForName": {
    "message": "Pro toto jméno nebyla nastavena žádná adresa."
  },
  "noDeposits": {
    "message": "Žádný vklad"
  },
  "noConversionRateAvailable": {
    "message": "Nie je k dispozícii žiadna sadzba konverzie"
  },
  "noTransactions": {
    "message": "Žádné transakce"
  },
  "notEnoughGas": {
    "message": "Nedostatok GAS"
  },
  "noWebcamFoundTitle": {
    "message": "Webová kamera sa nenašla"
  },
  "noWebcamFound": {
    "message": "Webová kamera vášho počítača sa nenašla. Skúste znova."
  },
  "ofTextNofM": {
    "message": "z"
  },
  "orderOneHere": {
    "message": "Objednajte si Trezor alebo Hlavnú knihu a uschovajte svoje prostriedky v sklade"
  },
  "origin": {
    "message": "Pôvod"
  },
  "parameters": {
    "message": "Parametre"
  },
  "participateInMetaMetrics": {
    "message": "Zúčastnite sa na MetaMetrics"
  },
  "participateInMetaMetricsDescription": {
    "message": "Zúčastnite sa na MetaMetrics a pomôžte nám vylepšiť MetaMask"
  },
  "password": {
    "message": "Heslo"
  },
  "passwordsDontMatch": {
    "message": "Hesla nejsou stejná"
  },
  "passwordNotLongEnough": {
    "message": "Heslo není dost dlouhé"
  },
  "pastePrivateKey": {
    "message": "Vložte zde svůj privátní klíč:",
    "description": "For importing an account from a private key"
  },
  "pasteSeed": {
    "message": "Svou klíčovou frázi vložte zde!"
  },
  "pending": {
    "message": "prebieha"
  },
  "personalAddressDetected": {
    "message": "Detekována osobní adresa. Zadejte adresu kontraktu tokenu."
  },
  "prev": {
    "message": "Predchádzajúce"
  },
  "primaryCurrencySetting": {
    "message": "Primárna mena"
  },
  "primaryCurrencySettingDescription": {
    "message": "Vyberte natívne, ak chcete priorizovať zobrazovanie hodnôt v natívnej mene reťazca (napr. ETH). Ak chcete priorizovať zobrazovanie hodnôt vo svojej vybranej mene fiat, zvoľte možnosť Fiat."
  },
  "privacyMsg": {
    "message": "Zásady ochrany osobních údajů"
  },
  "privateKey": {
    "message": "Privátní klíč",
    "description": "select this type of file to use to import an account"
  },
  "privateKeyWarning": {
    "message": "Upozornění: Nikdy nezveřejněte tento klíč. Kdokoli může s vaším privátním klíčem odcizit vaše aktiva z účtu."
  },
  "privateNetwork": {
    "message": "Soukromá síť"
  },
  "qrCode": {
    "message": "Ukázat QR kód"
  },
  "queue": {
    "message": "Poradie"
  },
  "readdToken": {
    "message": "Tento token můžete v budoucnu přidat zpět s „Přidat token“ v nastavení účtu."
  },
  "recents": {
    "message": "Posledné"
  },
  "recipientAddress": {
    "message": "Adresa příjemce"
  },
  "recipientAddressPlaceholder": {
    "message": "Vyhľadávať verejnú adresu (0x) alebo ENS"
  },
  "rejectAll": {
    "message": "Odmietnuť všetko"
  },
  "rejectTxsN": {
    "message": "Odmietnuť $1 transakcie "
  },
  "rejectTxsDescription": {
    "message": " Chystáte sa hromadne odmietnuť $1 transakcie."
  },
  "rejected": {
    "message": "Odmítnuto"
  },
  "reset": {
    "message": "Resetovať"
  },
  "resetAccount": {
    "message": "Resetovat účet"
  },
  "resetAccountDescription": {
    "message": "Pri obnovení účtu sa vymaže história transakcií."
  },
  "deleteNetwork": {
    "message": "Odstrániť sieť?"
  },
  "deleteNetworkDescription": {
    "message": "Naozaj chcete túto sieť odstrániť?"
  },
  "remindMeLater": {
    "message": "Pripomenúť neskôr"
  },
  "restoreFromSeed": {
    "message": "Obnovit z seed fráze"
  },
  "restoreAccountWithSeed": {
    "message": "Obnoviť účet pomocou seed frázy"
  },
  "requestsAwaitingAcknowledgement": {
    "message": "žiadosti čakajúce na potvrdenie"
  },
  "required": {
    "message": "Povinné"
  },
  "restore": {
    "message": "Obnoviť"
  },
  "revealSeedWords": {
    "message": "Zobrazit slova klíčové fráze"
  },
  "revealSeedWordsTitle": {
    "message": "Seed fráza"
  },
  "revealSeedWordsDescription": {
    "message": "Ak niekedy zmeníte prehliadač alebo presuniete počítače, budete potrebovať túto seed frázu na prístup k svojim účtom. Uložte ich niekde v bezpečí a v tajnosti."
  },
  "revealSeedWordsWarningTitle": {
    "message": "Túto frázu s nikým NEZDIEĽAJTE!"
  },
  "revealSeedWordsWarning": {
    "message": "Nebnovujte slova klíčové fráze na veřejnosti! Tato slova mohou být použita k odcizení veškerých vyašich účtů."
  },
  "revert": {
    "message": "Zvrátit"
  },
  "remove": {
    "message": "Odstrániť"
  },
  "removeAccount": {
    "message": "Odstrániť účet"
  },
  "removeAccountDescription": {
    "message": "Tento účet bude odstránený z vašej peňaženky. Skôr ako budete pokračovať, skontrolujte, či máte pre tento importovaný účet pôvodnú seed frázu alebo súkromný kľúč. Z rozbaľovacieho menu účtu môžete znova importovať alebo vytvoriť účty."
  },
  "readyToConnect": {
    "message": "Pripravení na pripojenie?"
  },
  "goerli": {
    "message": "Testovacia sieť Goerli"
  },
  "save": {
    "message": "Uložit"
  },
  "slow": {
    "message": "Pomalé"
  },
  "slower": {
    "message": "Pomalší"
  },
  "saveAsCsvFile": {
    "message": "Uložiť ako súbor CSV"
  },
  "scanInstructions": {
    "message": "Umiestnite QR kód pred kameru"
  },
  "scanQrCode": {
    "message": "Skenovať QR kód"
  },
  "search": {
    "message": "Hledat"
  },
  "searchResults": {
    "message": "Výsledky vyhľadávania"
  },
  "secretBackupPhrase": {
    "message": "Tajná backup fráza"
  },
  "secretBackupPhraseDescription": {
    "message": "Vaša tajná backup fráza uľahčuje zálohovanie a obnovenie vášho účtu."
  },
  "secretBackupPhraseWarning": {
    "message": "UPOZORNENIE: Nikdy nezverejňujte svoju backup frázu. Každý, kto má túto frázu, môže navždy vziať váš Ether."
  },
  "secretPhrase": {
    "message": "Zadejte svých 12 slov tajné fráze k obnovení trezoru."
  },
  "securityAndPrivacy": {
    "message": "Bezpečnosť a súkromie"
  },
  "securitySettingsDescription": {
    "message": "Nastavenia súkromia a seed fráza peňaženky"
  },
  "seedPhrasePlaceholder": {
    "message": "Každé slovo oddeľte jednou medzerou"
  },
  "seedPhraseReq": {
    "message": "klíčové fráze mají 12 slov"
  },
  "selectCurrency": {
    "message": "Vybrat měnu"
  },
  "selectEachPhrase": {
    "message": "Vyberte každú frázu, aby ste sa uistili, že je správna."
  },
  "selectLocale": {
    "message": "Vybrať miestne nastavenia"
  },
  "selectType": {
    "message": "Vybrat typ"
  },
  "send": {
    "message": "Odeslat"
  },
  "sendAmount": {
    "message": "Poslať sumu"
  },
  "sendETH": {
    "message": "Odeslat ETH"
  },
  "sendTokens": {
    "message": "Odeslat tokeny"
  },
  "sentEther": {
    "message": "poslaný ether"
  },
  "sentTokens": {
    "message": "poslané tokeny"
  },
  "separateEachWord": {
    "message": "Každé slovo oddeľte jednou medzerou"
  },
  "searchTokens": {
    "message": "Hledat tokeny"
  },
  "selectAnAccount": {
    "message": "Vybrať účet"
  },
  "selectAnAccountHelp": {
    "message": "Vyberte účet, ktorý chcete zobraziť v MetaMask"
  },
  "selectAHigherGasFee": {
    "message": "Ak chcete urýchliť spracovanie transakcie, vyberte vyšší poplatok GAS.*"
  },
  "selectHdPath": {
    "message": "Vyberte cestu HD"
  },
  "selectPathHelp": {
    "message": "Ak nevidíte svoje existujúce účty v Hlavnej knihe dole, skúste prepnúť cesty na „Odkaz (MEW/MyCrypto)“"
  },
  "settings": {
    "message": "Nastavení"
  },
  "showAdvancedGasInline": {
    "message": "Pokročilé ovládacie prvky GAS"
  },
  "showAdvancedGasInlineDescription": {
    "message": "Vyberte túto možnosť vtedy, keď chcete priamo na obrazovke odosielania a potvrdenia zobraziť ceny za GAS a ovládacie prvky limitov."
  },
  "showFiatConversionInTestnets": {
    "message": "Zobraziť konverziu na Testnets"
  },
  "showFiatConversionInTestnetsDescription": {
    "message": "Vyberte túto voľbu, ak chcete zobraziť konverziu fiat na Testnets"
  },
  "showPrivateKeys": {
    "message": "Zobrazit privátní klíče"
  },
  "showHexData": {
    "message": "Zobraziť údaje Hex"
  },
  "showHexDataDescription": {
    "message": "Vyberte toto, ak chcete, aby sa na obrazovke odosielania zobrazilo hex dátové pole"
  },
  "sign": {
    "message": "Podepsat"
  },
  "signatureRequest": {
    "message": "Požadavek podpisu"
  },
  "signed": {
    "message": "Podepsáno"
  },
  "signNotice": {
    "message": "Podepsání zprávy může mít \nnebezpečný vedlejší učinek. Podepisujte zprávy pouze ze \nstránek, kterým plně důvěřujete celým svým účtem.\n Tato nebezpečná metoda bude odebrána v budoucí verzi. "
  },
  "sigRequest": {
    "message": "Požadavek podpisu"
  },
  "somethingWentWrong": {
    "message": "Och! Niečo zlyhalo."
  },
  "speedUp": {
    "message": "Zrýchliť"
  },
  "speedUpCancellation": {
    "message": "Urýchlite toto zrušenie"
  },
  "speedUpTransaction": {
    "message": "Urýchliť túto transakciu"
  },
  "switchNetworks": {
    "message": "Prepnúť siete"
  },
  "stateLogs": {
    "message": "Stavové protokoly"
  },
  "stateLogsDescription": {
    "message": "Stavové protokoly obsahují vaše veřejné adresy účtů a odeslané transakce."
  },
  "stateLogError": {
    "message": "Chyba během získávání stavových protokolů."
  },
  "step1HardwareWallet": {
    "message": "1. Pripojiť hardvérovú peňaženku"
  },
  "step1HardwareWalletMsg": {
    "message": "Pripojte hardvérovú peňaženku priamo k počítaču."
  },
  "step2HardwareWallet": {
    "message": "2. Vybrať účet"
  },
  "step2HardwareWalletMsg": {
    "message": "Vyberte účet, ktorý chcete zobraziť. Naraz si môžete vybrať iba jeden."
  },
  "step3HardwareWallet": {
    "message": "3. Začať používať dApps a ďalšie!"
  },
  "step3HardwareWalletMsg": {
    "message": "Použite svoj hardvérový účet, ako keby ste použili akýkoľvek účet Ethereum. Prihláste sa do Dapps, pošlite Eth, nakupujte a ukladajte tokeny ERC20 a nezameniteľné tokeny ako CryptoKitties."
  },
  "storePhrase": {
    "message": "Túto frázu uložte do správcu hesiel ako 1Password."
  },
  "submit": {
    "message": "Odeslat"
  },
  "submitted": {
    "message": "Odesláno"
  },
  "supportCenter": {
    "message": "Navštivte naše centrum podpory"
  },
  "symbolBetweenZeroTwelve": {
    "message": "Symbol musí být mezi 0 a 12 znaky."
  },
  "syncWithMobile": {
    "message": "Synchronizácia s mobilom"
  },
  "syncWithMobileTitle": {
    "message": "Synchronizácia s mobilom"
  },
  "syncWithMobileDesc": {
    "message": "Svoje účty a informácie môžete synchronizovať so svojim mobilným zariadením. Otvorte mobilnú aplikáciu MetaMask, prejdite na „Nastavenia“ a kliknite na „Synchronizovať z rozšírenia prehliadača“."
  },
  "syncWithMobileDescNewUsers": {
    "message": "Ak otvoríte mobilnú aplikáciu MetaMask prvýkrát, postupujte podľa pokynov v telefóne."
  },
  "syncWithMobileScanThisCode": {
    "message": "Naskenujte tento kód pomocou mobilnej aplikácie MetaMask"
  },
  "syncWithMobileBeCareful": {
    "message": "Pri skenovaní tohto kódu sa uistite, že sa nikto iný nedíva na vašu obrazovku"
  },
  "syncWithMobileComplete": {
    "message": "Vaše údaje boli úspešne synchronizované. Užite si mobilnú aplikáciu MetaMask!"
  },
  "terms": {
    "message": "Podmínky použití"
  },
  "testFaucet": {
    "message": "Testovací faucet"
  },
  "thisWillCreate": {
    "message": "Týmto sa vytvorí nová peňaženka a seed fráza"
  },
  "tips": {
    "message": "Príspevky"
  },
  "to": {
    "message": "Komu"
  },
  "toETHviaShapeShift": {
    "message": "$1 na ETH přes ShapeShift",
    "description": "system will fill in deposit type in start of message"
  },
  "tokenAlreadyAdded": {
    "message": "Token byl už přidán."
  },
  "tokenContractAddress": {
    "message": "Kontaktná adresa tokenu"
  },
  "tokenSymbol": {
    "message": "Symbol tokenu"
  },
  "total": {
    "message": "Celkem"
  },
  "transaction": {
    "message": "transakcia"
  },
  "transactionConfirmed": {
    "message": "Transakcia potvrdená na $2."
  },
  "transactionCreated": {
    "message": "Transakcia bola vytvorená s hodnotou $1 na $2."
  },
  "transactionDropped": {
    "message": "Transakcia klesla na $2."
  },
  "transactionSubmitted": {
    "message": "Transakcia bola odoslaná s poplatkom za GAS z  $1 na $2."
  },
  "transactionResubmitted": {
    "message": "Transakcia znovu odoslaná s poplatkom za GAS zvýšeným na $1 na $2"
  },
  "transactionUpdated": {
    "message": "Transakcia bola aktualizovaná na $2."
  },
  "transactionErrored": {
    "message": "Pri transakcii sa vyskytla chyba."
  },
  "transactionCancelAttempted": {
    "message": "Pokus o zrušenie transakcie s poplatkom GAS z $1 na $2"
  },
  "transactionCancelSuccess": {
    "message": "Transakcia bola úspešne zrušená na $2"
  },
  "transactionError": {
    "message": "Chyba transakce. Vyhozena výjimka v kódu kontraktu."
  },
  "transactionErrorNoContract": {
    "message": "Pokúša sa zavolať funkciu na nezmluvnú adresu."
  },
  "transactionFee": {
    "message": "Poplatok za transakciu"
  },
  "transactionTime": {
    "message": "Čas transakcie"
  },
  "transfer": {
    "message": "Prevod"
  },
  "transferBetweenAccounts": {
    "message": "Prevod medzi mojimi účtami"
  },
  "transferFrom": {
    "message": "Presun z"
  },
  "troubleTokenBalances": {
    "message": "Měli jsme problém s načtením vašich tokenových zůstatků. Můžete je vidět ",
    "description": "Followed by a link (here) to view token balances"
  },
  "tryAgain": {
    "message": "Skúsiť znova"
  },
  "typePassword": {
    "message": "Zadejte své heslo"
  },
  "unapproved": {
    "message": "Neschváleno"
  },
  "units": {
    "message": "jednotky"
  },
  "unknown": {
    "message": "Neznámé"
  },
  "unknownNetwork": {
    "message": "Neznámá soukromá síť"
  },
  "unknownQrCode": {
    "message": "Chyba: Kód QR sa nepodarilo identifikovať"
  },
  "unknownCameraErrorTitle": {
    "message": "Och! Niečo zlyhalo..."
  },
  "unknownCameraError": {
    "message": "Pri pokuse o prístup k fotoaparátu sa vyskytla chyba. Skúste znova..."
  },
  "unlock": {
    "message": "Odomknúť"
  },
  "unlockMessage": {
    "message": "Decentralizovaný web čaká"
  },
  "updatedWithDate": {
    "message": "Aktualizované $1"
  },
  "uriErrorMsg": {
    "message": "URI vyžadují korektní HTTP/HTTPS prefix."
  },
  "usedByClients": {
    "message": "Používána různými klienty"
  },
  "userName": {
    "message": "Meno používateľa"
  },
  "validFileImport": {
    "message": "Musíte vybrat validní soubor k importu."
  },
  "viewAccount": {
    "message": "Zobrazit účet"
  },
  "viewinExplorer": {
    "message": "Zobraziť v Exploreri"
  },
  "viewContact": {
    "message": "Zobraziť kontakt"
  },
  "viewOnCustomBlockExplorer": {
    "message": "Zobraziť na $1"
  },
  "viewOnEtherscan": {
    "message": "Zobraziť na Etherscan"
  },
  "visitWebSite": {
    "message": "Navštivte naši stránku"
  },
  "walletSeed": {
    "message": "Klíčová fráze peněženky"
  },
  "welcomeBack": {
    "message": "Vitajte späť!"
  },
  "welcome": {
    "message": "Vitajte v MetaMask"
  },
  "writePhrase": {
    "message": "Túto frázu si zapíšte na papier a uložte na bezpečnom mieste. Kvôli vyššej bezpečnosti si ho môžete napísať na niekoľko papierov a uložiť na 2 – 3 rôzne miesta."
  },
  "yesLetsTry": {
    "message": "Áno, skúsme to"
  },
  "youNeedToAllowCameraAccess": {
    "message": "Ak chcete používať túto funkciu, musíte povoliť prístup k fotoaparátu."
  },
  "yourSigRequested": {
    "message": "Je vyžadován váš podpis"
  },
  "youSign": {
    "message": "Podepisujete"
  },
  "yourPrivateSeedPhrase": {
    "message": "Vaša súkromná seed fráza"
  },
  "zeroGasPriceOnSpeedUpError": {
    "message": "Nulová cena za GAS pri zrýchlení"
  }
}<|MERGE_RESOLUTION|>--- conflicted
+++ resolved
@@ -8,19 +8,6 @@
   "confirmClear": {
     "message": "Naozaj chcete vymazať schválené webové stránky?"
   },
-<<<<<<< HEAD
-  "clearPermissionsDataSuccess": {
-    "message": "Schválené údaje webových stránek byly úspěšně zrušeny."
-  },
-  "permissionsData": {
-    "message": "Údaje o schválení"
-  },
-  "permissionsDataDescription": {
-    "message": "Vymažte schválené údaje webových stránek, aby všechny weby znovu požádaly o schválení."
-  },
-  "clearPermissionsData": {
-    "message": "Jasné údaje o schválení"
-=======
   "contractInteraction": {
     "message": "Zmluvná interakcia"
   },
@@ -29,7 +16,6 @@
   },
   "permissionsSettings": {
     "message": "Údaje o schválení"
->>>>>>> b5b6bc81
   },
   "permissionsDescription": {
     "message": "Vymažte schválené údaje webových stránek, aby všechny weby znovu požádaly o schválení."
