--- conflicted
+++ resolved
@@ -98,15 +98,6 @@
   "addANickname": {
     "message": "Tambahkan nama panggilan"
   },
-  "add": {
-    "message": "Tambah"
-  },
-  "addANetwork": {
-    "message": "Tambahkan jaringan"
-  },
-  "addANickname": {
-    "message": "Tambahkan nama panggilan"
-  },
   "addAcquiredTokens": {
     "message": "Tambahkan token yang Anda peroleh menggunakan MetaMask"
   },
@@ -185,32 +176,11 @@
   "advancedGasPriceTitle": {
     "message": "Harga gas"
   },
-  "advancedBaseGasFeeToolTip": {
-    "message": "Saat transaksi Anda dimasukkan ke dalam blok, selisih antara biaya dasar maks dan biaya dasar aktual akan dikembalikan. Jumlah total dihitung sebagai biaya dasar maks (dalam GWEI) * batas gas."
-  },
-  "advancedGasFeeDefaultOptIn": {
-    "message": "Simpan $1 ini sebagai default saya untuk \"Lanjutan\""
-  },
-  "advancedGasFeeDefaultOptOut": {
-    "message": "Selalu gunakan nilai ini dan pengaturan lanjutan sebagai default."
-  },
-  "advancedGasFeeModalTitle": {
-    "message": "Biaya gas lanjutan"
-  },
-  "advancedGasPriceTitle": {
-    "message": "Harga gas"
-  },
   "advancedOptions": {
     "message": "Opsi Lanjutan"
   },
   "advancedPriorityFeeToolTip": {
     "message": "Biaya prioritas (alias “tip penambang”) langsung masuk ke penambang dan memberi insentif kepada mereka untuk memprioritaskan transaksi Anda."
-<<<<<<< HEAD
-  },
-  "advancedSettingsDescription": {
-    "message": "Akses fitur pengembang, unduh Log Status, Atur Ulang Akun, siapkan testnet, dan sesuaikan RPC"
-=======
->>>>>>> 009c6e14
   },
   "affirmAgree": {
     "message": "Saya Setuju"
@@ -348,9 +318,6 @@
   "baseFee": {
     "message": "Biaya dasar"
   },
-  "baseFee": {
-    "message": "Biaya dasar"
-  },
   "basic": {
     "message": "Dasar"
   },
@@ -453,11 +420,7 @@
     "message": "Anda perlu menggunakan MetaMask di Google Chrome untuk terhubung ke Dompet Perangkat Keras Anda."
   },
   "clickToConnectLedgerViaWebHID": {
-<<<<<<< HEAD
-    "message": "Klik di sini untuk menghubungkan Buku Besar Anda melalui WebHID",
-=======
     "message": "Klik di sini untuk menghubungkan Ledger Anda melalui WebHID",
->>>>>>> 009c6e14
     "description": "Text that can be clicked to open a browser popup for connecting the ledger device via webhid"
   },
   "clickToRevealSeed": {
@@ -658,11 +621,7 @@
     "message": "Tidak tersedia di jaringan ini"
   },
   "custom": {
-<<<<<<< HEAD
-    "message": "Tingkat Lanjut"
-=======
     "message": "Lanjutan"
->>>>>>> 009c6e14
   },
   "customGas": {
     "message": "Sesuaikan Gas"
@@ -671,10 +630,6 @@
     "message": "Gunakan $1 untuk menyesuaikan harga gas. Anda akan bingung jika tidak terbiasa. Berinteraksi dengan risiko Anda sendiri.",
     "description": "$1 is key 'advanced' (text: 'Advanced') separated here so that it can be passed in with bold fontweight"
   },
-  "customGasSettingToolTipMessage": {
-    "message": "Gunakan $1 untuk menyesuaikan harga gas. Anda akan bingung jika tidak terbiasa. Berinteraksi dengan risiko Anda sendiri.",
-    "description": "$1 is key 'advanced' (text: 'Advanced') separated here so that it can be passed in with bold fontweight"
-  },
   "customGasSubTitle": {
     "message": "Menaikkan biaya dapat mengurangi waktu pemrosesan, namun tidak ada jaminan."
   },
@@ -707,9 +662,6 @@
   "dataHex": {
     "message": "Hex"
   },
-  "dataHex": {
-    "message": "Hex"
-  },
   "decimal": {
     "message": "Desimal Token"
   },
@@ -1000,9 +952,6 @@
   "ensUnknownError": {
     "message": "Pencarian ENS gagal."
   },
-  "ensUnknownError": {
-    "message": "Pencarian ENS gagal."
-  },
   "enterAnAlias": {
     "message": "Masukkan alias"
   },
@@ -1071,12 +1020,6 @@
   "experimental": {
     "message": "Eksperimental"
   },
-<<<<<<< HEAD
-  "experimentalSettingsDescription": {
-    "message": "Deteksi token & lainnya"
-  },
-=======
->>>>>>> 009c6e14
   "exportPrivateKey": {
     "message": "Ekspor Kunci Privat"
   },
@@ -1232,38 +1175,6 @@
     "message": "Sangat mungkin dalam < $1",
     "description": "$1 represents an amount of time"
   },
-  "gasTimingHoursShort": {
-    "message": "$1 jam",
-    "description": "$1 represents a number of hours"
-  },
-  "gasTimingMinutes": {
-    "message": "$1 menit",
-    "description": "$1 represents a number of minutes"
-  },
-  "gasTimingMinutesShort": {
-    "message": "$1 mnt",
-    "description": "$1 represents a number of minutes"
-  },
-  "gasTimingNegative": {
-    "message": "Mungkin dalam $1",
-    "description": "$1 represents an amount of time"
-  },
-  "gasTimingPositive": {
-    "message": "Kemungkinan dalam < $1",
-    "description": "$1 represents an amount of time"
-  },
-  "gasTimingSeconds": {
-    "message": "$1 detik",
-    "description": "$1 represents a number of seconds"
-  },
-  "gasTimingSecondsShort": {
-    "message": "$1 dtk",
-    "description": "$1 represents a number of seconds"
-  },
-  "gasTimingVeryPositive": {
-    "message": "Sangat mungkin dalam < $1",
-    "description": "$1 represents an amount of time"
-  },
   "gasUsed": {
     "message": "Gas yang Dipakai"
   },
@@ -1291,9 +1202,6 @@
   "goBack": {
     "message": "Kembali"
   },
-  "goBack": {
-    "message": "Kembali"
-  },
   "goerli": {
     "message": "Jaringan Uji Goerli"
   },
@@ -1352,16 +1260,6 @@
   "highLowercase": {
     "message": "tinggi"
   },
-  "high": {
-    "message": "Agresif"
-  },
-  "highGasSettingToolTipMessage": {
-    "message": "Gunakan $1 untuk menutupi lonjakan lalu lintas jaringan karena hal-hal seperti penurunan NFT populer.",
-    "description": "$1 is key 'high' (text: 'Aggressive') separated here so that it can be passed in with bold fontweight"
-  },
-  "highLowercase": {
-    "message": "tinggi"
-  },
   "history": {
     "message": "Riwayat"
   },
@@ -1375,9 +1273,6 @@
   "importAccountError": {
     "message": "Galat saat mengimpor akun."
   },
-  "importAccountError": {
-    "message": "Galat saat mengimpor akun."
-  },
   "importAccountLinkText": {
     "message": "impor menggunakan Frasa Pemulihan Rahasia"
   },
@@ -1416,12 +1311,6 @@
   "importTokensCamelCase": {
     "message": "Impor Token"
   },
-  "importTokens": {
-    "message": "impor token"
-  },
-  "importTokensCamelCase": {
-    "message": "Impor Token"
-  },
   "importWallet": {
     "message": "Impor dompet"
   },
@@ -1510,9 +1399,6 @@
   "jsDeliver": {
     "message": "jsDeliver"
   },
-  "jsDeliver": {
-    "message": "jsDeliver"
-  },
   "jsonFile": {
     "message": "File JSON",
     "description": "format for importing an account"
@@ -1551,12 +1437,6 @@
   "learnMoreUpperCase": {
     "message": "Pelajari selengkapnya"
   },
-<<<<<<< HEAD
-  "learnMoreUpperCase": {
-    "message": "Pelajari selengkapnya"
-  },
-=======
->>>>>>> 009c6e14
   "learnScamRisk": {
     "message": "penipuan dan risiko keamanan."
   },
@@ -1592,35 +1472,6 @@
     "message": "Ledger Live",
     "description": "The name of a desktop app that can be used with your ledger device. We can also use it to connect a users Ledger device to MetaMask."
   },
-  "ledgerConnectionInstructionCloseOtherApps": {
-    "message": "Tutup perangkat lunak lain yang terhubung ke perangkat Anda, lalu klik di sini untuk memperbarui."
-  },
-  "ledgerConnectionInstructionHeader": {
-    "message": "Sebelum mengeklik konfirmasi:"
-  },
-  "ledgerConnectionInstructionStepFour": {
-    "message": "Aktifkan \"data kontrak pintar\" atau \"penandatanganan buta\" pada perangkat Buku Besar Anda"
-  },
-  "ledgerConnectionInstructionStepOne": {
-    "message": "Aktifkan Gunakan Ledger Live di bawah Pengaturan > Lanjutan"
-  },
-  "ledgerConnectionInstructionStepThree": {
-    "message": "Sambungkan perangkat Buku Besar Anda dan pilih aplikasi Ethereum"
-  },
-  "ledgerConnectionInstructionStepTwo": {
-    "message": "Buka dan buka Aplikasi Ledger Live"
-  },
-  "ledgerConnectionPreferenceDescription": {
-    "message": "Sesuaikan cara Anda menghubungkan Buku Besar ke MetaMask. Kami merekomendasikan $1, tetapi opsi lain tersedia. Baca selengkapnya di sini: $2",
-    "description": "A description that appears above a dropdown where users can select between up to three options - Ledger Live, U2F or WebHID - depending on what is supported in their browser. $1 is the recommended browser option, it will be either WebHID or U2f. $2 is a link to an article where users can learn more, but will be the translation of the learnMore message."
-  },
-  "ledgerDeviceOpenFailureMessage": {
-    "message": "Perangkat Buku Besar gagal dibuka. Buku Besar Anda mungkin terhubung ke perangkat lunak lain. Tutup Ledger Live atau aplikasi lain yang terhubung ke perangkat Buku Besar Anda, dan coba hubungkan kembali."
-  },
-  "ledgerLive": {
-    "message": "Ledger Live",
-    "description": "The name of a desktop app that can be used with your ledger device. We can also use it to connect a users Ledger device to MetaMask."
-  },
   "ledgerLiveApp": {
     "message": "Aplikasi Ledger Live"
   },
@@ -1637,13 +1488,6 @@
     "message": "Perangkat ledger tidak terhubung. Jika ingin menghubungkan Ledger Anda, klik 'Lanjutkan' lagi dan setujui koneksi HID",
     "description": "An error message shown to the user during the hardware connect flow."
   },
-  "ledgerTransportChangeWarning": {
-    "message": "Jika aplikasi Ledger Live Anda terbuka, putuskan koneksi Ledger Live yang terbuka dan tutup aplikasi Ledger Live."
-  },
-  "ledgerWebHIDNotConnectedErrorMessage": {
-    "message": "Perangkat buku besar tidak terhubung. Jika ingin menghubungkan Buku Besar Anda, klik 'Lanjutkan' lagi dan setujui koneksi HID",
-    "description": "An error message shown to the user during the hardware connect flow."
-  },
   "letsGoSetUp": {
     "message": "Ya, mari kita atur!"
   },
@@ -1697,10 +1541,6 @@
     "message": "Pastikan tidak ada yang melihat layar Anda",
     "description": "Warning to users to be care while creating and saving their new Secret Recovery Phrase"
   },
-  "makeSureNoOneWatching": {
-    "message": "Pastikan tidak ada yang melihat layar Anda",
-    "description": "Warning to users to be care while creating and saving their new Secret Recovery Phrase"
-  },
   "max": {
     "message": "Maks"
   },
@@ -1720,22 +1560,6 @@
     "message": "Gunakan $1 untuk pemrosesan cepat dengan harga pasar saat ini.",
     "description": "$1 is key 'medium' (text: 'Market') separated here so that it can be passed in with bold fontweight"
   },
-  "maxBaseFee": {
-    "message": "Biaya dasar maks"
-  },
-  "maxFee": {
-    "message": "Biaya maks"
-  },
-  "maxPriorityFee": {
-    "message": "Biaya prioritas maks"
-  },
-  "medium": {
-    "message": "Pasar"
-  },
-  "mediumGasSettingToolTipMessage": {
-    "message": "Gunakan $1 untuk pemrosesan cepat dengan harga pasar saat ini.",
-    "description": "$1 is key 'medium' (text: 'Market') separated here so that it can be passed in with bold fontweight"
-  },
   "memo": {
     "message": "memo"
   },
@@ -1765,9 +1589,6 @@
   },
   "metametricsCommitmentsAllowOptOut": {
     "message": "Selalu izinkan Anda untuk keluar melalui Pengaturan"
-  },
-  "metametricsCommitmentsAllowOptOut2": {
-    "message": "Selalu dapat memilih keluar melalui Pengaturan"
   },
   "metametricsCommitmentsAllowOptOut2": {
     "message": "Selalu dapat memilih keluar melalui Pengaturan"
@@ -1815,12 +1636,6 @@
   "metametricsTitle": {
     "message": "Bergabunglah bersama 6 Jt+ pengguna untuk meningkatkan MetaMask"
   },
-  "metametricsOptInDescription2": {
-    "message": "Kami ingin mengumpulkan data penggunaan dasar dalam rangka meningkatkan kegunaan produk kami. Metrik ini akan..."
-  },
-  "metametricsTitle": {
-    "message": "Bergabunglah bersama 6 Jt+ pengguna untuk meningkatkan MetaMask"
-  },
   "mismatchedChain": {
     "message": "Detail jaringan untuk ID rantai ini tidak cocok dengan catatan kami. Kami menyarankan agar Anda $1 sebelum melanjutkan.",
     "description": "$1 is a clickable link with text defined by the 'mismatchedChainLinkText' key"
@@ -1908,20 +1723,6 @@
     "message": "Biaya gas relatif $1 dalam 72 jam terakhir.",
     "description": "$1 is networks stability value - stable, low, high"
   },
-  "networkStatus": {
-    "message": "Status jaringan"
-  },
-  "networkStatusBaseFeeTooltip": {
-    "message": "Biaya dasar diatur oleh jaringan dan berubah setiap 13-14 detik. Akun opsi $1 dan $2 kami untuk kenaikan mendadak.",
-    "description": "$1 and $2 are bold text for Medium and Aggressive respectively."
-  },
-  "networkStatusPriorityFeeTooltip": {
-    "message": "Rentang biaya prioritas (alias “tip penambang”). Ini berlaku bagi penambang dan memberi insentif kepada mereka untuk memprioritaskan transaksi Anda."
-  },
-  "networkStatusStabilityFeeTooltip": {
-    "message": "Biaya gas relatif $1 dalam 72 jam terakhir.",
-    "description": "$1 is networks stability value - stable, low, high"
-  },
   "networkURL": {
     "message": "URL Jaringan"
   },
@@ -2100,17 +1901,6 @@
     "description": "Title for a notification in the 'See What's New' popup. Lets users know about the Ledger support update"
   },
   "notifications7DescriptionOne": {
-<<<<<<< HEAD
-    "message": "MetaMask v10.1.0 menyertakan dukungan baru untuk transaksi EIP-1559 saat menggunakan perangkat Buku Besar.",
-    "description": "Description of a notification in the 'See What's New' popup. Describes changes for ledger and EIP1559 in v10.1.0"
-  },
-  "notifications7DescriptionTwo": {
-    "message": "Untuk menyelesaikan transaksi di Ethereum Mainnet, pastikan perangkat Buku Besar Anda memiliki firmware terbaru.",
-    "description": "Description of a notification in the 'See What's New' popup. Describes the need to update ledger firmware."
-  },
-  "notifications7Title": {
-    "message": "Pembaruan firmware buku besar",
-=======
     "message": "MetaMask v10.1.0 menyertakan dukungan baru untuk transaksi EIP-1559 saat menggunakan perangkat Ledger.",
     "description": "Description of a notification in the 'See What's New' popup. Describes changes for ledger and EIP1559 in v10.1.0"
   },
@@ -2120,7 +1910,6 @@
   },
   "notifications7Title": {
     "message": "Pembaruan firmware ledger",
->>>>>>> 009c6e14
     "description": "Title for a notification in the 'See What's New' popup. Notifies ledger users of the need to update firmware."
   },
   "notifications8ActionText": {
@@ -2128,17 +1917,6 @@
     "description": "Description on an action button that appears in the What's New popup. Tells the user that if they click it, they will go to our Advanced Settings page."
   },
   "notifications8DescriptionOne": {
-<<<<<<< HEAD
-    "message": "Pada MetaMask v10.4.0, Anda tidak lagi memerlukan Ledger Live untuk menghubungkan perangkat Buku Besar Anda ke MetaMask.",
-    "description": "Description of a notification in the 'See What's New' popup. Describes changes for how Ledger Live is no longer needed to connect the device."
-  },
-  "notifications8DescriptionTwo": {
-    "message": "Untuk pengalaman buku besar yang lebih mudah dan stabil, buka tab Pengaturan lanjutan dan alihkan 'Jenis Koneksi Buku Besar Pilihan' ke 'WebHID'.",
-    "description": "Description of a notification in the 'See What's New' popup. Describes how the user can turn off the Ledger Live setting."
-  },
-  "notifications8Title": {
-    "message": "Peningkatan koneksi buku besar",
-=======
     "message": "Pada MetaMask v10.4.0, Anda tidak lagi memerlukan Ledger Live untuk menghubungkan perangkat Ledger Anda ke MetaMask.",
     "description": "Description of a notification in the 'See What's New' popup. Describes changes for how Ledger Live is no longer needed to connect the device."
   },
@@ -2148,7 +1926,6 @@
   },
   "notifications8Title": {
     "message": "Peningkatan koneksi ledger",
->>>>>>> 009c6e14
     "description": "Title for a notification in the 'See What's New' popup. Notifies ledger users that there is an improvement in how they can connect their device."
   },
   "notifications9DescriptionOne": {
@@ -2236,11 +2013,7 @@
     "message": "Hanya hubungkan ke situs yang Anda percayai."
   },
   "openFullScreenForLedgerWebHid": {
-<<<<<<< HEAD
-    "message": "Buka MetaMask dalam layar penuh untuk menghubungkan buku besar Anda melalui WebHID.",
-=======
     "message": "Buka MetaMask dalam layar penuh untuk menghubungkan ledger Anda melalui WebHID.",
->>>>>>> 009c6e14
     "description": "Shown to the user on the confirm screen when they are viewing MetaMask in a popup window but need to connect their ledger via webhid."
   },
   "optional": {
@@ -2303,19 +2076,6 @@
     "message": "Lihat alamat, saldo akun, aktivitas, dan mulai transaksi",
     "description": "The description for the `eth_accounts` permission"
   },
-  "pendingTransactionInfo": {
-    "message": "Transaksi ini tidak akan diproses sampai transaksi tersebut selesai."
-  },
-  "pendingTransactionMultiple": {
-    "message": "Anda memiliki ($1) transaksi yang tertunda."
-  },
-  "pendingTransactionSingle": {
-    "message": "Anda memiliki (1) transaksi yang tertunda.",
-    "description": "$1 is count of pending transactions"
-  },
-  "permissionRequest": {
-    "message": "Permohonan izin"
-  },
   "permissions": {
     "message": "Izin"
   },
@@ -2327,11 +2087,7 @@
     "description": "$1 is a number of additional but unshown items in a list- this message will be shown in place of those items"
   },
   "preferredLedgerConnectionType": {
-<<<<<<< HEAD
-    "message": "Jenis Koneksi Buku Besar Pilihan",
-=======
     "message": "Jenis Koneksi Ledger Pilihan",
->>>>>>> 009c6e14
     "description": "A header for a dropdown in the advanced section of settings. Appears above the ledgerConnectionPreferenceDescription message"
   },
   "prev": {
@@ -2552,29 +2308,8 @@
   "secureWallet": {
     "message": "Dompet Aman"
   },
-  "secretPhraseWarning": {
-    "message": "Jika Anda memulihkan menggunakan Frasa Pemulihan Rahasia lainnya, dompet, akun, dan aset Anda saat ini akan dihapus dari aplikasi ini secara permanen. Tindakan ini tidak dapat dibatalkan."
-  },
-  "secretRecoveryPhrase": {
-    "message": "Frasa Pemulihan Rahasia"
-  },
-  "secureWallet": {
-    "message": "Dompet Aman"
-  },
   "securityAndPrivacy": {
     "message": "Keamanan & Privasi"
-  },
-  "seedPhraseConfirm": {
-    "message": "Konfirmasikan Frasa Pemulihan Rahasia"
-  },
-  "seedPhraseEnterMissingWords": {
-    "message": "Konfirmasikan Frasa Pemulihan Rahasia"
-  },
-  "seedPhraseIntroNotRecommendedButtonCopy": {
-    "message": "Ingatkan saya nanti (tidak direkomendasikan)"
-  },
-  "seedPhraseIntroRecommendedButtonCopy": {
-    "message": "Amankan dompet saya (direkomendasikan)"
   },
   "seedPhraseConfirm": {
     "message": "Konfirmasikan Frasa Pemulihan Rahasia"
@@ -2692,22 +2427,11 @@
     "message": "Mengirim $1",
     "description": "$1 represents the native currency symbol for the current network (e.g. ETH or BNB)"
   },
-<<<<<<< HEAD
-  "separateEachWord": {
-    "message": "Pisahkan setiap kata dengan satu spasi"
-=======
   "setAdvancedPrivacySettings": {
     "message": "Atur pengaturan privasi lanjutan"
   },
   "setAdvancedPrivacySettingsDetails": {
     "message": "MetaMask menggunakan layanan pihak ketiga tepercaya ini untuk meningkatkan kegunaan dan keamanan produk."
->>>>>>> 009c6e14
-  },
-  "setAdvancedPrivacySettings": {
-    "message": "Atur pengaturan privasi lanjutan"
-  },
-  "setAdvancedPrivacySettingsDetails": {
-    "message": "MetaMask menggunakan layanan pihak ketiga tepercaya ini untuk meningkatkan kegunaan dan keamanan produk."
   },
   "settings": {
     "message": "Pengaturan"
@@ -2753,12 +2477,6 @@
   },
   "showSeedPhrase": {
     "message": "Tampilkan Frasa Pemulihan Rahasia"
-  },
-  "showTestnetNetworks": {
-    "message": "Tampilkan jaringan pengujian"
-  },
-  "showTestnetNetworksDescription": {
-    "message": "Pilih opsi ini untuk menampilkan jaringan pengujian dalam daftar jaringan"
   },
   "showTestnetNetworks": {
     "message": "Tampilkan jaringan pengujian"
@@ -2992,9 +2710,6 @@
   "swapFetchingQuotes": {
     "message": "Mengambil kuotasi"
   },
-  "swapFetchingQuotes": {
-    "message": "Mengambil kuotasi"
-  },
   "swapFetchingQuotesErrorDescription": {
     "message": "Hmmm... ada yang salah. Coba lagi, atau jika masalah terus berlanjut, hubungi dukungan pelanggan."
   },
@@ -3021,10 +2736,6 @@
     "message": "Biaya gas dibayarkan kepada penambang kripto yang memproses transaksi di jaringan $1. MetaMask tidak mengambil keuntungan dari biaya gas.",
     "description": "$1 is the selected network, e.g. Ethereum or BSC"
   },
-  "swapGasFeesSummary": {
-    "message": "Biaya gas dibayarkan kepada penambang kripto yang memproses transaksi di jaringan $1. MetaMask tidak mengambil keuntungan dari biaya gas.",
-    "description": "$1 is the selected network, e.g. Ethereum or BSC"
-  },
   "swapHighSlippageWarning": {
     "message": "Jumlah slippage sangat tinggi."
   },
@@ -3207,11 +2918,7 @@
     "description": "Tells the user how much of a token they have in their balance. $1 is a decimal number amount of tokens, and $2 is a token symbol"
   },
   "swapZeroSlippage": {
-<<<<<<< HEAD
-    "message": "Selip 0%"
-=======
     "message": "Slippage 0%"
->>>>>>> 009c6e14
   },
   "swapsAdvancedOptions": {
     "message": "Opsi Lanjutan"
@@ -3555,12 +3262,6 @@
   "useTokenDetectionDescription": {
     "message": "Kami menggunakan API pihak ketiga untuk mendeteksi dan menampilkan token baru yang dikirim ke dompet Anda. Matikan jika Anda tidak ingin MetaMask memakai data dari layanan tersebut."
   },
-  "useTokenDetection": {
-    "message": "Gunakan Deteksi Token"
-  },
-  "useTokenDetectionDescription": {
-    "message": "Kami menggunakan API pihak ketiga untuk mendeteksi dan menampilkan token baru yang dikirim ke dompet Anda. Matikan jika Anda tidak ingin MetaMask memakai data dari layanan tersebut."
-  },
   "usedByClients": {
     "message": "Digunakan oleh berbagai klien yang berbeda"
   },
@@ -3595,11 +3296,7 @@
     "message": "Lihat Selengkapnya"
   },
   "viewOnBlockExplorer": {
-<<<<<<< HEAD
-    "message": "Lihat di penjelajah blok"
-=======
     "message": "Lihat di block explorer"
->>>>>>> 009c6e14
   },
   "viewOnCustomBlockExplorer": {
     "message": "Lihat $1 di $2",
@@ -3613,11 +3310,7 @@
     "message": "Lihat di Opensea"
   },
   "viewinExplorer": {
-<<<<<<< HEAD
-    "message": "Lihat $1 di Penjelajah",
-=======
     "message": "Lihat $1 di Explorer",
->>>>>>> 009c6e14
     "description": "$1 is the action type. e.g (Account, Transaction, Swap)"
   },
   "visitWebSite": {
@@ -3645,12 +3338,6 @@
   },
   "walletCreationSuccessTitle": {
     "message": "Dompet berhasil dibuat"
-<<<<<<< HEAD
-  },
-  "walletSeedRestore": {
-    "message": "Frasa Pemulihan Rahasia Dompet"
-=======
->>>>>>> 009c6e14
   },
   "web3ShimUsageNotification": {
     "message": "Kami melihat situs web saat ini mencoba menggunakan API window.web3 yang dihapus. Jika situs tersebut tampak bermasalah, klik $1 untuk informasi selengkapnya.",
