{
  "QRHardwareInvalidTransactionTitle": {
    "message": "Error"
  },
  "QRHardwareMismatchedSignId": {
    "message": "Incongruent transaction data. Please check the transaction details."
  },
  "QRHardwarePubkeyAccountOutOfRange": {
    "message": "No more accounts. If you would like to access another account unlisted below, please reconnect your hardware wallet and select it."
  },
  "QRHardwareScanInstructions": {
    "message": "Place the QR code in front of your camera. The screen is blurred, but it will not affect the reading."
  },
  "QRHardwareSignRequestCancel": {
    "message": "Reject"
  },
  "QRHardwareSignRequestDescription": {
    "message": "After you’ve signed with your wallet, click on 'Get Signature' to receive the signature"
  },
  "QRHardwareSignRequestGetSignature": {
    "message": "Get signature"
  },
  "QRHardwareSignRequestSubtitle": {
    "message": "Scan the QR code with your wallet"
  },
  "QRHardwareSignRequestTitle": {
    "message": "Request signature"
  },
  "QRHardwareUnknownQRCodeTitle": {
    "message": "Error"
  },
  "QRHardwareUnknownWalletQRCode": {
    "message": "Invalid QR code. Please scan the sync QR code of the hardware wallet."
  },
  "QRHardwareWalletImporterTitle": {
    "message": "Scan QR code"
  },
  "QRHardwareWalletSteps1Description": {
    "message": "You can choose from a list of official QR-code supporting partners below."
  },
  "QRHardwareWalletSteps1Title": {
    "message": "Connect your QR hardware wallet"
  },
  "QRHardwareWalletSteps2Description": {
    "message": "Ngrave (coming soon)"
  },
  "SIWEAddressInvalid": {
    "message": "The address in the sign-in request does not match the address of the account you are using to sign in."
  },
  "SIWEDomainInvalidText": {
    "message": "The site you're attempting to sign into doesn't match the domain in the request. Proceed with caution."
  },
  "SIWEDomainInvalidTitle": {
    "message": "Deceptive site request."
  },
  "SIWEDomainWarningBody": {
    "message": "The website ($1) is asking you to sign in to the wrong domain. This may be a phishing attack.",
    "description": "$1 represents the website domain"
  },
  "SIWEDomainWarningLabel": {
    "message": "Unsafe"
  },
  "SIWELabelChainID": {
    "message": "Chain ID:"
  },
  "SIWELabelExpirationTime": {
    "message": "Expires At:"
  },
  "SIWELabelIssuedAt": {
    "message": "Issued At:"
  },
  "SIWELabelMessage": {
    "message": "Message:"
  },
  "SIWELabelNonce": {
    "message": "Nonce:"
  },
  "SIWELabelNotBefore": {
    "message": "Not Before:"
  },
  "SIWELabelRequestID": {
    "message": "Request ID:"
  },
  "SIWELabelResources": {
    "message": "Resources: $1",
    "description": "$1 represents the number of resources"
  },
  "SIWELabelURI": {
    "message": "URI:"
  },
  "SIWELabelVersion": {
    "message": "Version:"
  },
  "SIWESiteRequestSubtitle": {
    "message": "This site is requesting to sign in with"
  },
  "SIWESiteRequestTitle": {
    "message": "Sign-in request"
  },
  "SIWEWarningSubtitle": {
    "message": "To confirm you understand, check:"
  },
  "SIWEWarningTitle": {
    "message": "Are you sure?"
  },
  "about": {
    "message": "About"
  },
  "accept": {
    "message": "Accept"
  },
  "acceptTermsOfUse": {
    "message": "I have read and agree to the $1",
    "description": "$1 is the `terms` message"
  },
  "accessAndSpendNoticeNFT": {
    "message": "$1 may access and spend this asset",
    "description": "$1 is the url of the site requesting ability to spend"
  },
  "accessYourWalletWithSRP": {
    "message": "Access your wallet with your Secret Recovery Phrase"
  },
  "accessYourWalletWithSRPDescription": {
    "message": "MetaMask cannot recover your password. We will use your Secret Recovery Phrase to validate your ownership, restore your wallet and set up a new password. First, enter the Secret Recovery Phrase that you were given when you created your wallet. $1",
    "description": "$1 is the words 'Learn More' from key 'learnMore', separated here so that it can be added as a link"
  },
  "accessingYourCamera": {
    "message": "Accessing your camera..."
  },
  "account": {
    "message": "Account"
  },
  "accountCantPerformAction" : {
    "message": "This account can't perform this action."
  },
  "accountDetails": {
    "message": "Account details"
  },
  "accountIdenticon": {
    "message": "Account identicon"
  },
  "accountName": {
    "message": "Account name"
  },
  "accountNameDuplicate": {
    "message": "This account name already exists",
    "description": "This is an error message shown when the user enters a new account name that matches an existing account name"
  },
  "accountNameReserved": {
    "message": "This account name is reserved",
    "description": "This is an error message shown when the user enters a new account name that is reserved for future use"
  },
  "accountOptions": {
    "message": "Account options"
  },
  "accountSelectionRequired": {
    "message": "You need to select an account!"
  },
  "accountSnapsFeedback": {
    "message": "Submit feedback on this feature"
  },
  "accountsConnected": {
    "message": "Accounts connected"
  },
  "active": {
    "message": "Active"
  },
  "activity": {
    "message": "Activity"
  },
  "activityLog": {
    "message": "Activity log"
  },
  "add": {
    "message": "Add"
  },
  "addANetwork": {
    "message": "Add a network"
  },
  "addANetworkManually": {
    "message": "Add a network manually"
  },
  "addANickname": {
    "message": "Add a nickname"
  },
  "addAccount": {
    "message": "Add account"
  },
  "addAccountSnapModalHeader": {
    "message": "Add Account Snap"
  },
  "addAcquiredTokens": {
    "message": "Add the tokens you've acquired using MetaMask"
  },
  "addAlias": {
    "message": "Add alias"
  },
  "addBlockExplorer": {
    "message": "Add a block explorer"
  },
  "addContact": {
    "message": "Add contact"
  },
  "addCustomNetwork": {
    "message": "Add custom network"
  },
  "addEthereumChainConfirmationDescription": {
    "message": "This will allow this network to be used within MetaMask."
  },
  "addEthereumChainConfirmationRisks": {
    "message": "MetaMask does not verify custom networks."
  },
  "addEthereumChainConfirmationRisksLearnMore": {
    "message": "Learn about $1.",
    "description": "$1 is a link with text that is provided by the 'addEthereumChainConfirmationRisksLearnMoreLink' key"
  },
  "addEthereumChainConfirmationRisksLearnMoreLink": {
    "message": "scams and network security risks",
    "description": "Link text for the 'addEthereumChainConfirmationRisksLearnMore' translation key"
  },
  "addEthereumChainConfirmationTitle": {
    "message": "Allow this site to add a network?"
  },
  "addEthereumChainWarningModalHeader": {
    "message": "Only add this RPC provider if you’re sure you can trust it. $1",
    "description": "$1 is addEthereumChainWarningModalHeaderPartTwo passed separately so that it can be bolded"
  },
  "addEthereumChainWarningModalHeaderPartTwo": {
    "message": "Malicious providers may lie about the state of the blockchain and record your network activity."
  },
  "addEthereumChainWarningModalListHeader": {
    "message": "It's important that your provider is reliable, as it has the power to:"
  },
  "addEthereumChainWarningModalListPointOne": {
    "message": "See your accounts and IP address, and associate them together"
  },
  "addEthereumChainWarningModalListPointThree": {
    "message": "Show account balances and other on-chain states"
  },
  "addEthereumChainWarningModalListPointTwo": {
    "message": "Broadcast your transactions"
  },
  "addEthereumChainWarningModalTitle": {
    "message": "You are adding a new RPC provider for Ethereum Mainnet"
  },
  "addFriendsAndAddresses": {
    "message": "Add friends and addresses you trust"
  },
  "addFromAListOfPopularNetworks": {
    "message": "Add from a list of popular networks or add a network manually. Only interact with the entities you trust."
  },
  "addHardwareWallet": {
    "message": "Add hardware wallet"
  },
  "addIPFSGateway": {
    "message": "Add your preferred IPFS gateway"
  },
  "addImportAccount": {
    "message": "Add account or hardware wallet"
  },
  "addMemo": {
    "message": "Add memo"
  },
  "addMoreNetworks": {
    "message": "add more networks manually"
  },
  "addNetwork": {
    "message": "Add network"
  },
  "addNetworkTooltipWarning": {
    "message": "This network connection relies on third parties. This connection may be less reliable or enable third-parties to track activity. $1",
    "description": "$1 is Learn more link"
  },
  "addNewAccount": {
    "message": "Add a new account"
  },
  "addNewToken": {
    "message": "Add new token"
  },
  "addNft": {
    "message": "Add NFT"
  },
  "addNfts": {
    "message": "Add NFTs"
  },
  "addSnapAccountModalDescription": {
    "message": "Discover options to keep your account secure with MetaMask Snaps"
  },
  "addSnapAccountToggle": {
    "message": "Enable \"Add account Snap (Beta)\""
  },
  "addSnapAccountsDescription": {
    "message": "Turning on this feature will give you the option to add the new Beta account Snaps right from your account list. If you install an account Snap, remember that it is a third-party service."
  },
  "addSuggestedNFTs": {
    "message": "Add suggested NFTs"
  },
  "addSuggestedTokens": {
    "message": "Add suggested tokens"
  },
  "addToken": {
    "message": "Add token"
  },
  "addTokenByContractAddress": {
    "message": "Can’t find a token? You can manually add any token by pasting its address. Token contract addresses can be found on $1",
    "description": "$1 is a blockchain explorer for a specific network, e.g. Etherscan for Ethereum"
  },
  "addingCustomNetwork": {
    "message": "Adding Network"
  },
  "address": {
    "message": "Address"
  },
  "addressCopied": {
    "message": "Address copied!"
  },
  "advanced": {
    "message": "Advanced"
  },
  "advancedBaseGasFeeToolTip": {
    "message": "When your transaction gets included in the block, any difference between your max base fee and the actual base fee will be refunded. Total amount is calculated as max base fee (in GWEI) * gas limit."
  },
  "advancedConfiguration": {
    "message": "Advanced configuration"
  },
  "advancedGasFeeDefaultOptIn": {
    "message": "Save these values as my default for the $1 network.",
    "description": "$1 is the current network name."
  },
  "advancedGasFeeModalTitle": {
    "message": "Advanced gas fee"
  },
  "advancedGasPriceTitle": {
    "message": "Gas price"
  },
  "advancedPriorityFeeToolTip": {
    "message": "Priority fee (aka “miner tip”) goes directly to miners and incentivizes them to prioritize your transaction."
  },
  "agreeTermsOfUse": {
    "message": "I agree to MetaMask's $1",
    "description": "$1 is the `terms` link"
  },
  "airgapVault": {
    "message": "AirGap Vault"
  },
  "alertDisableTooltip": {
    "message": "This can be changed in \"Settings > Alerts\""
  },
  "alertSettingsUnconnectedAccount": {
    "message": "Browsing a website with an unconnected account selected"
  },
  "alertSettingsUnconnectedAccountDescription": {
    "message": "This alert is shown in the popup when you are browsing a connected web3 site, but the currently selected account is not connected."
  },
  "alertSettingsWeb3ShimUsage": {
    "message": "When a website tries to use the removed window.web3 API"
  },
  "alertSettingsWeb3ShimUsageDescription": {
    "message": "This alert is shown in the popup when you are browsing a site that tries to use the removed window.web3 API, and may be broken as a result."
  },
  "alerts": {
    "message": "Alerts"
  },
  "allConnections": {
    "message": "All Connections"
  },
  "allCustodianAccountsConnectedSubtitle": {
    "message": "You have either already connected all your custodian accounts or don’t have any account to connect to MetaMask Institutional."
  },
  "allCustodianAccountsConnectedTitle": {
    "message": "No accounts available to connect"
  },
  "allOfYour": {
    "message": "All of your $1",
    "description": "$1 is the symbol or name of the token that the user is approving spending"
  },
  "allYourNFTsOf": {
    "message": "All of your NFTs from $1",
    "description": "$1 is a link to contract on the block explorer when we're not able to retrieve a erc721 or erc1155 name"
  },
  "allow": {
    "message": "Allow"
  },
  "allowExternalExtensionTo": {
    "message": "Allow this external extension to:"
  },
  "allowMmiToConnectToCustodian": {
    "message": "This will allow MMI to connect to $1 to import your accounts."
  },
  "allowSpendToken": {
    "message": "Give permission to access your $1?",
    "description": "$1 is the symbol of the token that are requesting to spend"
  },
  "allowThisSiteTo": {
    "message": "Allow this site to:"
  },
  "allowThisSnapTo": {
    "message": "Allow this snap to:"
  },
  "allowWithdrawAndSpend": {
    "message": "Allow $1 to withdraw and spend up to the following amount:",
    "description": "The url of the site that requested permission to 'withdraw and spend'"
  },
  "amount": {
    "message": "Amount"
  },
  "appDescription": {
    "message": "An Ethereum Wallet in your Browser",
    "description": "The description of the application"
  },
  "appName": {
    "message": "MetaMask",
    "description": "The name of the application"
  },
  "appNameBeta": {
    "message": "MetaMask Beta",
    "description": "The name of the application (Beta)"
  },
  "appNameFlask": {
    "message": "MetaMask Flask",
    "description": "The name of the application (Flask)"
  },
  "appNameMmi": {
    "message": "MetaMask Institutional",
    "description": "The name of the application (MMI)"
  },
  "approve": {
    "message": "Approve spend limit"
  },
  "approveAllTokensTitle": {
    "message": "Allow access to and transfer of all your $1?",
    "description": "$1 is the symbol of the token for which the user is granting approval"
  },
  "approveAllTokensTitleWithoutSymbol": {
    "message": "Allow access to and transfer all of your NFTs from $1?",
    "description": "$1 a link to contract on the block explorer when we're not able to retrieve a erc721 or erc1155 name"
  },
  "approveButtonText": {
    "message": "Approve"
  },
  "approveSpendingCap": {
    "message": "Approve $1 spending cap",
    "description": "The token symbol that is being approved"
  },
  "approveTokenDescription": {
    "message": "This allows a third party to access and transfer the following NFTs without further notice until you revoke its access."
  },
  "approveTokenDescriptionWithoutSymbol": {
    "message": "This allows a third party to access and transfer all of your NFTs from $1 without further notice until you revoke its access.",
    "description": "$1 is a link to contract on the block explorer when we're not able to retrieve a erc721 or erc1155 name"
  },
  "approveTokenTitle": {
    "message": "Allow access to and transfer of your $1?",
    "description": "$1 is the symbol of the token for which the user is granting approval"
  },
  "approved": {
    "message": "Approved"
  },
  "approvedAsset": {
    "message": "Approved asset"
  },
  "approvedOn": {
    "message": "Approved on $1",
    "description": "$1 is the approval date for a permission"
  },
  "areYouSure": {
    "message": "Are you sure?"
  },
  "asset": {
    "message": "Asset"
  },
  "assetOptions": {
    "message": "Asset options"
  },
  "attemptSendingAssets": {
    "message": "If you attempt to send assets directly from one network to another, this may result in permanent asset loss. Make sure to use a bridge."
  },
  "attemptToCancelSwap": {
    "message": "Attempt to cancel swap for ~$1",
    "description": "$1 could be e.g. $2.98, it is a cost for cancelling a Smart Swap"
  },
  "attemptingConnect": {
    "message": "Attempting to connect to blockchain."
  },
  "attributions": {
    "message": "Attributions"
  },
  "authorizedPermissions": {
    "message": "You have authorized the following permissions"
  },
  "autoDetectTokens": {
    "message": "Autodetect tokens"
  },
  "autoDetectTokensDescription": {
    "message": "We use third-party APIs to detect and display new tokens sent to your wallet. Turn off if you don’t want the app to automatically pull data from those services. $1",
    "description": "$1 is a link to a support article"
  },
  "autoLockTimeLimit": {
    "message": "Auto-lock timer (minutes)"
  },
  "autoLockTimeLimitDescription": {
    "message": "Set the idle time in minutes before MetaMask will become locked."
  },
  "average": {
    "message": "Average"
  },
  "awaitingApproval": {
    "message": "Awaiting approval..."
  },
  "back": {
    "message": "Back"
  },
  "backup": {
    "message": "Backup"
  },
  "backupApprovalInfo": {
    "message": "This secret code is required to recover your wallet in case you lose your device, forget your password, have to re-install MetaMask, or want to access your wallet on another device."
  },
  "backupApprovalNotice": {
    "message": "Backup your Secret Recovery Phrase to keep your wallet and funds secure."
  },
  "backupKeyringSnapReminder": {
    "message": "Be sure you can access any accounts created by this Snap on your own before removing it"
  },
  "backupNow": {
    "message": "Backup now"
  },
  "backupUserData": {
    "message": "Backup your data"
  },
  "backupUserDataDescription": {
    "message": "You can backup user settings containing preferences and account addresses into a JSON file."
  },
  "balance": {
    "message": "Balance"
  },
  "balanceOutdated": {
    "message": "Balance may be outdated"
  },
  "baseFee": {
    "message": "Base fee"
  },
  "basic": {
    "message": "Basic"
  },
  "beCareful": {
    "message": "Be careful"
  },
  "beta": {
    "message": "Beta"
  },
  "betaHeaderText": {
    "message": "This is a beta version. Please report bugs $1",
    "description": "$1 represents the word 'here' in a hyperlink"
  },
  "betaMetamaskInstitutionalVersion": {
    "message": "MetaMask Institutional Beta Version"
  },
  "betaMetamaskVersion": {
    "message": "MetaMask Beta Version"
  },
  "betaTerms": {
    "message": "Beta Terms of use"
  },
  "betaWalletCreationSuccessReminder1": {
    "message": "MetaMask Beta can’t recover your Secret Recovery Phrase."
  },
  "betaWalletCreationSuccessReminder2": {
    "message": "MetaMask Beta will never ask you for your Secret Recovery Phrase."
  },
  "blockExplorerAccountAction": {
    "message": "Account",
    "description": "This is used with viewOnEtherscan and viewInExplorer e.g View Account in Explorer"
  },
  "blockExplorerAssetAction": {
    "message": "Asset",
    "description": "This is used with viewOnEtherscan and viewInExplorer e.g View Asset in Explorer"
  },
  "blockExplorerSwapAction": {
    "message": "Swap",
    "description": "This is used with viewOnEtherscan e.g View Swap on Etherscan"
  },
  "blockExplorerUrl": {
    "message": "Block explorer URL"
  },
  "blockExplorerUrlDefinition": {
    "message": "The URL used as the block explorer for this network."
  },
  "blockExplorerView": {
    "message": "View account at $1",
    "description": "$1 replaced by URL for custom block explorer"
  },
  "blockaid": {
    "message": "Blockaid"
  },
  "blockaidDescriptionApproveFarming": {
    "message": "If you approve this request, a third party known for scams might take all your assets."
  },
  "blockaidDescriptionBlurFarming": {
    "message": "If you approve this request, someone can steal your assets listed on Blur."
  },
  "blockaidDescriptionFailed": {
    "message": "Because of an error, this request was not verified by the security provider. Proceed with caution."
  },
  "blockaidDescriptionMaliciousDomain": {
    "message": "You're interacting with a malicious domain. If you approve this request, you might lose your assets."
  },
  "blockaidDescriptionMightLoseAssets": {
    "message": "If you approve this request, you might lose your assets."
  },
  "blockaidDescriptionSeaportFarming": {
    "message": "If you approve this request, someone can steal your assets listed on OpenSea."
  },
  "blockaidDescriptionTransferFarming": {
    "message": "If you approve this request, a third party known for scams will take all your assets."
  },
  "blockaidMessage": {
    "message": "Privacy preserving - no data is shared with third parties. Available on Ethereum Mainnet. $1",
    "description": "$1 is a link to a Blockaid's terms of use"
  },
  "blockaidTitleDeceptive": {
    "message": "This is a deceptive request"
  },
  "blockaidTitleMayNotBeSafe": {
    "message": "Request may not be safe"
  },
  "blockaidTitleSuspicious": {
    "message": "This is a suspicious request"
  },
  "blockies": {
    "message": "Blockies"
  },
  "bridge": {
    "message": "Bridge"
  },
  "bridgeDescription": {
    "message": "Transfer tokens from different networks"
  },
  "bridgeDisabled": {
    "message": "Bridge is not available in this network"
  },
  "browserNotSupported": {
    "message": "Your browser is not supported..."
  },
  "buildContactList": {
    "message": "Build your contact list"
  },
  "builtAroundTheWorld": {
    "message": "MetaMask is designed and built around the world."
  },
  "busy": {
    "message": "Busy"
  },
  "buy": {
    "message": "Buy"
  },
  "buyAndSell": {
    "message": "Buy & Sell"
  },
  "buyAndSellDescription": {
    "message": "Buy crypto or sell your crypto for cash"
  },
  "buyAndSellDisabled": {
    "message": "Buy & Sell is not available in this network"
  },
  "buyAsset": {
    "message": "Buy $1",
    "description": "$1 is the ticker symbol of a an asset the user is being prompted to purchase"
  },
  "buyMoreAsset": {
    "message": "Buy more $1",
    "description": "$1 is the ticker symbol of a an asset the user is being prompted to purchase"
  },
  "buyNow": {
    "message": "Buy Now"
  },
  "bytes": {
    "message": "Bytes"
  },
  "canToggleInSettings": {
    "message": "You can re-enable this notification in Settings > Alerts."
  },
  "cancel": {
    "message": "Cancel"
  },
  "cancelEdit": {
    "message": "Cancel edit"
  },
  "cancelPopoverTitle": {
    "message": "Cancel transaction"
  },
  "cancelSpeedUp": {
    "message": "cancel or speed up a transaction."
  },
  "cancelSpeedUpLabel": {
    "message": "This gas fee will $1 the original.",
    "description": "$1 is text 'replace' in bold"
  },
  "cancelSpeedUpTransactionTooltip": {
    "message": "To $1 a transaction the gas fee must be increased by at least 10% for it to be recognized by the network.",
    "description": "$1 is string 'cancel' or 'speed up'"
  },
  "cancelled": {
    "message": "Cancelled"
  },
  "chainId": {
    "message": "Chain ID"
  },
  "chainIdDefinition": {
    "message": "The chain ID used to sign transactions for this network."
  },
  "chainIdExistsErrorMsg": {
    "message": "This Chain ID is currently used by the $1 network."
  },
  "chainListReturnedDifferentTickerSymbol": {
    "message": "The network with chain ID $1 may use a different currency symbol ($2) than the one you have entered. Please verify before continuing.",
    "description": "$1 is the chain id currently entered in the network form and $2 is the return value of nativeCurrency.symbol from chainlist.network"
  },
  "chooseYourNetwork": {
    "message": "Choose your network"
  },
  "chooseYourNetworkDescription": {
    "message": "We use Infura as our remote procedure call (RPC) provider to offer the most reliable and private access to Ethereum data we can. You can choose your own RPC, but remember that any RPC will receive your IP address and Ethereum wallet to make transactions. Read our $1 to learn more about how Infura handles data.",
    "description": "$1 is a link to the privacy policy"
  },
  "chromeRequiredForHardwareWallets": {
    "message": "You need to use MetaMask on Google Chrome in order to connect to your Hardware Wallet."
  },
  "clear": {
    "message": "Clear"
  },
  "clearActivity": {
    "message": "Clear activity and nonce data"
  },
  "clearActivityButton": {
    "message": "Clear activity tab data"
  },
  "clearActivityDescription": {
    "message": "This resets the account's nonce and erases data from the activity tab in your wallet. Only the current account and network will be affected. Your balances and incoming transactions won't change."
  },
  "click": {
    "message": "Click"
  },
  "clickToConnectLedgerViaWebHID": {
    "message": "Click here to connect your Ledger via WebHID",
    "description": "Text that can be clicked to open a browser popup for connecting the ledger device via webhid"
  },
  "clickToManuallyAdd": {
    "message": "Click here to manually add the tokens."
  },
  "close": {
    "message": "Close"
  },
  "coingecko": {
    "message": "CoinGecko"
  },
  "comboNoOptions": {
    "message": "No options found",
    "description": "Default text shown in the combo field dropdown if no options."
  },
  "configureSnapPopupDescription": {
    "message": "You're now leaving MetaMask to configure this snap."
  },
  "configureSnapPopupInstallDescription": {
    "message": "You're now leaving MetaMask to install this snap."
  },
  "configureSnapPopupInstallTitle": {
    "message": "Install snap"
  },
  "configureSnapPopupLink": {
    "message": "Click this link to continue:"
  },
  "configureSnapPopupTitle": {
    "message": "Configure snap"
  },
  "confirm": {
    "message": "Confirm"
  },
  "confirmConnectCustodianRedirect": {
    "message": "We will redirect you to $1 upon clicking continue."
  },
  "confirmConnectCustodianText": {
    "message": "To connect your accounts log into your $1 account and click on the 'connect to MMI' button."
  },
  "confirmConnectionTitle": {
    "message": "Confirm connection to $1"
  },
  "confirmPassword": {
    "message": "Confirm password"
  },
  "confirmRecoveryPhrase": {
    "message": "Confirm Secret Recovery Phrase"
  },
  "confirmed": {
    "message": "Confirmed"
  },
  "confusableUnicode": {
    "message": "'$1' is similar to '$2'."
  },
  "confusableZeroWidthUnicode": {
    "message": "Zero-width character found."
  },
  "confusingEnsDomain": {
    "message": "We have detected a confusable character in the ENS name. Check the ENS name to avoid a potential scam."
  },
  "connect": {
    "message": "Connect"
  },
  "connectAccountOrCreate": {
    "message": "Connect account or create new"
  },
  "connectCustodialAccountMenu": {
    "message": "Connect Custodial Account"
  },
  "connectCustodialAccountMsg": {
    "message": "Please choose the custodian you want to connect in order to add or refresh a token."
  },
  "connectCustodialAccountTitle": {
    "message": "Custodial Accounts"
  },
  "connectCustodianAccounts": {
    "message": "Connect $1 accounts"
  },
  "connectManually": {
    "message": "Manually connect to current site"
  },
  "connectSnap": {
    "message": "Connect $1",
    "description": "$1 is the snap for which a connection is being requested."
  },
  "connectTo": {
    "message": "Connect to $1",
    "description": "$1 is the name/origin of a web3 site/application that the user can connect to metamask"
  },
  "connectToAll": {
    "message": "Connect to all your $1",
    "description": "$1 will be replaced by the translation of connectToAllAccounts"
  },
  "connectToAllAccounts": {
    "message": "accounts",
    "description": "will replace $1 in connectToAll, completing the sentence 'connect to all of your accounts', will be text that shows list of accounts on hover"
  },
  "connectToMultiple": {
    "message": "Connect to $1",
    "description": "$1 will be replaced by the translation of connectToMultipleNumberOfAccounts"
  },
  "connectToMultipleNumberOfAccounts": {
    "message": "$1 accounts",
    "description": "$1 is the number of accounts to which the web3 site/application is asking to connect; this will substitute $1 in connectToMultiple"
  },
  "connectWithMetaMask": {
    "message": "Connect with MetaMask"
  },
  "connectedAccountsDescriptionPlural": {
    "message": "You have $1 accounts connected to this site.",
    "description": "$1 is the number of accounts"
  },
  "connectedAccountsDescriptionSingular": {
    "message": "You have 1 account connected to this site."
  },
  "connectedAccountsEmptyDescription": {
    "message": "MetaMask is not connected to this site. To connect to a web3 site, find and click the connect button."
  },
  "connectedSites": {
    "message": "Connected sites"
  },
  "connectedSitesDescription": {
    "message": "$1 is connected to these sites. They can view your account address.",
    "description": "$1 is the account name"
  },
  "connectedSitesEmptyDescription": {
    "message": "$1 is not connected to any sites.",
    "description": "$1 is the account name"
  },
  "connectedSnapAndNoAccountDescription": {
    "message": "MetaMask is connected to this site, but no accounts are connected yet"
  },
<<<<<<< HEAD
  "connectedaccount": {
    "message": "account"
  },
  "connectedaccounts": {
    "message": "accounts"
  },
=======
>>>>>>> 7c78b4b3
  "connecting": {
    "message": "Connecting..."
  },
  "connectingTo": {
    "message": "Connecting to $1"
  },
  "connectingToGoerli": {
    "message": "Connecting to Goerli test network"
  },
  "connectingToLineaGoerli": {
    "message": "Connecting to Linea Goerli test network"
  },
  "connectingToLineaMainnet": {
    "message": "Connecting to Linea Mainnet"
  },
  "connectingToMainnet": {
    "message": "Connecting to Ethereum Mainnet"
  },
  "connectingToSepolia": {
    "message": "Connecting to Sepolia test network"
  },
  "connectionFailed": {
    "message": "Connection failed"
  },
  "connectionFailedDescription": {
    "message": "Fetching of $1 failed, check your network and try again.",
    "description": "$1 is the name of the snap being fetched."
  },
  "connectionRequest": {
    "message": "Connection request"
  },
  "connections": {
    "message": "Connections"
  },
  "contactUs": {
    "message": "Contact us"
  },
  "contacts": {
    "message": "Contacts"
  },
  "contentFromSnap": {
    "message": "Content from $1",
    "description": "$1 represents the name of the snap"
  },
  "continue": {
    "message": "Continue"
  },
  "continueMmiOnboarding": {
    "message": "Continue MetaMask Institutional onboarding"
  },
  "contract": {
    "message": "Contract"
  },
  "contractAddress": {
    "message": "Contract address"
  },
  "contractAddressError": {
    "message": "You are sending tokens to the token's contract address. This may result in the loss of these tokens."
  },
  "contractDeployment": {
    "message": "Contract deployment"
  },
  "contractDescription": {
    "message": "To protect yourself against scammers, take a moment to verify third-party details."
  },
  "contractInteraction": {
    "message": "Contract interaction"
  },
  "contractNFT": {
    "message": "NFT contract"
  },
  "contractRequestingAccess": {
    "message": "Third party requesting access"
  },
  "contractRequestingSignature": {
    "message": "Third party requesting signature"
  },
  "contractRequestingSpendingCap": {
    "message": "Third party requesting spending cap"
  },
  "contractTitle": {
    "message": "Third-party details"
  },
  "contractToken": {
    "message": "Token contract"
  },
  "convertTokenToNFTDescription": {
    "message": "We've detected that this asset is an NFT. MetaMask now has full native support for NFTs. Would you like to remove it from your token list and add it as an NFT?"
  },
  "convertTokenToNFTExistDescription": {
    "message": "We’ve detected that this asset has been added as an NFT. Would you like to remove it from your token list?"
  },
  "coolWallet": {
    "message": "CoolWallet"
  },
  "copiedExclamation": {
    "message": "Copied."
  },
  "copyAddress": {
    "message": "Copy address to clipboard"
  },
  "copyRawTransactionData": {
    "message": "Copy raw transaction data"
  },
  "copyToClipboard": {
    "message": "Copy to clipboard"
  },
  "copyTransactionId": {
    "message": "Copy transaction ID"
  },
  "create": {
    "message": "Create"
  },
  "createNewWallet": {
    "message": "Create a new wallet"
  },
  "createPassword": {
    "message": "Create password"
  },
  "createSnapAccountDescription": {
    "message": "$1 wants to add a new Snap account to your wallet"
  },
  "createSnapAccountTitle": {
    "message": "Create Snap account"
  },
  "cryptoCompare": {
    "message": "CryptoCompare"
  },
  "currencyConversion": {
    "message": "Currency conversion"
  },
  "currencyRateCheckToggle": {
    "message": "Show balance and token price checker"
  },
  "currencyRateCheckToggleDescription": {
    "message": "We use $1 and $2 APIs to display your balance and token price. $3",
    "description": "$1 represents Coingecko, $2 represents CryptoCompare and $3 represents Privacy Policy"
  },
  "currencySymbol": {
    "message": "Currency symbol"
  },
  "currencySymbolDefinition": {
    "message": "The ticker symbol displayed for this network’s currency."
  },
  "currentAccountNotConnected": {
    "message": "Your current account is not connected"
  },
  "currentExtension": {
    "message": "Current extension page"
  },
  "currentLanguage": {
    "message": "Current language"
  },
  "currentRpcUrlDeprecated": {
    "message": "The current rpc url for this network has been deprecated."
  },
  "currentTitle": {
    "message": "Current:"
  },
  "currentlyUnavailable": {
    "message": "Unavailable on this network"
  },
  "curveHighGasEstimate": {
    "message": "Aggressive gas estimate graph"
  },
  "curveLowGasEstimate": {
    "message": "Low gas estimate graph"
  },
  "curveMediumGasEstimate": {
    "message": "Market gas estimate graph"
  },
  "custodian": {
    "message": "Custodian"
  },
  "custodianAccountAddedDesc": {
    "message": "You can now use your accounts in MetaMask Institutional."
  },
  "custodianAccountAddedTitle": {
    "message": "Selected $1 accounts have been added."
  },
  "custodianReplaceRefreshTokenChangedFailed": {
    "message": "Please go to $1 and click the 'Connect to MMI' button within their user interface to connect your accounts to MMI again."
  },
  "custodianReplaceRefreshTokenChangedSubtitle": {
    "message": "You can now use your custodian accounts in MetaMask Institutional."
  },
  "custodianReplaceRefreshTokenChangedTitle": {
    "message": "Your custodian token has been refreshed"
  },
  "custodianReplaceRefreshTokenSubtitle": {
    "message": "This is will replace the custodian token for the following address:"
  },
  "custodianReplaceRefreshTokenTitle": {
    "message": "Replace custodian token"
  },
  "custodyApiUrl": {
    "message": "$1 API URL"
  },
  "custodyDeeplinkDescription": {
    "message": "Approve the transaction in the $1 app. Once all required custody approvals have been performed the transaction will complete. Check your $1 app for status."
  },
  "custodyRefreshTokenModalDescription": {
    "message": "Please go to $1 and click the 'Connect to MMI' button within their user interface to connect your accounts to MMI again."
  },
  "custodyRefreshTokenModalDescription1": {
    "message": "Your custodian issues a token that authenticates the MetaMask Institutional extension, allowing you to connect your accounts."
  },
  "custodyRefreshTokenModalDescription2": {
    "message": "This token expires after a certain period for security reasons. This requires you to reconnect to MMI."
  },
  "custodyRefreshTokenModalSubtitle": {
    "message": "Why am I seeing this?"
  },
  "custodyRefreshTokenModalTitle": {
    "message": "Your custodian session has expired"
  },
  "custodySessionExpired": {
    "message": "Custodian session expired."
  },
  "custodyWrongChain": {
    "message": "This account is not set up for use with $1"
  },
  "custom": {
    "message": "Advanced"
  },
  "customContentSearch": {
    "message": "Search for a previously added network"
  },
  "customGasSettingToolTipMessage": {
    "message": "Use $1 to customize the gas price. This can be confusing if you aren’t familiar. Interact at your own risk.",
    "description": "$1 is key 'advanced' (text: 'Advanced') separated here so that it can be passed in with bold font-weight"
  },
  "customSpendLimit": {
    "message": "Custom spend limit"
  },
  "customSpendingCap": {
    "message": "Custom spending cap"
  },
  "customToken": {
    "message": "Custom token"
  },
  "customTokenWarningInNonTokenDetectionNetwork": {
    "message": "Token detection is not available on this network yet. Please import token manually and make sure you trust it. Learn about $1"
  },
  "customTokenWarningInTokenDetectionNetwork": {
    "message": "Before manually importing a token, make sure you trust it. Learn about $1"
  },
  "customTokenWarningInTokenDetectionNetworkWithTDOFF": {
    "message": "Make sure you trust a token before you import it. Learn how to avoid $1. You can also enable token detection $2."
  },
  "customerSupport": {
    "message": "customer support"
  },
  "dappRequestedSpendingCap": {
    "message": "Site requested spending cap"
  },
  "dappSuggested": {
    "message": "Site suggested"
  },
  "dappSuggestedGasSettingToolTipMessage": {
    "message": "$1 has suggested this price.",
    "description": "$1 is url for the dapp that has suggested gas settings"
  },
  "dappSuggestedHigh": {
    "message": "Site suggested"
  },
  "dappSuggestedHighShortLabel": {
    "message": "Site (high)"
  },
  "dappSuggestedShortLabel": {
    "message": "Site"
  },
  "dappSuggestedTooltip": {
    "message": "$1 has recommended this price.",
    "description": "$1 represents the Dapp's origin"
  },
  "darkTheme": {
    "message": "Dark"
  },
  "data": {
    "message": "Data"
  },
  "dataBackupSeemsCorrupt": {
    "message": "Can not restore your data. The file appears to be corrupt."
  },
  "dataHex": {
    "message": "Hex"
  },
  "dcent": {
    "message": "D'Cent"
  },
  "decimal": {
    "message": "Token decimal"
  },
  "decimalsMustZerotoTen": {
    "message": "Decimals must be at least 0, and not over 36."
  },
  "decrypt": {
    "message": "Decrypt"
  },
  "decryptCopy": {
    "message": "Copy encrypted message"
  },
  "decryptInlineError": {
    "message": "This message cannot be decrypted due to error: $1",
    "description": "$1 is error message"
  },
  "decryptMessageNotice": {
    "message": "$1 would like to read this message to complete your action",
    "description": "$1 is the web3 site name"
  },
  "decryptMetamask": {
    "message": "Decrypt message"
  },
  "decryptRequest": {
    "message": "Decrypt request"
  },
  "delete": {
    "message": "Delete"
  },
  "deleteContact": {
    "message": "Delete contact"
  },
  "deleteNetwork": {
    "message": "Delete network?"
  },
  "deleteNetworkIntro": {
    "message": "If you delete this network, you will need to add it again to view your assets in this network"
  },
  "deleteNetworkTitle": {
    "message": "Delete $1 network?",
    "description": "$1 represents the name of the network"
  },
  "deposit": {
    "message": "Deposit"
  },
  "deprecatedTestNetworksLink": {
    "message": "Learn more"
  },
  "deprecatedTestNetworksMsg": {
    "message": "Due to the protocol changes of Ethereum: Rinkeby, Ropsten and Kovan test networks may not work as reliably and will be deprecated soon."
  },
  "description": {
    "message": "Description"
  },
  "descriptionFromSnap": {
    "message": "Description from $1",
    "description": "$1 represents the name of the snap"
  },
  "desktopApp": {
    "message": "Desktop App"
  },
  "desktopConnectionCriticalErrorDescription": {
    "message": "This error could be intermittent, so try restarting the extension or disable MetaMask Desktop."
  },
  "desktopConnectionCriticalErrorTitle": {
    "message": "MetaMask had trouble starting"
  },
  "desktopConnectionLostErrorDescription": {
    "message": "Please make sure you have the desktop app up and running or disable MetaMask Desktop."
  },
  "desktopConnectionLostErrorTitle": {
    "message": "MetaMask Desktop connection was lost"
  },
  "desktopDisableButton": {
    "message": "Disable Desktop App"
  },
  "desktopDisableErrorCTA": {
    "message": "Disable MetaMask Desktop"
  },
  "desktopEnableButton": {
    "message": "Enable Desktop App"
  },
  "desktopEnableButtonDescription": {
    "message": "Click to run all background processes in the desktop app."
  },
  "desktopErrorNavigateSettingsCTA": {
    "message": "Return to Settings Page"
  },
  "desktopErrorRestartMMCTA": {
    "message": "Restart MetaMask"
  },
  "desktopNotFoundErrorCTA": {
    "message": "Download MetaMask Desktop"
  },
  "desktopNotFoundErrorDescription1": {
    "message": "Please make sure you have the desktop app up and running."
  },
  "desktopNotFoundErrorDescription2": {
    "message": "If you have no desktop app installed, please download it on the MetaMask website."
  },
  "desktopNotFoundErrorTitle": {
    "message": "MetaMask Desktop was not found"
  },
  "desktopOpenOrDownloadCTA": {
    "message": "Open MetaMask Desktop"
  },
  "desktopOutdatedErrorCTA": {
    "message": "Update MetaMask Desktop"
  },
  "desktopOutdatedErrorDescription": {
    "message": "Your MetaMask desktop app needs to be upgraded."
  },
  "desktopOutdatedErrorTitle": {
    "message": "MetaMask Desktop is outdated"
  },
  "desktopOutdatedExtensionErrorCTA": {
    "message": "Update MetaMask Extension"
  },
  "desktopOutdatedExtensionErrorDescription": {
    "message": "Your MetaMask extension needs to be upgraded."
  },
  "desktopOutdatedExtensionErrorTitle": {
    "message": "MetaMask Extension is outdated"
  },
  "desktopPageDescription": {
    "message": "If the pairing is successful, extension will restart and you'll have to re-enter your password."
  },
  "desktopPageSubTitle": {
    "message": "Open your MetaMask Desktop and type this code"
  },
  "desktopPageTitle": {
    "message": "Pair with Desktop"
  },
  "desktopPairedWarningDeepLink": {
    "message": "Go to Settings in MetaMask Desktop"
  },
  "desktopPairedWarningDescription": {
    "message": "If you want to start a new pairing, please remove the current connection."
  },
  "desktopPairedWarningTitle": {
    "message": "MM Desktop is already paired"
  },
  "desktopPairingExpireMessage": {
    "message": "Code expires in $1 seconds"
  },
  "desktopRouteNotFoundErrorDescription": {
    "message": "desktopRouteNotFoundErrorDescription"
  },
  "desktopRouteNotFoundErrorTitle": {
    "message": "desktopRouteNotFoundErrorTitle"
  },
  "desktopUnexpectedErrorCTA": {
    "message": "Return MetaMask Home"
  },
  "desktopUnexpectedErrorDescription": {
    "message": "Check your MetaMask Desktop to restore connection"
  },
  "desktopUnexpectedErrorTitle": {
    "message": "Something went wrong..."
  },
  "details": {
    "message": "Details"
  },
  "disabledGasOptionToolTipMessage": {
    "message": "“$1” is disabled because it does not meet the minimum of a 10% increase from the original gas fee.",
    "description": "$1 is gas estimate type which can be market or aggressive"
  },
  "disconnect": {
    "message": "Disconnect"
  },
  "disconnectAllAccounts": {
    "message": "Disconnect all accounts"
  },
  "disconnectAllAccountsConfirmationDescription": {
    "message": "Are you sure you want to disconnect? You may lose site functionality."
  },
  "disconnectPrompt": {
    "message": "Disconnect $1"
  },
  "disconnectThisAccount": {
    "message": "Disconnect this account"
  },
  "discoverSnaps": {
    "message": "Discover Snaps",
    "description": "Text that links to the Snaps website. Displayed in a banner on Snaps list page in settings."
  },
  "dismiss": {
    "message": "Dismiss"
  },
  "dismissReminderDescriptionField": {
    "message": "Turn this on to dismiss the Secret Recovery Phrase backup reminder message. We highly recommend that you back up your Secret Recovery Phrase to avoid loss of funds"
  },
  "dismissReminderField": {
    "message": "Dismiss Secret Recovery Phrase backup reminder"
  },
  "domain": {
    "message": "Domain"
  },
  "done": {
    "message": "Done"
  },
  "dontShowThisAgain": {
    "message": "Don't show this again"
  },
  "downArrow": {
    "message": "down arrow"
  },
  "downloadGoogleChrome": {
    "message": "Download Google Chrome"
  },
  "downloadNow": {
    "message": "Download Now"
  },
  "downloadStateLogs": {
    "message": "Download state logs"
  },
  "dropped": {
    "message": "Dropped"
  },
  "edit": {
    "message": "Edit"
  },
  "editANickname": {
    "message": "Edit nickname"
  },
  "editAddressNickname": {
    "message": "Edit address nickname"
  },
  "editCancellationGasFeeModalTitle": {
    "message": "Edit cancellation gas fee"
  },
  "editContact": {
    "message": "Edit contact"
  },
  "editGasFeeModalTitle": {
    "message": "Edit gas fee"
  },
  "editGasLimitOutOfBounds": {
    "message": "Gas limit must be at least $1"
  },
  "editGasLimitOutOfBoundsV2": {
    "message": "Gas limit must be greater than $1 and less than $2",
    "description": "$1 is the minimum limit for gas and $2 is the maximum limit"
  },
  "editGasLimitTooltip": {
    "message": "Gas limit is the maximum units of gas you are willing to use. Units of gas are a multiplier to “Max priority fee” and “Max fee”."
  },
  "editGasMaxBaseFeeGWEIImbalance": {
    "message": "Max base fee cannot be lower than priority fee"
  },
  "editGasMaxBaseFeeHigh": {
    "message": "Max base fee is higher than necessary"
  },
  "editGasMaxBaseFeeLow": {
    "message": "Max base fee is low for current network conditions"
  },
  "editGasMaxFeeHigh": {
    "message": "Max fee is higher than necessary"
  },
  "editGasMaxFeeLow": {
    "message": "Max fee too low for network conditions"
  },
  "editGasMaxFeePriorityImbalance": {
    "message": "Max fee cannot be lower than max priority fee"
  },
  "editGasMaxPriorityFeeBelowMinimum": {
    "message": "Max priority fee must be greater than 0 GWEI"
  },
  "editGasMaxPriorityFeeBelowMinimumV2": {
    "message": "Priority fee must be greater than 0."
  },
  "editGasMaxPriorityFeeHigh": {
    "message": "Max priority fee is higher than necessary. You may pay more than needed."
  },
  "editGasMaxPriorityFeeHighV2": {
    "message": "Priority fee is higher than necessary. You may pay more than needed"
  },
  "editGasMaxPriorityFeeLow": {
    "message": "Max priority fee is low for current network conditions"
  },
  "editGasMaxPriorityFeeLowV2": {
    "message": "Priority fee is low for current network conditions"
  },
  "editGasPriceTooLow": {
    "message": "Gas price must be greater than 0"
  },
  "editGasPriceTooltip": {
    "message": "This network requires a “Gas price” field when submitting a transaction. Gas price is the amount you will pay pay per unit of gas."
  },
  "editGasSubTextAmountLabel": {
    "message": "Max amount:",
    "description": "This is meant to be used as the $1 substitution editGasSubTextAmount"
  },
  "editGasSubTextFeeLabel": {
    "message": "Max fee:"
  },
  "editGasTitle": {
    "message": "Edit priority"
  },
  "editGasTooLow": {
    "message": "Unknown processing time"
  },
  "editNonceField": {
    "message": "Edit nonce"
  },
  "editNonceMessage": {
    "message": "This is an advanced feature, use cautiously."
  },
  "editPermission": {
    "message": "Edit permission"
  },
  "editSpeedUpEditGasFeeModalTitle": {
    "message": "Edit speed up gas fee"
  },
  "enableAutoDetect": {
    "message": " Enable autodetect"
  },
  "enableFromSettings": {
    "message": " Enable it from Settings."
  },
  "enableOpenSeaAPI": {
    "message": "Enable OpenSea API"
  },
  "enableOpenSeaAPIDescription": {
    "message": "Use OpenSea's API to fetch NFT data. NFT auto-detection relies on OpenSea's API, and will not be available when this is turned off."
  },
  "enableSmartSwaps": {
    "message": "Enable smart swaps"
  },
  "enableSnap": {
    "message": "Enable"
  },
  "enableToken": {
    "message": "enable $1",
    "description": "$1 is a token symbol, e.g. ETH"
  },
  "enabled": {
    "message": "Enabled"
  },
  "encryptionPublicKeyNotice": {
    "message": "$1 would like your public encryption key. By consenting, this site will be able to compose encrypted messages to you.",
    "description": "$1 is the web3 site name"
  },
  "encryptionPublicKeyRequest": {
    "message": "Request encryption public key"
  },
  "endpointReturnedDifferentChainId": {
    "message": "The RPC URL you have entered returned a different chain ID ($1). Please update the Chain ID to match the RPC URL of the network you are trying to add.",
    "description": "$1 is the return value of eth_chainId from an RPC endpoint"
  },
  "enhancedTokenDetectionAlertMessage": {
    "message": "Enhanced token detection is currently available on $1. $2"
  },
  "ensDomainsSettingDescriptionIntroduction": {
    "message": "MetaMask lets you see ENS domains right in your browser's address bar. Here's how it works:"
  },
  "ensDomainsSettingDescriptionOutroduction": {
    "message": "Keep in mind that using this feature exposes your IP address to IPFS third-party services."
  },
  "ensDomainsSettingDescriptionPart1": {
    "message": "MetaMask checks with Ethereum's ENS contract to find the code connected to the ENS name."
  },
  "ensDomainsSettingDescriptionPart2": {
    "message": "If the code links to IPFS, you can see the content associated with it (usually a website)."
  },
  "ensDomainsSettingTitle": {
    "message": "Show ENS domains in address bar"
  },
  "ensIllegalCharacter": {
    "message": "Illegal character for ENS."
  },
  "ensNotFoundOnCurrentNetwork": {
    "message": "ENS name not found on the current network. Try switching to Ethereum Mainnet."
  },
  "ensNotSupportedOnNetwork": {
    "message": "Network does not support ENS"
  },
  "ensRegistrationError": {
    "message": "Error in ENS name registration"
  },
  "ensUnknownError": {
    "message": "ENS lookup failed."
  },
  "enterANumber": {
    "message": "Enter a number"
  },
  "enterCustodianToken": {
    "message": "Enter your $1 token or add a new token"
  },
  "enterMaxSpendLimit": {
    "message": "Enter max spend limit"
  },
  "enterOptionalPassword": {
    "message": "Enter optional password"
  },
  "enterPasswordContinue": {
    "message": "Enter password to continue"
  },
  "enterTokenNameOrAddress": {
    "message": "Enter token name or paste address"
  },
  "enterYourPassword": {
    "message": "Enter your password"
  },
  "errorCode": {
    "message": "Code: $1",
    "description": "Displayed error code for debugging purposes. $1 is the error code"
  },
  "errorDetails": {
    "message": "Error details",
    "description": "Title for collapsible section that displays error details for debugging purposes"
  },
  "errorMessage": {
    "message": "Message: $1",
    "description": "Displayed error message for debugging purposes. $1 is the error message"
  },
  "errorName": {
    "message": "Code: $1",
    "description": "Displayed error name for debugging purposes. $1 is the error name"
  },
  "errorPageMessage": {
    "message": "Try again by reloading the page, or contact support $1.",
    "description": "Message displayed on generic error page in the fullscreen or notification UI, $1 is a clickable link with text defined by the 'here' key. The link will open to a form where users can file support tickets."
  },
  "errorPagePopupMessage": {
    "message": "Try again by closing and reopening the popup, or contact support $1.",
    "description": "Message displayed on generic error page in the popup UI, $1 is a clickable link with text defined by the 'here' key. The link will open to a form where users can file support tickets."
  },
  "errorPageTitle": {
    "message": "MetaMask encountered an error",
    "description": "Title of generic error page"
  },
  "errorStack": {
    "message": "Stack:",
    "description": "Title for error stack, which is displayed for debugging purposes"
  },
  "errorWhileConnectingToRPC": {
    "message": "Error while connecting to the custom network."
  },
  "errorWithSnap": {
    "message": "Error with $1",
    "description": "$1 represents the name of the snap"
  },
  "ethGasPriceFetchWarning": {
    "message": "Backup gas price is provided as the main gas estimation service is unavailable right now."
  },
  "ethereumProviderAccess": {
    "message": "Grant Ethereum provider access to $1",
    "description": "The parameter is the name of the requesting origin"
  },
  "ethereumPublicAddress": {
    "message": "Ethereum public address"
  },
  "etherscan": {
    "message": "Etherscan"
  },
  "etherscanView": {
    "message": "View account on Etherscan"
  },
  "etherscanViewOn": {
    "message": "View on Etherscan"
  },
  "expandView": {
    "message": "Expand view"
  },
  "experimental": {
    "message": "Experimental"
  },
  "extendWalletWithSnaps": {
    "message": "Explore community-built Snaps to customize your web3 experience",
    "description": "Banner description displayed on Snaps list page in Settings when less than 6 Snaps is installed."
  },
  "extensionInsallCompleteDescription": {
    "message": "Return to the MetaMask Institutional product onboarding to connect your custodial or self-custodial accounts."
  },
  "extensionInsallCompleteTitle": {
    "message": "Extension install complete"
  },
  "externalExtension": {
    "message": "External extension"
  },
  "externalNameSourcesSetting": {
    "message": "Suggest address names"
  },
  "externalNameSourcesSettingDescription": {
    "message": "We pull data from third parties like Etherscan, Infura, and Lens Protocol, to suggest names for addresses on signatures requests. Turning on name suggestions exposes your IP address to these third parties."
  },
  "failed": {
    "message": "Failed"
  },
  "failedToFetchChainId": {
    "message": "Could not fetch chain ID. Is your RPC URL correct?"
  },
  "failedToFetchTickerSymbolData": {
    "message": "Ticker symbol verification data is currently unavailable, make sure that the symbol you have entered is correct. It will impact the conversion rates that you see for this network"
  },
  "failureMessage": {
    "message": "Something went wrong, and we were unable to complete the action"
  },
  "fast": {
    "message": "Fast"
  },
  "feeAssociatedRequest": {
    "message": "A fee is associated with this request."
  },
  "fiat": {
    "message": "Fiat",
    "description": "Exchange type"
  },
  "fileImportFail": {
    "message": "File import not working? Click here!",
    "description": "Helps user import their account from a JSON file"
  },
  "flaskWelcomeUninstall": {
    "message": "you should uninstall this extension",
    "description": "This request is shown on the Flask Welcome screen. It is intended for non-developers, and will be bolded."
  },
  "flaskWelcomeWarning1": {
    "message": "Flask is for developers to experiment with new unstable APIs. Unless you are a developer or beta tester, $1.",
    "description": "This is a warning shown on the Flask Welcome screen, intended to encourage non-developers not to proceed any further. $1 is the bolded message 'flaskWelcomeUninstall'"
  },
  "flaskWelcomeWarning2": {
    "message": "We do not guarantee the safety or stability of this extension. The new APIs offered by Flask are not hardened against phishing attacks, meaning that any site or snap that requires Flask might be a malicious attempt to steal your assets.",
    "description": "This explains the risks of using MetaMask Flask"
  },
  "flaskWelcomeWarning3": {
    "message": "All Flask APIs are experimental. They may be changed or removed without notice, or they might stay on Flask indefinitely without ever being migrated to stable MetaMask. Use them at your own risk.",
    "description": "This message warns developers about unstable Flask APIs"
  },
  "flaskWelcomeWarning4": {
    "message": "Make sure to disable your regular MetaMask extension when using Flask.",
    "description": "This message calls to pay attention about multiple versions of MetaMask running on the same site (Flask + Prod)"
  },
  "flaskWelcomeWarningAcceptButton": {
    "message": "I accept the risks",
    "description": "this text is shown on a button, which the user presses to confirm they understand the risks of using Flask"
  },
  "followUsOnTwitter": {
    "message": "Follow us on Twitter"
  },
  "forbiddenIpfsGateway": {
    "message": "Forbidden IPFS Gateway: Please specify a CID gateway"
  },
  "forgetDevice": {
    "message": "Forget this device"
  },
  "forgotPassword": {
    "message": "Forgot password?"
  },
  "from": {
    "message": "From"
  },
  "fromAddress": {
    "message": "From: $1",
    "description": "$1 is the address to include in the From label. It is typically shortened first using shortenAddress"
  },
  "fromTokenLists": {
    "message": "From token lists: $1"
  },
  "functionApprove": {
    "message": "Function: Approve"
  },
  "functionSetApprovalForAll": {
    "message": "Function: SetApprovalForAll"
  },
  "functionType": {
    "message": "Function type"
  },
  "gas": {
    "message": "Gas"
  },
  "gasDisplayAcknowledgeDappButtonText": {
    "message": "Edit suggested gas fee"
  },
  "gasDisplayDappWarning": {
    "message": "This gas fee has been suggested by $1. Overriding this may cause a problem with your transaction. Please reach out to $1 if you have questions.",
    "description": "$1 represents the Dapp's origin"
  },
  "gasLimit": {
    "message": "Gas limit"
  },
  "gasLimitInfoTooltipContent": {
    "message": "Gas limit is the maximum amount of units of gas you are willing to spend."
  },
  "gasLimitRecommended": {
    "message": "Recommended gas limit is $1. If the gas limit is less than that, it may fail."
  },
  "gasLimitTooLow": {
    "message": "Gas limit must be at least 21000"
  },
  "gasLimitTooLowWithDynamicFee": {
    "message": "Gas limit must be at least $1",
    "description": "$1 is the custom gas limit, in decimal."
  },
  "gasLimitV2": {
    "message": "Gas limit"
  },
  "gasOption": {
    "message": "Gas option"
  },
  "gasPrice": {
    "message": "Gas price (GWEI)"
  },
  "gasPriceExcessive": {
    "message": "Your gas fee is set unnecessarily high. Consider lowering the amount."
  },
  "gasPriceExcessiveInput": {
    "message": "Gas price is excessive"
  },
  "gasPriceExtremelyLow": {
    "message": "Gas price extremely low"
  },
  "gasPriceFetchFailed": {
    "message": "Gas price estimation failed due to network error."
  },
  "gasPriceInfoTooltipContent": {
    "message": "Gas price specifies the amount of Ether you are willing to pay for each unit of gas."
  },
  "gasTimingHoursShort": {
    "message": "$1 hrs",
    "description": "$1 represents a number of hours"
  },
  "gasTimingMinutes": {
    "message": "$1 minutes",
    "description": "$1 represents a number of minutes"
  },
  "gasTimingMinutesShort": {
    "message": "$1 min",
    "description": "$1 represents a number of minutes"
  },
  "gasTimingNegative": {
    "message": "Maybe in $1",
    "description": "$1 represents an amount of time"
  },
  "gasTimingPositive": {
    "message": "Likely in < $1",
    "description": "$1 represents an amount of time"
  },
  "gasTimingSeconds": {
    "message": "$1 seconds",
    "description": "$1 represents a number of seconds"
  },
  "gasTimingSecondsShort": {
    "message": "$1 sec",
    "description": "$1 represents a number of seconds"
  },
  "gasTimingVeryPositive": {
    "message": "Very likely in < $1",
    "description": "$1 represents an amount of time"
  },
  "gasUsed": {
    "message": "Gas used"
  },
  "general": {
    "message": "General"
  },
  "getStarted": {
    "message": "Get started"
  },
  "globalTitle": {
    "message": "Global menu"
  },
  "globalTourDescription": {
    "message": "See your portfolio, connected sites, settings, and more"
  },
  "goBack": {
    "message": "Go back"
  },
  "goToSite": {
    "message": "Go to site"
  },
  "goerli": {
    "message": "Goerli test network"
  },
  "gotIt": {
    "message": "Got it!"
  },
  "grantedToWithColon": {
    "message": "Granted to:"
  },
  "gwei": {
    "message": "GWEI"
  },
  "hardware": {
    "message": "Hardware"
  },
  "hardwareWalletConnected": {
    "message": "Hardware wallet connected"
  },
  "hardwareWalletLegacyDescription": {
    "message": "(legacy)",
    "description": "Text representing the MEW path"
  },
  "hardwareWalletSupportLinkConversion": {
    "message": "click here"
  },
  "hardwareWallets": {
    "message": "Connect a hardware wallet"
  },
  "hardwareWalletsInfo": {
    "message": "Hardware wallet integrations use API calls to external servers, which can see your IP address and the smart contract addresses you interact with."
  },
  "hardwareWalletsMsg": {
    "message": "Select a hardware wallet you would like to use with MetaMask."
  },
  "here": {
    "message": "here",
    "description": "as in -click here- for more information (goes with troubleTokenBalances)"
  },
  "hexData": {
    "message": "Hex data"
  },
  "hide": {
    "message": "Hide"
  },
  "hideFullTransactionDetails": {
    "message": "Hide full transaction details"
  },
  "hideSeedPhrase": {
    "message": "Hide seed phrase"
  },
  "hideToken": {
    "message": "Hide token"
  },
  "hideTokenPrompt": {
    "message": "Hide token?"
  },
  "hideTokenSymbol": {
    "message": "Hide $1",
    "description": "$1 is the symbol for a token (e.g. 'DAI')"
  },
  "hideZeroBalanceTokens": {
    "message": "Hide tokens without balance"
  },
  "high": {
    "message": "Aggressive"
  },
  "highGasSettingToolTipMessage": {
    "message": "High probability, even in volatile markets. Use $1 to cover surges in network traffic due to things like popular NFT drops.",
    "description": "$1 is key 'high' (text: 'Aggressive') separated here so that it can be passed in with bold font-weight"
  },
  "highLowercase": {
    "message": "high"
  },
  "history": {
    "message": "History"
  },
  "holdToRevealContent1": {
    "message": "Your Secret Recovery Phrase provides $1",
    "description": "$1 is a bolded text with the message from 'holdToRevealContent2'"
  },
  "holdToRevealContent2": {
    "message": "full access to your wallet and funds.",
    "description": "Is the bolded text in 'holdToRevealContent1'"
  },
  "holdToRevealContent3": {
    "message": "Do not share this with anyone. $1 $2",
    "description": "$1 is a message from 'holdToRevealContent4' and $2 is a text link with the message from 'holdToRevealContent5'"
  },
  "holdToRevealContent4": {
    "message": "MetaMask Support will not request this,",
    "description": "Part of 'holdToRevealContent3'"
  },
  "holdToRevealContent5": {
    "message": "but phishers might.",
    "description": "The text link in 'holdToRevealContent3'"
  },
  "holdToRevealContentPrivateKey1": {
    "message": "Your Private Key provides $1",
    "description": "$1 is a bolded text with the message from 'holdToRevealContentPrivateKey2'"
  },
  "holdToRevealContentPrivateKey2": {
    "message": "full access to your wallet and funds.",
    "description": "Is the bolded text in 'holdToRevealContentPrivateKey2'"
  },
  "holdToRevealLockedLabel": {
    "message": "hold to reveal circle locked"
  },
  "holdToRevealPrivateKey": {
    "message": "Hold to reveal Private Key"
  },
  "holdToRevealPrivateKeyTitle": {
    "message": "Keep your private key safe"
  },
  "holdToRevealSRP": {
    "message": "Hold to reveal SRP"
  },
  "holdToRevealSRPTitle": {
    "message": "Keep your SRP safe"
  },
  "holdToRevealUnlockedLabel": {
    "message": "hold to reveal circle unlocked"
  },
  "id": {
    "message": "Id"
  },
  "ignoreAll": {
    "message": "Ignore all"
  },
  "ignoreTokenWarning": {
    "message": "If you hide tokens, they will not be shown in your wallet. However, you can still add them by searching for them."
  },
  "import": {
    "message": "Import",
    "description": "Button to import an account from a selected file"
  },
  "importAccount": {
    "message": "Import account"
  },
  "importAccountError": {
    "message": "Error importing account."
  },
  "importAccountErrorIsSRP": {
    "message": "You have entered a Secret Recovery Phrase (or mnemonic). To import an account here, you have to enter a private key, which is a hexadecimal string of length 64."
  },
  "importAccountErrorNotAValidPrivateKey": {
    "message": "This is not a valid private key. You have entered a hexadecimal string, but it must be 64 characters long."
  },
  "importAccountErrorNotHexadecimal": {
    "message": "This is not a valid private key. You must enter a hexadecimal string of length 64."
  },
  "importAccountJsonLoading1": {
    "message": "Expect this JSON import to take a few minutes and freeze MetaMask."
  },
  "importAccountJsonLoading2": {
    "message": "We apologize, and we will make it faster in the future."
  },
  "importAccountMsg": {
    "message": "Imported accounts won’t be associated with your MetaMask Secret Recovery Phrase. Learn more about imported accounts"
  },
  "importMyWallet": {
    "message": "Import my wallet"
  },
  "importNFT": {
    "message": "Import NFT"
  },
  "importNFTAddressToolTip": {
    "message": "On OpenSea, for example, on the NFT's page under Details, there is a blue hyperlinked value labeled 'Contract Address'. If you click on this, it will take you to the contract's address on Etherscan; at the top-left of that page, there should be an icon labeled 'Contract', and to the right, a long string of letters and numbers. This is the address of the contract that created your NFT. Click on the 'copy' icon to the right of the address, and you'll have it on your clipboard."
  },
  "importNFTPage": {
    "message": "Import NFT page"
  },
  "importNFTTokenIdToolTip": {
    "message": "An NFT's ID is a unique identifier since no two NFTs are alike. Again, on OpenSea this number is under 'Details'. Make a note of it, or copy it onto your clipboard."
  },
  "importSelectedTokens": {
    "message": "Import selected tokens?"
  },
  "importSelectedTokensDescription": {
    "message": "Only the tokens you've selected will appear in your wallet. You can always import hidden tokens later by searching for them."
  },
  "importTokenQuestion": {
    "message": "Import token?"
  },
  "importTokenWarning": {
    "message": "Anyone can create a token with any name, including fake versions of existing tokens. Add and trade at your own risk!"
  },
  "importTokensCamelCase": {
    "message": "Import tokens"
  },
  "importWithCount": {
    "message": "Import $1",
    "description": "$1 will the number of detected tokens that are selected for importing, if all of them are selected then $1 will be all"
  },
  "imported": {
    "message": "Imported",
    "description": "status showing that an account has been fully loaded into the keyring"
  },
  "inYourSettings": {
    "message": "in your Settings"
  },
  "infuraBlockedNotification": {
    "message": "MetaMask is unable to connect to the blockchain host. Review possible reasons $1.",
    "description": "$1 is a clickable link with with text defined by the 'here' key"
  },
  "initialTransactionConfirmed": {
    "message": "Your initial transaction was confirmed by the network. Click OK to go back."
  },
  "inputLogicEmptyState": {
    "message": "Only enter a number that you're comfortable with the third party spending now or in the future. You can always increase the spending cap later."
  },
  "inputLogicEqualOrSmallerNumber": {
    "message": "This allows the third party to spend $1 from your current balance.",
    "description": "$1 is the current token balance in the account and the name of the current token"
  },
  "inputLogicHigherNumber": {
    "message": "This allows the third party to spend all your token balance until it reaches the cap or you revoke the spending cap. If this is not intended, consider setting a lower spending cap."
  },
  "insightsFromSnap": {
    "message": "Insights from $1",
    "description": "$1 represents the name of the snap"
  },
  "install": {
    "message": "Install"
  },
  "installExtension": {
    "message": "Install extension"
  },
  "installExtensionDescription": {
    "message": "The institution-compliant version of the world's leading web3 wallet, MetaMask."
  },
  "installOrigin": {
    "message": "Install origin"
  },
  "installRequest": {
    "message": "Installation request"
  },
  "installedOn": {
    "message": "Installed on $1",
    "description": "$1 is the date when the snap has been installed"
  },
  "insufficientBalance": {
    "message": "Insufficient balance."
  },
  "insufficientCurrencyBuyOrDeposit": {
    "message": "You do not have enough $1 in your account to pay for transaction fees on $2 network. $3 or deposit from another account.",
    "description": "$1 is the native currency of the network, $2 is the name of the current network, $3 is the key 'buy' + the ticker symbol of the native currency of the chain wrapped in a button"
  },
  "insufficientCurrencyBuyOrReceive": {
    "message": "You do not have enough $1 in your account to pay for transaction fees on $2 network. $3 or $4 from another account.",
    "description": "$1 is the native currency of the network, $2 is the name of the current network, $3 is the key 'buy' + the ticker symbol of the native currency of the chain wrapped in a button, $4 is the key 'deposit' button"
  },
  "insufficientCurrencyDeposit": {
    "message": "You do not have enough $1 in your account to pay for transaction fees on $2 network. Deposit $1 from another account.",
    "description": "$1 is the native currency of the network, $2 is the name of the current network"
  },
  "insufficientFunds": {
    "message": "Insufficient funds."
  },
  "insufficientFundsForGas": {
    "message": "Insufficient funds for gas"
  },
  "insufficientTokens": {
    "message": "Insufficient tokens."
  },
  "invalidAddress": {
    "message": "Invalid address"
  },
  "invalidAddressRecipient": {
    "message": "Recipient address is invalid"
  },
  "invalidAddressRecipientNotEthNetwork": {
    "message": "Not ETH network, set to lowercase"
  },
  "invalidAssetType": {
    "message": "This asset is an NFT and needs to be re-added on the Import NFTs page found under the NFTs tab"
  },
  "invalidBlockExplorerURL": {
    "message": "Invalid block explorer URL"
  },
  "invalidChainIdTooBig": {
    "message": "Invalid chain ID. The chain ID is too big."
  },
  "invalidCustomNetworkAlertContent1": {
    "message": "The chain ID for custom network '$1' has to be re-entered.",
    "description": "$1 is the name/identifier of the network."
  },
  "invalidCustomNetworkAlertContent2": {
    "message": "To protect you from malicious or faulty network providers, chain IDs are now required for all custom networks."
  },
  "invalidCustomNetworkAlertContent3": {
    "message": "Go to Settings > Network and enter the chain ID. You can find the chain IDs of most popular networks on $1.",
    "description": "$1 is a link to https://chainid.network"
  },
  "invalidCustomNetworkAlertTitle": {
    "message": "Invalid custom network"
  },
  "invalidHexNumber": {
    "message": "Invalid hexadecimal number."
  },
  "invalidHexNumberLeadingZeros": {
    "message": "Invalid hexadecimal number. Remove any leading zeros."
  },
  "invalidIpfsGateway": {
    "message": "Invalid IPFS Gateway: The value must be a valid URL"
  },
  "invalidNumber": {
    "message": "Invalid number. Enter a decimal or '0x'-prefixed hexadecimal number."
  },
  "invalidNumberLeadingZeros": {
    "message": "Invalid number. Remove any leading zeros."
  },
  "invalidRPC": {
    "message": "Invalid RPC URL"
  },
  "invalidSeedPhrase": {
    "message": "Invalid Secret Recovery Phrase"
  },
  "invalidSeedPhraseCaseSensitive": {
    "message": "Invalid input! Secret Recovery Phrase is case sensitive."
  },
  "ipfsGateway": {
    "message": "IPFS gateway"
  },
  "ipfsGatewayDescription": {
    "message": "MetaMask uses third-party services to show images of your NFTs stored on IPFS, display information related to ENS addresses entered in your browser's address bar, and fetch icons for different tokens. Your IP address may be exposed to these services when you’re using them."
  },
  "ipfsToggleModalDescriptionOne": {
    "message": "We use third-party services to show images of your NFTs stored on IPFS, display information related to ENS addresses entered in your browser's address bar, and fetch icons for different tokens. Your IP address may be exposed to these services when you’re using them."
  },
  "ipfsToggleModalDescriptionTwo": {
    "message": "Selecting Confirm turns on IPFS resolution. You can turn it off in $1 at any time.",
    "description": "$1 is the method to turn off ipfs"
  },
  "ipfsToggleModalSettings": {
    "message": "Settings > Security and privacy"
  },
  "jazzAndBlockies": {
    "message": "Jazzicons and Blockies are two different styles of unique icons that help you identify an account at a glance."
  },
  "jazzicons": {
    "message": "Jazzicons"
  },
  "jsDeliver": {
    "message": "jsDeliver"
  },
  "jsonFile": {
    "message": "JSON File",
    "description": "format for importing an account"
  },
  "keyringAccountName": {
    "message": "Account name"
  },
  "keyringAccountPublicAddress": {
    "message": "Public Address"
  },
  "keyringSnapRemovalResult1": {
    "message": "$1 $2removed",
    "description": "Displays the result after removal of a keyring snap. $1 is the snap name, $2 is whether it is successful or not"
  },
  "keyringSnapRemovalResultNotSuccessful": {
    "message": "not ",
    "description": "Displays the `not` word in $2."
  },
  "keyringSnapRemoveConfirmation": {
    "message": "Type $1 to confirm you want to remove this snap:",
    "description": "Asks user to input the name nap prior to deleting the snap. $1 is the snap name"
  },
  "keystone": {
    "message": "Keystone"
  },
  "knownAddressRecipient": {
    "message": "Known contract address."
  },
  "knownTokenWarning": {
    "message": "This action will edit tokens that are already listed in your wallet, which can be used to phish you. Only approve if you are certain that you mean to change what these tokens represent. Learn more about $1"
  },
  "lastConnected": {
    "message": "Last connected"
  },
  "lastPriceSold": {
    "message": "Last price sold"
  },
  "lastSold": {
    "message": "Last sold"
  },
  "layer1Fees": {
    "message": "Layer 1 fees"
  },
  "learnCancelSpeeedup": {
    "message": "Learn how to $1",
    "description": "$1 is link to cancel or speed up transactions"
  },
  "learnMore": {
    "message": "learn more"
  },
  "learnMoreAboutGas": {
    "message": "Want to $1 about gas?",
    "description": "$1 will be replaced by the learnMore translation key"
  },
  "learnMoreKeystone": {
    "message": "Learn More"
  },
  "learnMoreUpperCase": {
    "message": "Learn more"
  },
  "learnScamRisk": {
    "message": "scams and security risks."
  },
  "ledgerAccountRestriction": {
    "message": "You need to make use your last account before you can add a new one."
  },
  "ledgerConnectionInstructionCloseOtherApps": {
    "message": "Close any other software connected to your device and then click here to refresh."
  },
  "ledgerConnectionInstructionHeader": {
    "message": "Prior to clicking confirm:"
  },
  "ledgerConnectionInstructionStepFour": {
    "message": "Enable \"smart contract data\" or \"blind signing\" on your Ledger device."
  },
  "ledgerConnectionInstructionStepOne": {
    "message": "Enable Use Ledger Live under Settings > Advanced."
  },
  "ledgerConnectionInstructionStepThree": {
    "message": "Be sure your Ledger is plugged in and to select the Ethereum app."
  },
  "ledgerConnectionInstructionStepTwo": {
    "message": "Open and unlock Ledger Live App."
  },
  "ledgerConnectionPreferenceDescription": {
    "message": "Customize how you connect your Ledger to MetaMask. $1 is recommended, but other options are available. Read more here: $2",
    "description": "A description that appears above a dropdown where users can select between up to three options - Ledger Live, U2F or WebHID - depending on what is supported in their browser. $1 is the recommended browser option, it will be either WebHID or U2f. $2 is a link to an article where users can learn more, but will be the translation of the learnMore message."
  },
  "ledgerDeviceOpenFailureMessage": {
    "message": "The Ledger device failed to open. Your Ledger might be connected to other software. Please close Ledger Live or other applications connected to your Ledger device, and try to connect again."
  },
  "ledgerLive": {
    "message": "Ledger Live",
    "description": "The name of a desktop app that can be used with your ledger device. We can also use it to connect a users Ledger device to MetaMask."
  },
  "ledgerLiveApp": {
    "message": "Ledger Live App"
  },
  "ledgerLocked": {
    "message": "Cannot connect to Ledger device. Please make sure your device is unlocked and Ethereum app is opened."
  },
  "ledgerTimeout": {
    "message": "Ledger Live is taking too long to respond or connection timeout. Make sure Ledger Live app is opened and your device is unlocked."
  },
  "ledgerTransportChangeWarning": {
    "message": "If your Ledger Live app is open, please disconnect any open Ledger Live connection and close the Ledger Live app."
  },
  "ledgerWebHIDNotConnectedErrorMessage": {
    "message": "The ledger device was not connected. If you wish to connect your Ledger, please click 'Continue' again and approve HID connection",
    "description": "An error message shown to the user during the hardware connect flow."
  },
  "levelArrow": {
    "message": "level arrow"
  },
  "lightTheme": {
    "message": "Light"
  },
  "likeToImportTokens": {
    "message": "Would you like to import these tokens?"
  },
  "lineaGoerli": {
    "message": "Linea Goerli test network"
  },
  "lineaMainnet": {
    "message": "Linea Mainnet"
  },
  "link": {
    "message": "Link"
  },
  "links": {
    "message": "Links"
  },
  "loadMore": {
    "message": "Load more"
  },
  "loading": {
    "message": "Loading..."
  },
  "loadingNFTs": {
    "message": "Loading NFTs..."
  },
  "loadingScreenHardwareWalletMessage": {
    "message": "Please complete the transaction on the hardware wallet."
  },
  "loadingScreenSnapMessage": {
    "message": "Please complete the transaction on the Snap."
  },
  "loadingTokens": {
    "message": "Loading tokens..."
  },
  "localhost": {
    "message": "Localhost 8545"
  },
  "lock": {
    "message": "Lock"
  },
  "lockMetaMask": {
    "message": "Lock MetaMask"
  },
  "lockTimeInvalid": {
    "message": "Lock time must be a number between 0 and 10080"
  },
  "logo": {
    "message": "$1 logo",
    "description": "$1 is the name of the ticker"
  },
  "low": {
    "message": "Low"
  },
  "lowGasSettingToolTipMessage": {
    "message": "Use $1 to wait for a cheaper price. Time estimates are much less accurate as prices are somewhat unpredictable.",
    "description": "$1 is key 'low' separated here so that it can be passed in with bold font-weight"
  },
  "lowLowercase": {
    "message": "low"
  },
  "lowPriorityMessage": {
    "message": "Future transactions will queue after this one."
  },
  "mainnet": {
    "message": "Ethereum Mainnet"
  },
  "mainnetToken": {
    "message": "This address matches a known Ethereum Mainnet token address. Recheck the contract address and network for the token you are trying to add."
  },
  "makeAnotherSwap": {
    "message": "Create a new swap"
  },
  "makeSureNoOneWatching": {
    "message": "Make sure nobody is looking",
    "description": "Warning to users to be care while creating and saving their new Secret Recovery Phrase"
  },
  "malformedData": {
    "message": "Malformed data"
  },
  "max": {
    "message": "Max"
  },
  "maxBaseFee": {
    "message": "Max base fee"
  },
  "maxFee": {
    "message": "Max fee"
  },
  "maxPriorityFee": {
    "message": "Max priority fee"
  },
  "medium": {
    "message": "Market"
  },
  "mediumGasSettingToolTipMessage": {
    "message": "Use $1 for fast processing at current market price.",
    "description": "$1 is key 'medium' (text: 'Market') separated here so that it can be passed in with bold font-weight"
  },
  "memo": {
    "message": "memo"
  },
  "message": {
    "message": "Message"
  },
  "metaMaskConnectStatusParagraphOne": {
    "message": "You now have more control over your account connections in MetaMask."
  },
  "metaMaskConnectStatusParagraphThree": {
    "message": "Click it to manage your connected accounts."
  },
  "metaMaskConnectStatusParagraphTwo": {
    "message": "The connection status button shows if the website you’re visiting is connected to your currently selected account."
  },
  "metamaskInstitutionalVersion": {
    "message": "MetaMask Institutional Version"
  },
  "metamaskSwapsOfflineDescription": {
    "message": "MetaMask Swaps is undergoing maintenance. Please check back later."
  },
  "metamaskVersion": {
    "message": "MetaMask Version"
  },
  "metrics": {
    "message": "Metrics"
  },
  "mismatchAccount": {
    "message": "Your selected account ($1) is different than the account trying to sign ($2)"
  },
  "mismatchedChainLinkText": {
    "message": "verify the network details",
    "description": "Serves as link text for the 'mismatchedChain' key. This text will be embedded inside the translation for that key."
  },
  "mismatchedChainRecommendation": {
    "message": "We recommend that you $1 before proceeding.",
    "description": "$1 is a clickable link with text defined by the 'mismatchedChainLinkText' key. The link will open to instructions for users to validate custom network details."
  },
  "mismatchedNetworkName": {
    "message": "According to our record the network name may not correctly match this chain ID."
  },
  "mismatchedNetworkSymbol": {
    "message": "The submitted currency symbol does not match what we expect for this chain ID."
  },
  "mismatchedRpcChainId": {
    "message": "Chain ID returned by the custom network does not match the submitted chain ID."
  },
  "mismatchedRpcUrl": {
    "message": "According to our records the submitted RPC URL value does not match a known provider for this chain ID."
  },
  "missingSetting": {
    "message": "Can't find a setting?"
  },
  "missingSettingRequest": {
    "message": "Request here"
  },
  "mmiBuiltAroundTheWorld": {
    "message": "MetaMask Institutional is designed and built around the world."
  },
  "mmiNewNFTDetectedInNFTsTabMessage": {
    "message": "Let MetaMask Institutional automatically detect and display NFTs in your wallet."
  },
  "mmiPasswordSetupDetails": {
    "message": "This password will unlock your MetaMask Institutional extension only."
  },
  "more": {
    "message": "more"
  },
  "multipleSnapConnectionWarning": {
    "message": "$1 wants to connect with $2 snaps. Only proceed if you trust this website.",
    "description": "$1 is the dapp and $2 is the number of snaps it wants to connect to."
  },
  "mustSelectOne": {
    "message": "Must select at least 1 token."
  },
  "name": {
    "message": "Name"
  },
  "nameAddressLabel": {
    "message": "Address",
    "description": "Label above address field in name component modal."
  },
  "nameInstructionsNew": {
    "message": "You are interacting with an unknown contract address. If you trust this author, set a personal display name to identify it going forward.",
    "description": "Instruction text in name component modal when value is not recognised."
  },
  "nameInstructionsSaved": {
    "message": "Interactions with this address will always be identified using this personal display name.",
    "description": "Instruction text in name component modal when value is saved."
  },
  "nameLabel": {
    "message": "Display name",
    "description": "Label above name input field in name component modal."
  },
  "nameModalTitleNew": {
    "message": "Unknown address",
    "description": "Title of the modal created by the name component when value is not recognised."
  },
  "nameModalTitleSaved": {
    "message": "Saved address",
    "description": "Title of the modal created by the name component when value is saved."
  },
  "nameNoProposedNames": {
    "message": "No proposed names found",
    "description": "Text shown in the proposed name dropdown if none found."
  },
  "nameSetPlaceholder": {
    "message": "Set a personal display name...",
    "description": "Placeholder text for name input field in name component modal."
  },
  "nativeToken": {
    "message": "The native token on this network is $1. It is the token used for gas fees.",
    "description": "$1 represents the name of the native token on the current network"
  },
  "needHelp": {
    "message": "Need help? Contact $1",
    "description": "$1 represents `needHelpLinkText`, the text which goes in the help link"
  },
  "needHelpFeedback": {
    "message": "Share your feedback"
  },
  "needHelpLinkText": {
    "message": "MetaMask support"
  },
  "needHelpSubmitTicket": {
    "message": "Submit a ticket"
  },
  "needImportFile": {
    "message": "You must select a file to import.",
    "description": "User is important an account and needs to add a file to continue"
  },
  "negativeETH": {
    "message": "Can not send negative amounts of ETH."
  },
  "network": {
    "message": "Network:"
  },
  "networkAddedSuccessfully": {
    "message": "Network added successfully!"
  },
  "networkDetails": {
    "message": "Network details"
  },
  "networkIsBusy": {
    "message": "Network is busy. Gas prices are high and estimates are less accurate."
  },
  "networkMenu": {
    "message": "Network Menu"
  },
  "networkMenuHeading": {
    "message": "Select a network"
  },
  "networkName": {
    "message": "Network name"
  },
  "networkNameArbitrum": {
    "message": "Arbitrum"
  },
  "networkNameAvalanche": {
    "message": "Avalanche"
  },
  "networkNameBSC": {
    "message": "BSC"
  },
  "networkNameDefinition": {
    "message": "The name associated with this network."
  },
  "networkNameEthereum": {
    "message": "Ethereum"
  },
  "networkNameGoerli": {
    "message": "Goerli"
  },
  "networkNameLinea": {
    "message": "Linea"
  },
  "networkNameOpMainnet": {
    "message": "OP Mainnet"
  },
  "networkNamePolygon": {
    "message": "Polygon"
  },
  "networkNameTestnet": {
    "message": "Testnet"
  },
  "networkNameZkSyncEra": {
    "message": "zkSync Era"
  },
  "networkProvider": {
    "message": "Network provider"
  },
  "networkSettingsChainIdDescription": {
    "message": "The chain ID is used for signing transactions. It must match the chain ID returned by the network. You can enter a decimal or '0x'-prefixed hexadecimal number, but we will display the number in decimal."
  },
  "networkStatus": {
    "message": "Network status"
  },
  "networkStatusBaseFeeTooltip": {
    "message": "The base fee is set by the network and changes every 13-14 seconds. Our $1 and $2 options account for sudden increases.",
    "description": "$1 and $2 are bold text for Medium and Aggressive respectively."
  },
  "networkStatusPriorityFeeTooltip": {
    "message": "Range of priority fees (aka “miner tip”). This goes to miners and incentivizes them to prioritize your transaction."
  },
  "networkStatusStabilityFeeTooltip": {
    "message": "Gas fees are $1 relative to the past 72 hours.",
    "description": "$1 is networks stability value - stable, low, high"
  },
  "networkSwitchConnectionError": {
    "message": "We can't connect to $1",
    "description": "$1 represents the network name"
  },
  "networkURL": {
    "message": "Network URL"
  },
  "networkURLDefinition": {
    "message": "The URL used to access this network."
  },
  "networks": {
    "message": "Networks"
  },
  "nevermind": {
    "message": "Nevermind"
  },
  "new": {
    "message": "New!"
  },
  "newAccount": {
    "message": "New account"
  },
  "newAccountNumberName": {
    "message": "Account $1",
    "description": "Default name of next account to be created on create account screen"
  },
  "newContact": {
    "message": "New contact"
  },
  "newContract": {
    "message": "New contract"
  },
  "newNFTDetectedInImportNFTsMessage": {
    "message": "To use Opensea see your NFT, turn on 'Enable OpenSea API' in $1.",
    "description": "$1 is used for newNFTDetectedInImportNFTsMessageStrongText"
  },
  "newNFTDetectedInImportNFTsMessageStrongText": {
    "message": "Settings > Security and privacy"
  },
  "newNFTDetectedInNFTsTabMessage": {
    "message": "Let MetaMask automatically detect and display NFTs in your wallet."
  },
  "newNFTsAutodetected": {
    "message": "NFT autodetection"
  },
  "newNetworkAdded": {
    "message": "“$1” was successfully added!"
  },
  "newNftAddedMessage": {
    "message": "NFT was successfully added!"
  },
  "newPassword": {
    "message": "New password (8 characters min)"
  },
  "newTokensImportedMessage": {
    "message": "You’ve successfully imported $1.",
    "description": "$1 is the string of symbols of all the tokens imported"
  },
  "newTokensImportedTitle": {
    "message": "Token imported"
  },
  "next": {
    "message": "Next"
  },
  "nextNonceWarning": {
    "message": "Nonce is higher than suggested nonce of $1",
    "description": "The next nonce according to MetaMask's internal logic"
  },
  "nftAddFailedMessage": {
    "message": "NFT can’t be added as the ownership details do not match. Make sure you have entered correct information."
  },
  "nftAddressError": {
    "message": "This token is an NFT. Add on the $1",
    "description": "$1 is a clickable link with text defined by the 'importNFTPage' key"
  },
  "nftAlreadyAdded": {
    "message": "NFT has already been added."
  },
  "nftDisclaimer": {
    "message": "Disclaimer: MetaMask pulls the media file from the source url. This url sometimes is changed by the marketplace the NFT was minted on."
  },
  "nftLearnMore": {
    "message": "Learn more about NFTs"
  },
  "nftOptions": {
    "message": "NFT Options"
  },
  "nftTokenIdPlaceholder": {
    "message": "Enter the token id"
  },
  "nftWarningContent": {
    "message": "You're granting access to $1, including any you might own in the future. The party on the other end can transfer these NFTs from your wallet at any time without asking you until you revoke this approval. $2",
    "description": "$1 is nftWarningContentBold bold part, $2 is Learn more link"
  },
  "nftWarningContentBold": {
    "message": "all your $1 NFTs",
    "description": "$1 is name of the collection"
  },
  "nftWarningContentGrey": {
    "message": "Proceed with caution."
  },
  "nfts": {
    "message": "NFTs"
  },
  "nftsPreviouslyOwned": {
    "message": "Previously Owned"
  },
  "nickname": {
    "message": "Nickname"
  },
  "noAccountsFound": {
    "message": "No accounts found for the given search query"
  },
  "noAddressForName": {
    "message": "No address has been set for this name."
  },
  "noConversionDateAvailable": {
    "message": "No currency conversion date available"
  },
  "noConversionRateAvailable": {
    "message": "No conversion rate available"
  },
  "noNFTs": {
    "message": "No NFTs yet"
  },
  "noNetworksFound": {
    "message": "No networks found for the given search query"
  },
  "noSnaps": {
    "message": "You don't have any snaps installed."
  },
  "noThanksVariant2": {
    "message": "No, thanks."
  },
  "noTransactions": {
    "message": "You have no transactions"
  },
  "noWebcamFound": {
    "message": "Your computer's webcam was not found. Please try again."
  },
  "noWebcamFoundTitle": {
    "message": "Webcam not found"
  },
  "nonce": {
    "message": "Nonce"
  },
  "nonceField": {
    "message": "Customize transaction nonce"
  },
  "nonceFieldDescription": {
    "message": "Turn this on to change the nonce (transaction number) on confirmation screens. This is an advanced feature, use cautiously."
  },
  "nonceFieldHeading": {
    "message": "Custom nonce"
  },
  "notBusy": {
    "message": "Not busy"
  },
  "notCurrentAccount": {
    "message": "Is this the correct account? It's different from the currently selected account in your wallet"
  },
  "notEnoughBalance": {
    "message": "Insufficient balance"
  },
  "notEnoughGas": {
    "message": "Not enough gas"
  },
  "note": {
    "message": "Note"
  },
  "notePlaceholder": {
    "message": "The approver will see this note when approving the transaction at the custodian."
  },
  "notificationTransactionFailedMessage": {
    "message": "Transaction $1 failed! $2",
    "description": "Content of the browser notification that appears when a transaction fails"
  },
  "notificationTransactionFailedMessageMMI": {
    "message": "Transaction failed! $1",
    "description": "Content of the browser notification that appears when a transaction fails in MMI"
  },
  "notificationTransactionFailedTitle": {
    "message": "Failed transaction",
    "description": "Title of the browser notification that appears when a transaction fails"
  },
  "notificationTransactionSuccessMessage": {
    "message": "Transaction $1 confirmed!",
    "description": "Content of the browser notification that appears when a transaction is confirmed"
  },
  "notificationTransactionSuccessTitle": {
    "message": "Confirmed transaction",
    "description": "Title of the browser notification that appears when a transaction is confirmed"
  },
  "notificationTransactionSuccessView": {
    "message": "View on $1",
    "description": "Additional content in browser notification that appears when a transaction is confirmed and has a block explorer URL"
  },
  "notifications": {
    "message": "Notifications"
  },
  "notifications10ActionText": {
    "message": "Visit in Settings",
    "description": "The 'call to action' on the button, or link, of the 'Visit in Settings' notification. Upon clicking, users will be taken to Settings page."
  },
  "notifications10DescriptionOne": {
    "message": "Improved token detection is currently available on Ethereum Mainnet, Polygon, BSC, and Avalanche networks. More to come!"
  },
  "notifications10DescriptionThree": {
    "message": "Token detection feature is currently OFF by default. You can enable it from Settings."
  },
  "notifications10DescriptionTwo": {
    "message": "We source tokens from third party tokens lists. Tokens listed on more than two token lists will be automatically detected."
  },
  "notifications10Title": {
    "message": "Improved token detection is here"
  },
  "notifications11Description": {
    "message": "Tokens can be created by anyone and can have duplicate names. If you see a token appear that you don’t trust or haven’t interacted with - it’s safer to not trust it."
  },
  "notifications11Title": {
    "message": "Scam and security risks"
  },
  "notifications12ActionText": {
    "message": "Enable dark mode"
  },
  "notifications12Description": {
    "message": "Dark mode on Extension is finally here! To turn it on, go to Settings > Experimental and select one of the display options: Light, Dark, System."
  },
  "notifications12Title": {
    "message": "Wen dark mode? Now dark mode! 🕶️🦊"
  },
  "notifications13ActionText": {
    "message": "Show custom network list"
  },
  "notifications13Description": {
    "message": "You can now add the following popular custom networks easily: Arbitrum, Avalanche, Binance Smart Chain, Fantom, Harmony, Optimism, Palm and Polygon! To enable this feature, go to Settings > Experimental and turn \"Show custom network list\" on!",
    "description": "Description of a notification in the 'See What's New' popup. Describes popular network feature."
  },
  "notifications13Title": {
    "message": "Add Popular Networks"
  },
  "notifications14ActionText": {
    "message": "Show backup settings"
  },
  "notifications14Description": {
    "message": "We're deprecating our 3Box data feature in early October. To backup and restore your wallet manually, use the \"Backup now\" button in Advanced Settings.",
    "description": "Description of a notification in the 'See What's New' popup. Describes 3box deprecation."
  },
  "notifications14Title": {
    "message": "3Box Deprecation"
  },
  "notifications15Description": {
    "message": "There's no action required from you, so keep using your wallet as usual. Be aware of potential scams around the Merge.",
    "description": "Description of a notification in the 'See What's New' popup. Advises users about the ethereum merge (https://ethereum.org/en/upgrades/merge/#main-content) and potential scams."
  },
  "notifications15Title": {
    "message": "The Ethereum Merge is here!"
  },
  "notifications18ActionText": {
    "message": "Enable security alerts"
  },
  "notifications18DescriptionOne": {
    "message": "Get alerts from third parties when you may have received a malicious request.",
    "description": "Description of a notification in the 'See What's New' popup. Describes Opensea Security Provider feature."
  },
  "notifications18DescriptionThree": {
    "message": "Always be sure to do your own due diligence before approving any requests.",
    "description": "Description of a notification in the 'See What's New' popup. Describes Opensea Security Provider feature."
  },
  "notifications18DescriptionTwo": {
    "message": "OpenSea is the first provider for this feature. More providers coming soon!",
    "description": "Description of a notification in the 'See What's New' popup. Describes Opensea Security Provider feature."
  },
  "notifications18Title": {
    "message": "Stay safe with security alerts"
  },
  "notifications19ActionText": {
    "message": "Enable NFT autodetection"
  },
  "notifications19DescriptionOne": {
    "message": "Two ways you can get started:",
    "description": "Description of a notification in the 'See What's New' popup. Describes NFT autodetection feature."
  },
  "notifications19DescriptionThree": {
    "message": "We only support ERC-721 at the moment.",
    "description": "Description of a notification in the 'See What's New' popup. Describes NFT autodetection feature."
  },
  "notifications19DescriptionTwo": {
    "message": "Manually add your NFTs, or turn on NFT autodetection in Settings > Experimental.",
    "description": "Description of a notification in the 'See What's New' popup. Describes NFT autodetection feature."
  },
  "notifications19Title": {
    "message": "See your NFTs like never before"
  },
  "notifications1Description": {
    "message": "MetaMask Mobile users can now swap tokens inside their mobile wallet. Scan the QR code to get the mobile app and start swapping.",
    "description": "Description of a notification in the 'See What's New' popup. Describes the swapping on mobile feature."
  },
  "notifications1Title": {
    "message": "Swapping on mobile is here!",
    "description": "Title for a notification in the 'See What's New' popup. Tells users that they can now use MetaMask Swaps on Mobile."
  },
  "notifications20ActionText": {
    "message": "Learn more",
    "description": "The 'call to action' on the button, or link, of the 'Stay secure' notification. Upon clicking, users will be taken to a ledger page to resolve the U2F connection issue."
  },
  "notifications20Description": {
    "message": "If you're on the latest version of Firefox, you might be experiencing an issue related to Firefox dropping U2F support.",
    "description": "Description of a notification in the 'See What's New' popup. Describes the U2F support being dropped by firefox and that it affects ledger users."
  },
  "notifications20Title": {
    "message": "Ledger and Firefox Users Experiencing Connection Issues",
    "description": "Title for a notification in the 'See What's New' popup. Tells users that latest firefox users using U2F may experience connection issues."
  },
  "notifications21ActionText": {
    "message": "Try it out"
  },
  "notifications21Description": {
    "message": "We've updated Swaps in the MetaMask extension to be easier and faster to use.",
    "description": "Description of a notification in the 'See What's New' popup. Describes NFT autodetection feature."
  },
  "notifications21Title": {
    "message": "Introducing new and refreshed Swaps!"
  },
  "notifications22ActionText": {
    "message": "Got it"
  },
  "notifications22Description": {
    "message": "💡 Just click the global menu or account menu to find them!"
  },
  "notifications22Title": {
    "message": "Looking for your account details or the block explorer URL?"
  },
  "notifications23ActionText": {
    "message": "Enable security alerts"
  },
  "notifications23DescriptionOne": {
    "message": "Steer clear of known scams while still preserving your privacy with security alerts powered by Blockaid on Ethereum Mainnet."
  },
  "notifications23DescriptionTwo": {
    "message": "Always do your own due diligence before approving requests."
  },
  "notifications23Title": {
    "message": "Stay safe with security alerts"
  },
  "notifications24ActionText": {
    "message": "Got it"
  },
  "notifications24Description": {
    "message": "Advanced gas fee settings are now remembered based on the network you're using. This means you can set specific advanced gas fees for each network and avoid overpaying for gas or stuck transactions."
  },
  "notifications24Title": {
    "message": "Advanced gas fees by network"
  },
  "notifications3ActionText": {
    "message": "Read more",
    "description": "The 'call to action' on the button, or link, of the 'Stay secure' notification. Upon clicking, users will be taken to a page about security on the metamask support website."
  },
  "notifications3Description": {
    "message": "Stay up to date on MetaMask security best practices and get the latest security tips from official MetaMask support.",
    "description": "Description of a notification in the 'See What's New' popup. Describes the information they can get on security from the linked support page."
  },
  "notifications3Title": {
    "message": "Stay secure",
    "description": "Title for a notification in the 'See What's New' popup. Encourages users to consider security."
  },
  "notifications4ActionText": {
    "message": "Start swapping",
    "description": "The 'call to action' on the button, or link, of the 'Swap on Binance Smart Chain!' notification. Upon clicking, users will be taken to a page where then can swap tokens on Binance Smart Chain."
  },
  "notifications4Description": {
    "message": "Get the best prices on token swaps right inside your wallet. MetaMask now connects you to multiple decentralized exchange aggregators and professional market makers on Binance Smart Chain.",
    "description": "Description of a notification in the 'See What's New' popup."
  },
  "notifications4Title": {
    "message": "Swap on Binance Smart Chain",
    "description": "Title for a notification in the 'See What's New' popup. Encourages users to do swaps on Binance Smart Chain."
  },
  "notifications5Description": {
    "message": "Your \"Seed Phrase\" is now called your \"Secret Recovery Phrase.\"",
    "description": "Description of a notification in the 'See What's New' popup. Describes the seed phrase wording update."
  },
  "notifications6DescriptionOne": {
    "message": "As of Chrome version 91, the API that enabled our Ledger support (U2F) no longer supports hardware wallets. MetaMask has implemented a new Ledger Live support that allows you to continue to connect to your Ledger device via the Ledger Live desktop app.",
    "description": "Description of a notification in the 'See What's New' popup. Describes the Ledger support update."
  },
  "notifications6DescriptionThree": {
    "message": "When interacting with your Ledger account in MetaMask, a new tab will open and you will be asked to open the Ledger Live app.  Once the app opens, you'll be asked to allow a WebSocket connection to your MetaMask account.  That's all!",
    "description": "Description of a notification in the 'See What's New' popup. Describes the Ledger support update."
  },
  "notifications6DescriptionTwo": {
    "message": "You can enable Ledger Live support by clicking Settings > Advanced > Use Ledger Live.",
    "description": "Description of a notification in the 'See What's New' popup. Describes the Ledger support update."
  },
  "notifications6Title": {
    "message": "Ledger support update for Chrome users",
    "description": "Title for a notification in the 'See What's New' popup. Lets users know about the Ledger support update"
  },
  "notifications7DescriptionOne": {
    "message": "MetaMask v10.1.0 included new support for EIP-1559 transactions when using Ledger devices.",
    "description": "Description of a notification in the 'See What's New' popup. Describes changes for ledger and EIP1559 in v10.1.0"
  },
  "notifications7DescriptionTwo": {
    "message": "To complete transactions on Ethereum Mainnet, make sure your Ledger device has the latest firmware.",
    "description": "Description of a notification in the 'See What's New' popup. Describes the need to update ledger firmware."
  },
  "notifications7Title": {
    "message": "Ledger firmware update",
    "description": "Title for a notification in the 'See What's New' popup. Notifies ledger users of the need to update firmware."
  },
  "notifications8ActionText": {
    "message": "Go to Settings > Advanced",
    "description": "Description on an action button that appears in the What's New popup. Tells the user that if they click it, they will go to our Advanced settings page."
  },
  "notifications8DescriptionOne": {
    "message": "As of MetaMask v10.4.0, you no longer need Ledger Live to connect your Ledger device to MetaMask.",
    "description": "Description of a notification in the 'See What's New' popup. Describes changes for how Ledger Live is no longer needed to connect the device."
  },
  "notifications8DescriptionTwo": {
    "message": "For an easier and more stable ledger experience, go to Settings > Advanced and switch the 'Preferred Ledger Connection Type' to 'WebHID'.",
    "description": "Description of a notification in the 'See What's New' popup. Describes how the user can turn off the Ledger Live setting."
  },
  "notifications8Title": {
    "message": "Ledger connection improvement",
    "description": "Title for a notification in the 'See What's New' popup. Notifies ledger users that there is an improvement in how they can connect their device."
  },
  "notifications9DescriptionOne": {
    "message": "We now provide you with more insights on the 'Data' tab when confirming smart contract transactions."
  },
  "notifications9DescriptionTwo": {
    "message": "You can now get a better understanding of your transaction’s details before confirming, and more easily add transaction addresses to your address book, helping you make safe and informed decisions."
  },
  "notifications9Title": {
    "message": "👓 We are making transactions easier to read."
  },
  "notificationsBuySellActionText": {
    "message": "Try it on MetaMask Portfolio"
  },
  "notificationsBuySellDescription": {
    "message": "Introducing the ‘Buy & Sell’ button, giving you easy access to our latest feature: Sell. When clicked, you’ll be redirected to MetaMask Portfolio, where you’ll be able to convert your crypto to cash in a flash. Initially available for ETH on mainnet in the US (state restrictions apply), UK, and parts of Europe."
  },
  "notificationsBuySellTitle": {
    "message": "Sell your crypto, get cash"
  },
  "notificationsDropLedgerFirefoxDescription": {
    "message": "Firefox no longer supports U2F, so Ledger won't work with MetaMask on Firefox. Try MetaMask on Google Chrome instead.",
    "description": "Description of a notification in the 'See What's New' popup. Describes that ledger will not longer be supported for firefox users and they should use MetaMask on chrome for ledger support instead."
  },
  "notificationsDropLedgerFirefoxTitle": {
    "message": "Dropping Ledger Support for Firefox",
    "description": "Title for a notification in the 'See What's New' popup. Tells firefox users that ledger support is being dropped."
  },
  "notificationsEmptyText": {
    "message": "This is where you can find notifications from your installed snaps."
  },
  "notificationsHeader": {
    "message": "Notifications"
  },
  "notificationsInfos": {
    "message": "$1 from $2",
    "description": "$1 is the date at which the notification has been dispatched and $2 is the link to the snap that dispatched the notification."
  },
  "notificationsMarkAllAsRead": {
    "message": "Mark all as read"
  },
  "notificationsOpenBetaSnapsActionText": {
    "message": "Learn more"
  },
  "notificationsOpenBetaSnapsDescriptionOne": {
    "message": "🎉 We're excited to announce the Open Beta of MetaMask Snaps!"
  },
  "notificationsOpenBetaSnapsDescriptionThree": {
    "message": "Personalize your wallet with snaps built by the developer community!"
  },
  "notificationsOpenBetaSnapsDescriptionTwo": {
    "message": "Snaps help you do more with MetaMask — like connect to more networks, see transaction insights, and get custom notifications."
  },
  "notificationsOpenBetaSnapsTitle": {
    "message": "Introducing MetaMask Snaps"
  },
  "numberOfNewTokensDetectedPlural": {
    "message": "$1 new tokens found in this account",
    "description": "$1 is the number of new tokens detected"
  },
  "numberOfNewTokensDetectedSingular": {
    "message": "1 new token found in this account"
  },
  "ofTextNofM": {
    "message": "of"
  },
  "off": {
    "message": "Off"
  },
  "offlineForMaintenance": {
    "message": "Offline for maintenance"
  },
  "ok": {
    "message": "Ok"
  },
  "on": {
    "message": "On"
  },
  "onboardingAdvancedPrivacyIPFSDescription": {
    "message": "The IPFS gateway makes it possible to access and view data hosted by third parties. You can add a custom IPFS gateway or continue using the default."
  },
  "onboardingAdvancedPrivacyIPFSInvalid": {
    "message": "Please enter a valid URL"
  },
  "onboardingAdvancedPrivacyIPFSTitle": {
    "message": "Add custom IPFS Gateway"
  },
  "onboardingAdvancedPrivacyIPFSValid": {
    "message": "IPFS gateway URL is valid"
  },
  "onboardingAdvancedPrivacyNetworkButton": {
    "message": "Add custom network"
  },
  "onboardingAdvancedPrivacyNetworkDescription": {
    "message": "We use Infura as our remote procedure call (RPC) provider to offer the most reliable and private access to Ethereum data we can. You can choose your own RPC, but remember that any RPC will receive your IP address and Ethereum wallet to make transactions. Read our $1 to learn more about how Infura handles data."
  },
  "onboardingAdvancedPrivacyNetworkTitle": {
    "message": "Choose your network"
  },
  "onboardingCreateWallet": {
    "message": "Create a new wallet"
  },
  "onboardingImportWallet": {
    "message": "Import an existing wallet"
  },
  "onboardingMetametricsAgree": {
    "message": "I agree"
  },
  "onboardingMetametricsAllowOptOut": {
    "message": "Always allow you to opt-out via Settings"
  },
  "onboardingMetametricsDataTerms": {
    "message": "This data is aggregated and is therefore anonymous for the purposes of General Data Protection Regulation (EU) 2016/679."
  },
  "onboardingMetametricsDescription": {
    "message": "MetaMask would like to gather usage data to better understand how our users interact with MetaMask. This data will be used to provide the service, which includes improving the service based on your use."
  },
  "onboardingMetametricsDescription2": {
    "message": "MetaMask will..."
  },
  "onboardingMetametricsDisagree": {
    "message": "No thanks"
  },
  "onboardingMetametricsInfuraTerms": {
    "message": "* When you use Infura as your default RPC provider in MetaMask, Infura will collect your IP address and your Ethereum wallet address when you send a transaction. We don’t store this information in a way that allows our systems to associate those two pieces of data. For more information on how MetaMask and Infura interact from a data collection perspective, see our update $1. For more information on our privacy practices in general, see our $2.",
    "description": "$1 represents `onboardingMetametricsInfuraTermsPolicyLink`, $2 represents `onboardingMetametricsInfuraTermsPolicy`"
  },
  "onboardingMetametricsInfuraTermsPolicy": {
    "message": "Privacy Policy here"
  },
  "onboardingMetametricsInfuraTermsPolicyLink": {
    "message": "here"
  },
  "onboardingMetametricsModalTitle": {
    "message": "Add custom network"
  },
  "onboardingMetametricsNeverCollect": {
    "message": "$1 collect information we don’t need to provide the service (such as keys, addresses, transaction hashes, or balances)",
    "description": "$1 represents `onboardingMetametricsNeverEmphasis`"
  },
  "onboardingMetametricsNeverCollectIP": {
    "message": "$1 collect your full IP address*",
    "description": "$1 represents `onboardingMetametricsNeverEmphasis`"
  },
  "onboardingMetametricsNeverEmphasis": {
    "message": "Never"
  },
  "onboardingMetametricsNeverSellData": {
    "message": "$1 sell data.  Ever!",
    "description": "$1 represents `onboardingMetametricsNeverEmphasis`"
  },
  "onboardingMetametricsSendAnonymize": {
    "message": "Send anonymized click and pageview events"
  },
  "onboardingMetametricsTitle": {
    "message": "Help us improve MetaMask"
  },
  "onboardingPinExtensionBillboardAccess": {
    "message": "Full access"
  },
  "onboardingPinExtensionBillboardDescription": {
    "message": "These extensions can see and change information"
  },
  "onboardingPinExtensionBillboardDescription2": {
    "message": "on this site."
  },
  "onboardingPinExtensionBillboardTitle": {
    "message": "Extensions"
  },
  "onboardingPinExtensionChrome": {
    "message": "Click the browser extension icon"
  },
  "onboardingPinExtensionDescription": {
    "message": "Pin MetaMask on your browser so it's accessible and easy to view transaction confirmations."
  },
  "onboardingPinExtensionDescription2": {
    "message": "You can open MetaMask by clicking on the extension and access your wallet with 1 click."
  },
  "onboardingPinExtensionDescription3": {
    "message": "Click browser extension icon to access it instantly"
  },
  "onboardingPinExtensionLabel": {
    "message": "Pin MetaMask"
  },
  "onboardingPinExtensionStep1": {
    "message": "1"
  },
  "onboardingPinExtensionStep2": {
    "message": "2"
  },
  "onboardingPinExtensionTitle": {
    "message": "Your MetaMask install is complete!"
  },
  "onboardingPinMmiExtensionLabel": {
    "message": "Pin MetaMask Institutional"
  },
  "onboardingUsePhishingDetectionDescription": {
    "message": "Phishing detection alerts rely on communication with $1. jsDeliver will have access to your IP address. View $2.",
    "description": "The $1 is the word 'jsDeliver', from key 'jsDeliver' and $2 is the words Privacy Policy from key 'privacyMsg', both separated here so that it can be wrapped as a link"
  },
  "onlyAddTrustedNetworks": {
    "message": "A malicious network provider can lie about the state of the blockchain and record your network activity. Only add custom networks you trust."
  },
  "onlyConnectTrust": {
    "message": "Only connect with sites you trust."
  },
  "openCustodianApp": {
    "message": "Open $1 app",
    "description": "The $1 is the name of the Custodian that will be open"
  },
  "openFullScreenForLedgerWebHid": {
    "message": "Go to full screen to connect your Ledger.",
    "description": "Shown to the user on the confirm screen when they are viewing MetaMask in a popup window but need to connect their ledger via webhid."
  },
  "openInBlockExplorer": {
    "message": "Open in block explorer"
  },
  "openSeaLabel": {
    "message": "OpenSea + Blockaid"
  },
  "openSeaMessage": {
    "message": "Data is shared with third parties. Security providers will receive your unsigned transactions and signature requests. $1",
    "description": "$1 is the link to OpenSea's terms of use"
  },
  "openSeaNew": {
    "message": "OpenSea"
  },
  "operationFailed": {
    "message": "Operation Failed"
  },
  "optional": {
    "message": "Optional"
  },
  "optionalWithParanthesis": {
    "message": "(Optional)"
  },
  "options": {
    "message": "Options"
  },
  "or": {
    "message": "or"
  },
  "origin": {
    "message": "Origin"
  },
  "osTheme": {
    "message": "System"
  },
  "otherSnaps": {
    "message": "other snaps",
    "description": "Used in the 'permission_rpc' message."
  },
  "outdatedBrowserNotification": {
    "message": "Your browser is out of date. If you don't update your browser, you won't be able to get security patches and new features from MetaMask."
  },
  "padlock": {
    "message": "Padlock"
  },
  "parameters": {
    "message": "Parameters"
  },
  "participateInMetaMetrics": {
    "message": "Participate in MetaMetrics"
  },
  "participateInMetaMetricsDescription": {
    "message": "Participate in MetaMetrics to help us make MetaMask better"
  },
  "password": {
    "message": "Password"
  },
  "passwordMmiTermsWarning": {
    "message": "I understand that MetaMask Institutional cannot recover this password for me. $1"
  },
  "passwordNotLongEnough": {
    "message": "Password not long enough"
  },
  "passwordSetupDetails": {
    "message": "This password will unlock your MetaMask wallet only on this device. MetaMask can not recover this password."
  },
  "passwordStrength": {
    "message": "Password strength: $1",
    "description": "Return password strength to the user when user wants to create password."
  },
  "passwordStrengthDescription": {
    "message": "A strong password can improve the security of your wallet should your device be stolen or compromised."
  },
  "passwordTermsWarning": {
    "message": "I understand that MetaMask cannot recover this password for me. $1"
  },
  "passwordsDontMatch": {
    "message": "Passwords don't match"
  },
  "pasteJWTToken": {
    "message": "Paste or drop your token here:"
  },
  "pastePrivateKey": {
    "message": "Enter your private key string here:",
    "description": "For importing an account from a private key"
  },
  "pending": {
    "message": "Pending"
  },
  "pendingTransactionInfo": {
    "message": "This transaction will not process until that one is complete."
  },
  "pendingTransactionMultiple": {
    "message": "You have ($1) pending transactions."
  },
  "pendingTransactionSingle": {
    "message": "You have (1) pending transaction.",
    "description": "$1 is count of pending transactions"
  },
  "permissionRequest": {
    "message": "Permission request"
  },
  "permissionRequestCapitalized": {
    "message": "Permission request"
  },
  "permissionRequested": {
    "message": "Requested now"
  },
  "permissionRevoked": {
    "message": "Revoked in this update"
  },
  "permission_accessNamedSnap": {
    "message": "Connect to $1.",
    "description": "The description for the `wallet_snap` permission. $1 is the human-readable name of the snap."
  },
  "permission_accessNetwork": {
    "message": "Access the internet.",
    "description": "The description of the `endowment:network-access` permission."
  },
  "permission_accessNetworkDescription": {
    "message": "Allow the snap to access the internet. This can be used to both send and receive data with third-party servers.",
    "description": "An extended description of the `endowment:network-access` permission."
  },
  "permission_accessSnap": {
    "message": "Connect to the $1 snap.",
    "description": "The description for the `wallet_snap` permission. $1 is the name of the snap."
  },
  "permission_accessSnapDescription": {
    "message": "Allow the website or snap to interact with $1.",
    "description": "The description for the `wallet_snap_*` permission. $1 is the name of the Snap."
  },
  "permission_cronjob": {
    "message": "Schedule and execute periodic actions.",
    "description": "The description for the `snap_cronjob` permission"
  },
  "permission_cronjobDescription": {
    "message": "Allow the snap to perform actions that run periodically at fixed times, dates, or intervals. This can be used to trigger time-sensitive interactions or notifications.",
    "description": "An extended description for the `snap_cronjob` permission"
  },
  "permission_dialog": {
    "message": "Display dialog windows in MetaMask.",
    "description": "The description for the `snap_dialog` permission"
  },
  "permission_dialogDescription": {
    "message": "Allow the snap to display MetaMask popups with custom text, input field, and buttons to approve or reject an action.\nCan be used to create e.g. alerts, confirmations, and opt-in flows for a snap.",
    "description": "An extended description for the `snap_dialog` permission"
  },
  "permission_ethereumAccounts": {
    "message": "See address, account balance, activity and suggest transactions to approve",
    "description": "The description for the `eth_accounts` permission"
  },
  "permission_ethereumProvider": {
    "message": "Access the Ethereum provider.",
    "description": "The description for the `endowment:ethereum-provider` permission"
  },
  "permission_ethereumProviderDescription": {
    "message": "Allow the snap to communicate with MetaMask directly, in order for it to read data from the blockchain and suggest messages and transactions.",
    "description": "An extended description for the `endowment:ethereum-provider` permission"
  },
  "permission_getEntropy": {
    "message": "Derive arbitrary keys unique to this snap.",
    "description": "The description for the `snap_getEntropy` permission"
  },
  "permission_getEntropyDescription": {
    "message": "Allow the snap to derive arbitrary keys unique to this snap, without exposing them. These keys are separate from your MetaMask account(s) and not related to your private keys or Secret Recovery Phrase. Other snaps cannot access this information.",
    "description": "An extended description for the `snap_getEntropy` permission"
  },
  "permission_getLocale": {
    "message": "View your preferred language.",
    "description": "The description for the `snap_getLocale` permission"
  },
  "permission_getLocaleDescription": {
    "message": "Let this Snap access your preferred language from your MetaMask settings. This can be used to localize and display the Snap's content using your language.",
    "description": "An extended description for the `snap_getLocale` permission"
  },
  "permission_keyring": {
    "message": "Allow requests for adding and controlling Ethereum accounts",
    "description": "The description for the `endowment:keyring` permission"
  },
  "permission_keyringDescription": {
    "message": "Let this Snap receive requests to add or remove accounts, plus sign and transact on behalf of these accounts.",
    "description": "An extended description for the `endowment:keyring` permission"
  },
  "permission_lifecycleHooks": {
    "message": "Use lifecycle hooks.",
    "description": "The description for the `endowment:lifecycle-hooks` permission"
  },
  "permission_lifecycleHooksDescription": {
    "message": "Allow the snap to use lifecycle hooks to run code at specific times during its lifecycle.",
    "description": "An extended description for the `endowment:lifecycle-hooks` permission"
  },
  "permission_manageAccounts": {
    "message": "Add and control Ethereum accounts",
    "description": "The description for `snap_manageAccounts` permission"
  },
  "permission_manageAccountsDescription": {
    "message": "Allow this Snap to add or remove Ethereum accounts, then transact and sign with these accounts.",
    "description": "An extended description for the `snap_manageAccounts` permission"
  },
  "permission_manageBip32Keys": {
    "message": "Control your accounts and assets under $1 ($2).",
    "description": "The description for the `snap_getBip32Entropy` permission. $1 is a derivation path, e.g. 'm/44'/0'/0''. $2 is the elliptic curve name, e.g. 'secp256k1'."
  },
  "permission_manageBip32KeysDescription": {
    "message": "Allow the snap to derive BIP-32 key pairs based on your Secret Recovery Phrase without exposing it. This grants full access to all accounts and assets on $1.\nWith the power to manage keys, the snap can support a variety of blockchain protocols beyond Ethereum (EVMs).",
    "description": "An extended description for the `snap_getBip32Entropy` permission. $1 is a derivation path (name)"
  },
  "permission_manageBip44Keys": {
    "message": "Control your $1 accounts and assets.",
    "description": "The description for the `snap_getBip44Entropy` permission. $1 is the name of a protocol, e.g. 'Filecoin'."
  },
  "permission_manageBip44KeysDescription": {
    "message": "Allow the snap to derive BIP-44 key pairs based on your Secret Recovery Phrase without exposing it. This grants full access to all accounts and assets on $1.\nWith the power to manage keys, the snap can support a variety of blockchain protocols beyond Ethereum (EVMs).",
    "description": "An extended description for the `snap_getBip44Entropy` permission. $1 is the name of a protocol, e.g., 'Filecoin'."
  },
  "permission_manageNamedBip32Keys": {
    "message": "Control your $1 accounts and assets.",
    "description": "The description for the `snap_getBip32Entropy` permission. $1 is a name for the derivation path, e.g., 'Ethereum accounts'. $2 is the plain derivation path, e.g. 'm/44'/0'/0''."
  },
  "permission_manageState": {
    "message": "Store and manage its data on your device.",
    "description": "The description for the `snap_manageState` permission"
  },
  "permission_manageStateDescription": {
    "message": "Allow the snap to store, update, and retrieve data securely with encryption. Other snaps cannot access this information.",
    "description": "An extended description for the `snap_manageState` permission"
  },
  "permission_notifications": {
    "message": "Show notifications.",
    "description": "The description for the `snap_notify` permission"
  },
  "permission_notificationsDescription": {
    "message": "Allow the snap to display notifications within MetaMask. A short notification text can be triggered by a snap for actionable or time-sensitive information.",
    "description": "An extended description for the `snap_notify` permission"
  },
  "permission_rpc": {
    "message": "Allow $1 to communicate directly with this snap.",
    "description": "The description for the `endowment:rpc` permission. $1 is 'other snaps' or 'websites'."
  },
  "permission_rpcDescription": {
    "message": "Allow $1 to send messages to the snap and receive a response from the snap.",
    "description": "An extended description for the `endowment:rpc` permission. $1 is 'other snaps' or 'websites'."
  },
  "permission_transactionInsight": {
    "message": "Fetch and display transaction insights.",
    "description": "The description for the `endowment:transaction-insight` permission"
  },
  "permission_transactionInsightDescription": {
    "message": "Allow the snap to decode transactions and show insights within the MetaMask UI. This can be used for anti-phishing and security solutions.",
    "description": "An extended description for the `endowment:transaction-insight` permission"
  },
  "permission_transactionInsightOrigin": {
    "message": "See the origins of websites that suggest transactions",
    "description": "The description for the `transactionOrigin` caveat, to be used with the `endowment:transaction-insight` permission"
  },
  "permission_transactionInsightOriginDescription": {
    "message": "Allow the snap to see the origin (URI) of websites that suggest transactions. This can be used for anti-phishing and security solutions.",
    "description": "An extended description for the `transactionOrigin` caveat, to be used with the `endowment:transaction-insight` permission"
  },
  "permission_unknown": {
    "message": "Unknown permission: $1",
    "description": "$1 is the name of a requested permission that is not recognized."
  },
  "permission_viewBip32PublicKeys": {
    "message": "View your public key for $1 ($2).",
    "description": "The description for the `snap_getBip32PublicKey` permission. $1 is a derivation path, e.g. 'm/44'/0'/0''. $2 is the elliptic curve name, e.g. 'secp256k1'."
  },
  "permission_viewBip32PublicKeysDescription": {
    "message": "Allow the snap to view your public keys (and addresses) for $1. This does not grant any control of accounts or assets.",
    "description": "An extended description for the `snap_getBip32PublicKey` permission. $1 is a derivation path (name)"
  },
  "permission_viewNamedBip32PublicKeys": {
    "message": "View your public key for $1.",
    "description": "The description for the `snap_getBip32PublicKey` permission. $1 is a name for the derivation path, e.g., 'Ethereum accounts'."
  },
  "permission_webAssembly": {
    "message": "Support for WebAssembly.",
    "description": "The description of the `endowment:webassembly` permission."
  },
  "permission_webAssemblyDescription": {
    "message": "Allow the snap to access low-level execution environments via WebAssembly.",
    "description": "An extended description of the `endowment:webassembly` permission."
  },
  "permissions": {
    "message": "Permissions"
  },
  "permissionsTitle": {
    "message": "Permissions"
  },
  "permissionsTourDescription": {
    "message": "Find your connected accounts and manage permissions here"
  },
  "personalAddressDetected": {
    "message": "Personal address detected. Input the token contract address."
  },
  "pinExtensionDescription": {
    "message": "Navigate to the extension menu and pin MetaMask Institutional for seamless access."
  },
  "pinExtensionTitle": {
    "message": "Pin extension"
  },
  "pleaseConfirm": {
    "message": "Please confirm"
  },
  "plusXMore": {
    "message": "+ $1 more",
    "description": "$1 is a number of additional but unshown items in a list- this message will be shown in place of those items"
  },
  "popularCustomNetworks": {
    "message": "Popular custom networks"
  },
  "portfolio": {
    "message": "Portfolio"
  },
  "portfolioDashboard": {
    "message": "Portfolio Dashboard"
  },
  "preferredLedgerConnectionType": {
    "message": "Preferred Ledger connection type",
    "description": "A header for a dropdown in Settings > Advanced. Appears above the ledgerConnectionPreferenceDescription message"
  },
  "preferredProvider": {
    "message": "Select your preferred provider"
  },
  "preparingSwap": {
    "message": "Preparing swap..."
  },
  "prev": {
    "message": "Prev"
  },
  "primaryCurrencySetting": {
    "message": "Primary currency"
  },
  "primaryCurrencySettingDescription": {
    "message": "Select native to prioritize displaying values in the native currency of the chain (e.g. ETH). Select Fiat to prioritize displaying values in your selected fiat currency."
  },
  "priorityFee": {
    "message": "Priority fee"
  },
  "priorityFeeProperCase": {
    "message": "Priority Fee"
  },
  "privacy": {
    "message": "Privacy"
  },
  "privacyMsg": {
    "message": "Privacy policy"
  },
  "privateKey": {
    "message": "Private Key",
    "description": "select this type of file to use to import an account"
  },
  "privateKeyCopyWarning": {
    "message": "Private key for $1",
    "description": "$1 represents the account name"
  },
  "privateKeyWarning": {
    "message": "Warning: Never disclose this key. Anyone with your private keys can steal any assets held in your account."
  },
  "privateNetwork": {
    "message": "Private network"
  },
  "proceedWithTransaction": {
    "message": "I want to proceed anyway"
  },
  "proposedApprovalLimit": {
    "message": "Proposed approval limit"
  },
  "provide": {
    "message": "Provide"
  },
  "publicAddress": {
    "message": "Public address"
  },
  "queued": {
    "message": "Queued"
  },
  "quoteRate": {
    "message": "Quote rate"
  },
  "reAddAccounts": {
    "message": "re-add any other accounts"
  },
  "reAdded": {
    "message": "re-added"
  },
  "readdToken": {
    "message": "You can add this token back in the future by going to “Import token” in your accounts options menu."
  },
  "receive": {
    "message": "Receive"
  },
  "recipientAddressPlaceholder": {
    "message": "Enter public address (0x) or ENS name"
  },
  "recommendedGasLabel": {
    "message": "Recommended"
  },
  "recoveryPhraseReminderBackupStart": {
    "message": "Start here"
  },
  "recoveryPhraseReminderConfirm": {
    "message": "Got it"
  },
  "recoveryPhraseReminderHasBackedUp": {
    "message": "Always keep your Secret Recovery Phrase in a secure and secret place"
  },
  "recoveryPhraseReminderHasNotBackedUp": {
    "message": "Need to backup your Secret Recovery Phrase again?"
  },
  "recoveryPhraseReminderItemOne": {
    "message": "Never share your Secret Recovery Phrase with anyone"
  },
  "recoveryPhraseReminderItemTwo": {
    "message": "The MetaMask team will never ask for your Secret Recovery Phrase"
  },
  "recoveryPhraseReminderSubText": {
    "message": "Your Secret Recovery Phrase controls all of your accounts."
  },
  "recoveryPhraseReminderTitle": {
    "message": "Protect your funds"
  },
  "refreshList": {
    "message": "Refresh list"
  },
  "reject": {
    "message": "Reject"
  },
  "rejectAll": {
    "message": "Reject all"
  },
  "rejectRequestsDescription": {
    "message": "You are about to batch reject $1 requests."
  },
  "rejectRequestsN": {
    "message": "Reject $1 requests"
  },
  "rejectTxsDescription": {
    "message": "You are about to batch reject $1 transactions."
  },
  "rejectTxsN": {
    "message": "Reject $1 transactions"
  },
  "rejected": {
    "message": "Rejected"
  },
  "remember": {
    "message": "Remember:"
  },
  "remove": {
    "message": "Remove"
  },
  "removeAccount": {
    "message": "Remove account"
  },
  "removeAccountDescription": {
    "message": "This account will be removed from your wallet. Please make sure you have the original Secret Recovery Phrase or private key for this imported account before continuing. You can import or create accounts again from the account drop-down. "
  },
  "removeJWT": {
    "message": "Remove custodian token"
  },
  "removeJWTDescription": {
    "message": "Are you sure you want to remove this token? All accounts assigned to this token will be removed from extension as well: "
  },
  "removeKeyringSnap": {
    "message": "Removing this Snap removes these accounts from MetaMask:"
  },
  "removeKeyringSnapToolTip": {
    "message": "The snap controls the accounts, and by removing it, the accounts will be removed from MetaMask, too, but they will remain in the blockchain."
  },
  "removeNFT": {
    "message": "Remove NFT"
  },
  "removeNftMessage": {
    "message": "NFT was successfully removed!"
  },
  "removeSnap": {
    "message": "Remove Snap"
  },
  "removeSnapAccountBannerDescription": {
    "message": "Be sure you can access this account on your own before removing it"
  },
  "removeSnapAccountDescription": {
    "message": "$1 wants to remove this account from MetaMask:"
  },
  "removeSnapAccountTitle": {
    "message": "Remove account"
  },
  "removeSnapConfirmation": {
    "message": "Are you sure you want to remove $1?",
    "description": "$1 represents the name of the snap"
  },
  "removeSnapDescription": {
    "message": "This action will delete the snap, its data and revoke your given permissions."
  },
  "replace": {
    "message": "replace"
  },
  "requestFlaggedAsMaliciousFallbackCopyReason": {
    "message": "The security provider has not shared additional details"
  },
  "requestFlaggedAsMaliciousFallbackCopyReasonTitle": {
    "message": "Request flagged as malicious"
  },
  "requestMayNotBeSafe": {
    "message": "Request may not be safe"
  },
  "requestMayNotBeSafeError": {
    "message": "The security provider didn't detect any known malicious activity, but it still may not be safe to continue."
  },
  "requestNotVerified": {
    "message": "Request not verified"
  },
  "requestNotVerifiedError": {
    "message": "Because of an error, this request was not verified by the security provider. Proceed with caution."
  },
  "requestsAwaitingAcknowledgement": {
    "message": "requests waiting to be acknowledged"
  },
  "required": {
    "message": "Required"
  },
  "reset": {
    "message": "Reset"
  },
  "resetWallet": {
    "message": "Reset wallet"
  },
  "resetWalletSubHeader": {
    "message": "MetaMask does not keep a copy of your password. If you’re having trouble unlocking your account, you will need to reset your wallet. You can do this by providing the Secret Recovery Phrase you used when you set up your wallet."
  },
  "resetWalletUsingSRP": {
    "message": "This action will delete your current wallet and Secret Recovery Phrase from this device, along with the list of accounts you’ve curated. After resetting with a Secret Recovery Phrase, you’ll see a list of accounts based on the Secret Recovery Phrase you use to reset. This new list will automatically include accounts that have a balance. You’ll also be able to $1 created previously. Custom accounts that you’ve imported will need to be $2, and any custom tokens you’ve added to an account will need to be $3 as well."
  },
  "resetWalletWarning": {
    "message": "Make sure you’re using the correct Secret Recovery Phrase before proceeding. You will not be able to undo this."
  },
  "restartMetamask": {
    "message": "Restart MetaMask"
  },
  "restore": {
    "message": "Restore"
  },
  "restoreFailed": {
    "message": "Can not restore your data from the file provided"
  },
  "restoreSuccessful": {
    "message": "Your data has been restored successfully"
  },
  "restoreUserData": {
    "message": "Restore user data"
  },
  "restoreUserDataDescription": {
    "message": "You can restore user settings containing preferences and account addresses from a previously backed up JSON file."
  },
  "resultPageError": {
    "message": "Error"
  },
  "resultPageErrorDefaultMessage": {
    "message": "The operation failed."
  },
  "resultPageSuccess": {
    "message": "Success"
  },
  "resultPageSuccessDefaultMessage": {
    "message": "The operation completed successfully."
  },
  "retryTransaction": {
    "message": "Retry transaction"
  },
  "reusedTokenNameWarning": {
    "message": "A token here reuses a symbol from another token you watch, this can be confusing or deceptive."
  },
  "revealSeedWords": {
    "message": "Reveal Secret Recovery Phrase"
  },
  "revealSeedWordsDescription1": {
    "message": "The $1 provides $2",
    "description": "This is a sentence consisting of link using 'revealSeedWordsSRPName' as $1 and bolded text using 'revealSeedWordsDescription3' as $2."
  },
  "revealSeedWordsDescription2": {
    "message": "MetaMask is a $1. That means you're the owner of your SRP.",
    "description": "$1 is text link with the message from 'revealSeedWordsNonCustodialWallet'"
  },
  "revealSeedWordsDescription3": {
    "message": "full access to your wallet and funds.\n"
  },
  "revealSeedWordsNonCustodialWallet": {
    "message": "non-custodial wallet"
  },
  "revealSeedWordsQR": {
    "message": "QR"
  },
  "revealSeedWordsSRPName": {
    "message": "Secret Recovery Phrase (SRP)"
  },
  "revealSeedWordsText": {
    "message": "Text"
  },
  "revealSeedWordsWarning": {
    "message": "Make sure no one is looking at your screen. $1",
    "description": "$1 is bolded text using the message from 'revealSeedWordsWarning2'"
  },
  "revealSeedWordsWarning2": {
    "message": "MetaMask Support will never request this.",
    "description": "The bolded texted in the second part of 'revealSeedWordsWarning'"
  },
  "revealTheSeedPhrase": {
    "message": "Reveal seed phrase"
  },
  "revokeAllTokensTitle": {
    "message": "Revoke permission to access and transfer all of your $1?",
    "description": "$1 is the symbol of the token for which the user is revoking approval"
  },
  "revokeAllTokensTitleWithoutSymbol": {
    "message": "Revoke permission to access and transfer all of your NFTs from $1?",
    "description": "$1 is a link to contract on the block explorer when we're not able to retrieve a erc721 or erc1155 name"
  },
  "revokeApproveForAllDescription": {
    "message": "This revokes the permission for a third party to access and transfer all of your $1 without further notice.",
    "description": "$1 is either a string or link of a given token symbol or name"
  },
  "revokeApproveForAllDescriptionWithoutSymbol": {
    "message": "This revokes the permission for a third party to access and transfer all of your NFTs from $1 without further notice.",
    "description": "$1 is a link to contract on the block explorer when we're not able to retrieve a erc721 or erc1155 name"
  },
  "revokePermission": {
    "message": "Revoke permission"
  },
  "revokeSpendingCap": {
    "message": "Revoke spending cap for your $1",
    "description": "$1 is a token symbol"
  },
  "revokeSpendingCapTooltipText": {
    "message": "This third party will be unable to spend any more of your current or future tokens."
  },
  "rpcUrl": {
    "message": "New RPC URL"
  },
  "safeTransferFrom": {
    "message": "Safe transfer from"
  },
  "save": {
    "message": "Save"
  },
  "scanInstructions": {
    "message": "Place the QR code in front of your camera"
  },
  "scanQrCode": {
    "message": "Scan QR code"
  },
  "scrollDown": {
    "message": "Scroll down"
  },
  "search": {
    "message": "Search"
  },
  "searchAccounts": {
    "message": "Search accounts"
  },
  "searchResults": {
    "message": "Search results"
  },
  "secretRecoveryPhrase": {
    "message": "Secret Recovery Phrase"
  },
  "secureWallet": {
    "message": "Secure wallet"
  },
  "security": {
    "message": "Security"
  },
  "securityAlert": {
    "message": "Security alert from $1 and $2"
  },
  "securityAlerts": {
    "message": "Security alerts"
  },
  "securityAlertsDescription": {
    "message": "This feature alerts you to malicious activity by actively reviewing transaction and signature requests. Always do your own due diligence before approving any requests. There's no guarantee that this feature will detect all malicious activity. By enabling this feature you agree to the provider's terms of use."
  },
  "securityAndPrivacy": {
    "message": "Security & privacy"
  },
  "securityProviderPoweredBy": {
    "message": "Powered by $1",
    "description": "The security provider that is providing data"
  },
  "seeDetails": {
    "message": "See details"
  },
  "seedPhraseConfirm": {
    "message": "Confirm Secret Recovery Phrase"
  },
  "seedPhraseEnterMissingWords": {
    "message": "Confirm Secret Recovery Phrase"
  },
  "seedPhraseIntroNotRecommendedButtonCopy": {
    "message": "Remind me later (not recommended)"
  },
  "seedPhraseIntroRecommendedButtonCopy": {
    "message": "Secure my wallet (recommended)"
  },
  "seedPhraseIntroSidebarBulletFour": {
    "message": "Write down and store in multiple secret places"
  },
  "seedPhraseIntroSidebarBulletOne": {
    "message": "Save in a password manager"
  },
  "seedPhraseIntroSidebarBulletThree": {
    "message": "Store in a safe deposit box"
  },
  "seedPhraseIntroSidebarCopyOne": {
    "message": "Your Secret Recovery Phrase is a 12-word phrase that is the “master key” to your wallet and your funds"
  },
  "seedPhraseIntroSidebarCopyThree": {
    "message": "If someone asks for your recovery phrase they are likely trying to scam you and steal your wallet funds."
  },
  "seedPhraseIntroSidebarCopyTwo": {
    "message": "Never, ever share your Secret Recovery Phrase, not even with MetaMask!"
  },
  "seedPhraseIntroSidebarTitleOne": {
    "message": "What is a Secret Recovery Phrase?"
  },
  "seedPhraseIntroSidebarTitleThree": {
    "message": "Should I share my Secret Recovery Phrase?"
  },
  "seedPhraseIntroSidebarTitleTwo": {
    "message": "How do I save my Secret Recovery Phrase?"
  },
  "seedPhraseIntroTitle": {
    "message": "Secure your wallet"
  },
  "seedPhraseIntroTitleCopy": {
    "message": "Before getting started, watch this short video to learn about your Secret Recovery Phrase and how to keep your wallet safe."
  },
  "seedPhraseReq": {
    "message": "Secret Recovery Phrases contain 12, 15, 18, 21, or 24 words"
  },
  "seedPhraseWriteDownDetails": {
    "message": "Write down this 12-word Secret Recovery Phrase and save it in a place that you trust and only you can access."
  },
  "seedPhraseWriteDownHeader": {
    "message": "Write down your Secret Recovery Phrase"
  },
  "select": {
    "message": "Select"
  },
  "selectAccounts": {
    "message": "Select the account(s) to use on this site"
  },
  "selectAccountsForSnap": {
    "message": "Select the account(s) to use with this snap"
  },
  "selectActionButton": {
    "message": "Select action"
  },
  "selectAll": {
    "message": "Select all"
  },
  "selectAllAccounts": {
    "message": "Select all accounts"
  },
  "selectAnAccount": {
    "message": "Select an account"
  },
  "selectAnAccountAlreadyConnected": {
    "message": "This account has already been connected to MetaMask"
  },
  "selectAnAccountHelp": {
    "message": "Select the custodian accounts to use in MetaMask Institutional."
  },
  "selectAnAction": {
    "message": "Select an action"
  },
  "selectEnableOpenseaAPIPrivacyPreference": {
    "message": "Turn on Enable Opensea API"
  },
  "selectHdPath": {
    "message": "Select HD path"
  },
  "selectJWT": {
    "message": "Select token"
  },
  "selectNFTPrivacyPreference": {
    "message": "Turn on NFT detection in Settings"
  },
  "selectPathHelp": {
    "message": "If you don't see the accounts you expect, try switching the HD path."
  },
  "selectType": {
    "message": "Select Type"
  },
  "selectingAllWillAllow": {
    "message": "Selecting all will allow this site to view all of your current accounts. Make sure you trust this site."
  },
  "send": {
    "message": "Send"
  },
  "sendAToken": {
    "message": "Send a token"
  },
  "sendBugReport": {
    "message": "Send us a bug report."
  },
  "sendDescription": {
    "message": "Send crypto to any account"
  },
  "sendSpecifiedTokens": {
    "message": "Send $1",
    "description": "Symbol of the specified token"
  },
  "sendTo": {
    "message": "Send to"
  },
  "sendTokens": {
    "message": "Send tokens"
  },
  "sendingDisabled": {
    "message": "Sending of ERC-1155 NFT assets is not yet supported."
  },
  "sendingNativeAsset": {
    "message": "Sending $1",
    "description": "$1 represents the native currency symbol for the current network (e.g. ETH or BNB)"
  },
  "sendingToTokenContractWarning": {
    "message": "Warning: you are about to send to a token contract which could result in a loss of funds. $1",
    "description": "$1 is a clickable link with text defined by the 'learnMoreUpperCase' key. The link will open to a support article regarding the known contract address warning"
  },
  "sendingZeroAmount": {
    "message": "You are sending 0 $1."
  },
  "sepolia": {
    "message": "Sepolia test network"
  },
  "setAdvancedPrivacySettingsDetails": {
    "message": "MetaMask uses these trusted third-party services to enhance product usability and safety."
  },
  "setApprovalForAll": {
    "message": "Set approval for all"
  },
  "setApprovalForAllTitle": {
    "message": "Approve $1 with no spend limit",
    "description": "The token symbol that is being approved"
  },
  "settingAddSnapAccount": {
    "message": "Add account Snap"
  },
  "settings": {
    "message": "Settings"
  },
  "settingsSearchMatchingNotFound": {
    "message": "No matching results found."
  },
  "settingsSubHeadingSignatures": {
    "message": "Signature requests"
  },
  "show": {
    "message": "Show"
  },
  "showFiatConversionInTestnets": {
    "message": "Show conversion on test networks"
  },
  "showFiatConversionInTestnetsDescription": {
    "message": "Select this to show fiat conversion on test networks"
  },
  "showHexData": {
    "message": "Show hex data"
  },
  "showHexDataDescription": {
    "message": "Select this to show the hex data field on the send screen"
  },
  "showIncomingTransactions": {
    "message": "Show incoming transactions"
  },
  "showIncomingTransactionsDescription": {
    "message": "This relies on $1 which will have access to your Ethereum address and your IP address. $2",
    "description": "$1 is the link to etherscan url and $2 is the link to the privacy policy of consensys APIs"
  },
  "showIncomingTransactionsExplainer": {
    "message": "This relies on different third-party APIs for each network, which expose your Ethereum address and your IP address."
  },
  "showMore": {
    "message": "Show more"
  },
  "showNft": {
    "message": "Show NFT"
  },
  "showPermissions": {
    "message": "Show permissions"
  },
  "showPrivateKey": {
    "message": "Show private key"
  },
  "showTestnetNetworks": {
    "message": "Show test networks"
  },
  "showTestnetNetworksDescription": {
    "message": "Select this to show test networks in network list"
  },
  "sigRequest": {
    "message": "Signature request"
  },
  "sign": {
    "message": "Sign"
  },
  "signatureRequest": {
    "message": "Signature request"
  },
  "signatureRequestGuidance": {
    "message": "Only sign this message if you fully understand the content and trust the requesting site."
  },
  "signatureRequestWarning": {
    "message": "Signing this message could be dangerous. You may be giving total control of your account and assets to the party on the other end of this message. That means they could drain your account at any time. Proceed with caution. $1."
  },
  "signed": {
    "message": "Signed"
  },
  "signin": {
    "message": "Sign-In"
  },
  "simulationErrorMessageV2": {
    "message": "We were not able to estimate gas. There might be an error in the contract and this transaction may fail."
  },
  "siteConnections": {
    "message": "Site Connections"
  },
  "sites": {
    "message": "Sites"
  },
  "skip": {
    "message": "Skip"
  },
  "skipAccountSecurity": {
    "message": "Skip account security?"
  },
  "skipAccountSecurityDetails": {
    "message": "I understand that until I back up my Secret Recovery Phrase, I may lose my accounts and all of their assets."
  },
  "smartContracts": {
    "message": "Smart contracts"
  },
  "smartSwap": {
    "message": "Smart swap"
  },
  "smartSwapsAreHere": {
    "message": "Smart Swaps are here!"
  },
  "smartSwapsDescription": {
    "message": "MetaMask Swaps just got a whole lot smarter! Enabling Smart Swaps will allow MetaMask to programmatically optimize your Swap to help:"
  },
  "smartSwapsErrorNotEnoughFunds": {
    "message": "Not enough funds for a smart swap."
  },
  "smartSwapsErrorUnavailable": {
    "message": "Smart Swaps are temporarily unavailable."
  },
  "smartSwapsSubDescription": {
    "message": "* Smart Swaps will attempt to submit your transaction privately, multiple times. If all attempts fail, the transaction will be broadcast publicly to ensure your Swap successfully goes through."
  },
  "snapAccountCreated": {
    "message": "Your account is ready!"
  },
  "snapAccountLegalDisclaimerExperimentalBetaDescription": {
    "message": "Account Management Snaps are released as part of an experimental Beta release. You agree that you will only use one of these Snaps if you understand how it functions and how to use it, and you have fully read and understand all risk warnings and other disclosures made available by the Third Party Service provider relating to use of their Snap. You agree that Consensys is not responsible for any injury that you incur as a result of your use of this Snap.\n\nYou will not be able to use your MetaMask Secret Recovery Phrase to recover accounts added through Account Management Snaps. If your account credentials are lost or compromised, MetaMask will not be able to help you. If the Snap or the associated dapp is hacked or ceases to function, you may not be able to access your account and the funds in your account."
  },
  "snapAccountLegalDisclaimerExperimentalBetaSubtitle": {
    "message": "Experimental Beta"
  },
  "snapAccountLegalDisclaimerPrivacyDescription": {
    "message": "Any information you share with Third Party Services will be collected directly by those Third Party Services in accordance with their privacy policies. Please refer to their privacy policies for more information. Consensys has no access to information you share with Third Party Services."
  },
  "snapAccountLegalDisclaimerPrivacySubtitle": {
    "message": "Privacy"
  },
  "snapAccountLegalDisclaimerTermsOfUseLink": {
    "message": "Consensys Terms of Use"
  },
  "snapAccountLegalDisclaimerThirdPartyDescription": {
    "message": "You acknowledge that Account Management Snaps are a Third Party Service, as defined in the $1. Your use of Third Party Services is governed by separate terms and conditions set forth by the Third Party Service provider. Consensys does not recommend the use of any Snap by any particular person for any particular reason. You access, rely upon or use the Third Party Service at your own risk. Consensys disclaims all responsibility and liability for any losses on account of your use of Third Party Services.",
    "description": "$1 is a link to the ConsenSys Terms of Use"
  },
  "snapAccountLegalDisclaimerThirdPartySubtitle": {
    "message": "Third-Party Service"
  },
  "snapAccountLegalDisclaimerTitle": {
    "message": "Important Information"
  },
  "snapAccountRedirectFinishSigningTitle": {
    "message": "Finish signing"
  },
  "snapAccountRedirectSiteDescription": {
    "message": "Follow the instructions from $1"
  },
  "snapAccountRemoved": {
    "message": "Account removed"
  },
  "snapAccounts": {
    "message": "Account Snaps"
  },
  "snapAccountsDescription": {
    "message": "Accounts controlled by third-party Snaps."
  },
  "snapConfigure": {
    "message": "Configure"
  },
  "snapConnectionWarning": {
    "message": "$1 wants to connect to $2. Only continue if you trust this website.",
    "description": "$2 is the snap and $1 is the dapp requesting connection to the snap."
  },
  "snapConnections": {
    "message": "Snap Connections"
  },
  "snapContent": {
    "message": "This content is coming from $1",
    "description": "This is shown when a snap shows transaction insight information in the confirmation UI. $1 is a link to the snap's settings page with the link text being the name of the snap."
  },
  "snapCreateAccountSubtitle": {
    "message": "Choose how to secure your new account using MetaMask Snaps. If you install an account Snap, remember that it is a third-party service."
  },
  "snapCreateAccountTitle": {
    "message": "Create an account $1 (Beta)",
    "description": "Title of the Create Account Snap Page, $1 is the text using a different color"
  },
  "snapCreateAccountTitle2": {
    "message": "Snap",
    "description": "$1 of the snapCreateAccountTitle"
  },
  "snapCreatedByMetaMask": {
    "message": "By MetaMask"
  },
  "snapDetailAudits": {
    "message": "Audit"
  },
  "snapDetailDeveloper": {
    "message": "Developer"
  },
  "snapDetailLastUpdated": {
    "message": "Updated"
  },
  "snapDetailManageSnap": {
    "message": "Manage snap"
  },
  "snapDetailTags": {
    "message": "Tags"
  },
  "snapDetailVersion": {
    "message": "Version"
  },
  "snapDetailWebsite": {
    "message": "Website"
  },
  "snapDetailsCreateASnapAccount": {
    "message": "Add an account Snap (Beta)"
  },
  "snapDetailsInstalled": {
    "message": "Installed"
  },
  "snapInstall": {
    "message": "Install snap"
  },
  "snapInstallRequest": {
    "message": "Installing $1 gives it the following permissions. Only continue if you trust $1.",
    "description": "$1 is the snap name."
  },
  "snapInstallSuccess": {
    "message": "Installation complete"
  },
  "snapInstallWarningCheck": {
    "message": "Take a moment to review the permission being requested. Only continue if you trust $1.",
    "description": "Warning message used in popup displayed on snap install. $1 is the snap name."
  },
  "snapInstallWarningCheckPlural": {
    "message": "Take a moment to review the permissions being requested. Only continue if you trust $1.",
    "description": "Warning message used in popup displayed on snap install when having multiple permissions. $1 is the snap name."
  },
  "snapInstallWarningHeading": {
    "message": "Proceed with caution"
  },
  "snapInstallWarningKeyAccess": {
    "message": "Give $2 account control to $1",
    "description": "The first parameter is the name of the snap and the second one is the protocol"
  },
  "snapInstallWarningPublicKeyAccess": {
    "message": "Give $2 public key access to $1",
    "description": "The first parameter is the name of the snap and the second one is the protocol"
  },
  "snapInstallationErrorDescription": {
    "message": "$1 couldn’t be installed.",
    "description": "Error description used when snap installation fails. $1 is the snap name."
  },
  "snapInstallationErrorTitle": {
    "message": "Installation failed",
    "description": "Error title used when snap installation fails."
  },
  "snapIsAudited": {
    "message": "Audited"
  },
  "snapResultError": {
    "message": "Error"
  },
  "snapResultSuccess": {
    "message": "Success"
  },
  "snapResultSuccessDescription": {
    "message": "$1 is ready to use"
  },
  "snapUpdateAvailable": {
    "message": "Update available"
  },
  "snapUpdateErrorDescription": {
    "message": "$1 couldn’t be updated.",
    "description": "Error description used when snap update fails. $1 is the snap name."
  },
  "snapUpdateErrorTitle": {
    "message": "Update failed",
    "description": "Error title used when snap update fails."
  },
  "snapUpdateRequest": {
    "message": "$1 wants to update $2 to $3 which gives it the following permissions. Only continue if you trust $2.",
    "description": "$1 is the dApp origin requesting the snap, $2 is the snap name and $3 is the snap version."
  },
  "snapUpdateSuccess": {
    "message": "Update complete"
  },
  "snapUrlIsBlocked": {
    "message": "This Snap wants to take you to a blocked site. $1."
  },
  "snaps": {
    "message": "Snaps"
  },
  "snapsConnected": {
    "message": "Snaps connected"
  },
  "snapsInsightLoading": {
    "message": "Loading transaction insight..."
  },
  "snapsInvalidUIError": {
    "message": "The UI specified by the snap is invalid."
  },
  "snapsNoInsight": {
    "message": "The snap didn't return any insight"
  },
  "snapsPrivacyWarningFirstMessage": {
    "message": "You acknowledge that any Snap that you install is a Third Party Service, unless otherwise identified, as defined in the Consensys $1. Your use of Third Party Services is governed by separate terms and conditions set forth by the Third Party Service provider. Consensys does not recommend the use of any Snap by any particular person for any particular reason. You access, rely upon or use the Third Party Service at your own risk. Consensys disclaims all responsibility and liability for any losses on account of your use of Third Party Services.",
    "description": "First part of a message in popup modal displayed when installing a snap for the first time. $1 is terms of use link."
  },
  "snapsPrivacyWarningSecondMessage": {
    "message": "Any information you share with Third Party Services will be collected directly by those Third Party Services in accordance with their privacy policies. Please refer to their privacy policies for more information.",
    "description": "Second part of a message in popup modal displayed when installing a snap for the first time."
  },
  "snapsPrivacyWarningThirdMessage": {
    "message": "Consensys has no access to information you share with Third Party Services.",
    "description": "Third part of a message in popup modal displayed when installing a snap for the first time."
  },
  "snapsSettings": {
    "message": "Snap settings"
<<<<<<< HEAD
=======
  },
  "snapsSettingsDescription": {
    "message": "Manage your Snaps"
>>>>>>> 7c78b4b3
  },
  "snapsTermsOfUse": {
    "message": "Terms of Use"
  },
  "snapsToggle": {
    "message": "A snap will only run if it is enabled"
  },
  "snapsUIError": {
    "message": "Contact the creators of $1 for further support.",
    "description": "This is shown when the insight snap throws an error. $1 is the snap name"
  },
  "someNetworksMayPoseSecurity": {
    "message": "Some networks may pose security and/or privacy risks. Understand the risks before adding & using a network."
  },
  "somethingDoesntLookRight": {
    "message": "Something doesn't look right? $1",
    "description": "A false positive message for users to contact support. $1 is a link to the support page."
  },
  "somethingIsWrong": {
    "message": "Something's gone wrong. Try reloading the page."
  },
  "somethingWentWrong": {
    "message": "Oops! Something went wrong."
  },
  "speedUp": {
    "message": "Speed up"
  },
  "speedUpCancellation": {
    "message": "Speed up this cancellation"
  },
  "speedUpExplanation": {
    "message": "We’ve updated the gas fee based on current network conditions and have increased it by at least 10% (required by the network)."
  },
  "speedUpPopoverTitle": {
    "message": "Speed up transaction"
  },
  "speedUpTooltipText": {
    "message": "New gas fee"
  },
  "speedUpTransaction": {
    "message": "Speed up this transaction"
  },
  "spendLimitInsufficient": {
    "message": "Spend limit insufficient"
  },
  "spendLimitInvalid": {
    "message": "Spend limit invalid; must be a positive number"
  },
  "spendLimitPermission": {
    "message": "Spend limit permission"
  },
  "spendLimitRequestedBy": {
    "message": "Spend limit requested by $1",
    "description": "Origin of the site requesting the spend limit"
  },
  "spendLimitTooLarge": {
    "message": "Spend limit too large"
  },
  "spendingCap": {
    "message": "Spending cap"
  },
  "spendingCapError": {
    "message": "Error: Enter numbers only"
  },
  "spendingCapErrorDescription": {
    "message": "Only enter a number that you're comfortable with $1 accessing now or in the future. You can always increase the token limit later.",
    "description": "$1 is origin of the site requesting the token limit"
  },
  "spendingCapRequest": {
    "message": "Spending cap request for your $1"
  },
  "srpInputNumberOfWords": {
    "message": "I have a $1-word phrase",
    "description": "This is the text for each option in the dropdown where a user selects how many words their secret recovery phrase has during import. The $1 is the number of words (either 12, 15, 18, 21, or 24)."
  },
  "srpPasteFailedTooManyWords": {
    "message": "Paste failed because it contained over 24 words. A secret recovery phrase can have a maximum of 24 words.",
    "description": "Description of SRP paste error when the pasted content has too many words"
  },
  "srpPasteTip": {
    "message": "You can paste your entire secret recovery phrase into any field",
    "description": "Our secret recovery phrase input is split into one field per word. This message explains to users that they can paste their entire secrete recovery phrase into any field, and we will handle it correctly."
  },
  "srpSecurityQuizGetStarted": {
    "message": "Get started"
  },
  "srpSecurityQuizImgAlt": {
    "message": "An eye with a keyhole in the center, and three floating password fields"
  },
  "srpSecurityQuizIntroduction": {
    "message": "To reveal your Secret Recovery Phrase, you need to correctly answer two questions"
  },
  "srpSecurityQuizQuestionOneQuestion": {
    "message": "If you lose your Secret Recovery Phrase, MetaMask..."
  },
  "srpSecurityQuizQuestionOneRightAnswer": {
    "message": "Can’t help you"
  },
  "srpSecurityQuizQuestionOneRightAnswerDescription": {
    "message": "Write it down, engrave it on metal, or keep it in multiple secret spots so you never lose it. If you lose it, it’s gone forever."
  },
  "srpSecurityQuizQuestionOneRightAnswerTitle": {
    "message": "Right! No one can help get your Secret Recovery Phrase back"
  },
  "srpSecurityQuizQuestionOneWrongAnswer": {
    "message": "Can get it back for you"
  },
  "srpSecurityQuizQuestionOneWrongAnswerDescription": {
    "message": "If you lose your Secret Recovery Phrase, it’s gone forever. No one can help you get it back, no matter what they might say."
  },
  "srpSecurityQuizQuestionOneWrongAnswerTitle": {
    "message": "Wrong! No one can help get your Secret Recovery Phrase back"
  },
  "srpSecurityQuizQuestionTwoQuestion": {
    "message": "If anyone, even a support agent, asks for your Secret Recovery Phrase..."
  },
  "srpSecurityQuizQuestionTwoRightAnswer": {
    "message": "You’re being scammed"
  },
  "srpSecurityQuizQuestionTwoRightAnswerDescription": {
    "message": "Anyone claiming to need your Secret Recovery Phrase is lying to you. If you share it with them, they will steal your assets."
  },
  "srpSecurityQuizQuestionTwoRightAnswerTitle": {
    "message": "Correct! Sharing your Secret Recovery Phrase is never a good idea"
  },
  "srpSecurityQuizQuestionTwoWrongAnswer": {
    "message": "You should give it to them"
  },
  "srpSecurityQuizQuestionTwoWrongAnswerDescription": {
    "message": "Anyone claiming to need your Secret Recovery Phrase is lying to you. If you share it with them, they will steal your assets."
  },
  "srpSecurityQuizQuestionTwoWrongAnswerTitle": {
    "message": "Nope! Never share your Secret Recovery Phrase with anyone, ever"
  },
  "srpSecurityQuizTitle": {
    "message": "Security quiz"
  },
  "srpToggleShow": {
    "message": "Show/Hide this word of the secret recovery phrase",
    "description": "Describes a toggle that is used to show or hide a single word of the secret recovery phrase"
  },
  "srpWordHidden": {
    "message": "This word is hidden",
    "description": "Explains that a word in the secret recovery phrase is hidden"
  },
  "srpWordShown": {
    "message": "This word is being shown",
    "description": "Explains that a word in the secret recovery phrase is being shown"
  },
  "stable": {
    "message": "Stable"
  },
  "stableLowercase": {
    "message": "stable"
  },
  "stake": {
    "message": "Stake"
  },
  "stakeDescription": {
    "message": "Stake your crypto to earn rewards"
  },
  "stateLogError": {
    "message": "Error in retrieving state logs."
  },
  "stateLogFileName": {
    "message": "MetaMask state logs"
  },
  "stateLogs": {
    "message": "State logs"
  },
  "stateLogsDescription": {
    "message": "State logs contain your public account addresses and sent transactions."
  },
  "status": {
    "message": "Status"
  },
  "statusNotConnected": {
    "message": "Not connected"
  },
  "statusNotConnectedAccount": {
    "message": "No accounts connected"
  },
  "step1LatticeWallet": {
    "message": "Connect your Lattice1"
  },
  "step1LatticeWalletMsg": {
    "message": "You can connect MetaMask to your Lattice1 device once it is set up and online. Unlock your device and have your Device ID ready.",
    "description": "$1 represents the `hardwareWalletSupportLinkConversion` localization key"
  },
  "step1LedgerWallet": {
    "message": "Download Ledger app"
  },
  "step1LedgerWalletMsg": {
    "message": "Download, set up, and enter your password to unlock $1.",
    "description": "$1 represents the `ledgerLiveApp` localization value"
  },
  "step1TrezorWallet": {
    "message": "Connect your Trezor"
  },
  "step1TrezorWalletMsg": {
    "message": "Plug your Trezor directly into your computer and unlock it. Make sure you use the correct passphrase.",
    "description": "$1 represents the `hardwareWalletSupportLinkConversion` localization key"
  },
  "step2LedgerWallet": {
    "message": "Connect your Ledger"
  },
  "step2LedgerWalletMsg": {
    "message": "Plug your Ledger directly into your computer, then  unlock it and open the Ethereum app.",
    "description": "$1 represents the `hardwareWalletSupportLinkConversion` localization key"
  },
  "stillGettingMessage": {
    "message": "Still getting this message?"
  },
  "strong": {
    "message": "Strong"
  },
  "stxBenefit1": {
    "message": "Minimize transaction costs"
  },
  "stxBenefit2": {
    "message": "Reduce transaction failures"
  },
  "stxBenefit3": {
    "message": "Eliminate stuck transactions"
  },
  "stxBenefit4": {
    "message": "Prevent front-running"
  },
  "stxCancelled": {
    "message": "Swap would have failed"
  },
  "stxCancelledDescription": {
    "message": "Your transaction would have failed and was cancelled to protect you from paying unnecessary gas fees."
  },
  "stxCancelledSubDescription": {
    "message": "Try your swap again. We’ll be here to protect you against similar risks next time."
  },
  "stxFailure": {
    "message": "Swap failed"
  },
  "stxFailureDescription": {
    "message": "Sudden market changes can cause failures. If the problem persists, please reach out to $1.",
    "description": "This message is shown to a user if their swap fails. The $1 will be replaced by support.metamask.io"
  },
  "stxPendingPrivatelySubmittingSwap": {
    "message": "Privately submitting your Swap..."
  },
  "stxPendingPubliclySubmittingSwap": {
    "message": "Publicly submitting your Swap..."
  },
  "stxSuccess": {
    "message": "Swap complete!"
  },
  "stxSuccessDescription": {
    "message": "Your $1 is now available.",
    "description": "$1 is a token symbol, e.g. ETH"
  },
  "stxSwapCompleteIn": {
    "message": "Swap will complete in <",
    "description": "'<' means 'less than', e.g. Swap will complete in < 2:59"
  },
  "stxTooltip": {
    "message": "Simulate transactions before submitting to decrease transaction costs and reduce failures."
  },
  "stxTryingToCancel": {
    "message": "Trying to cancel your transaction..."
  },
  "stxUnknown": {
    "message": "Status unknown"
  },
  "stxUnknownDescription": {
    "message": "A transaction has been successful but we’re unsure what it is. This may be due to submitting another transaction while this swap was processing."
  },
  "stxUserCancelled": {
    "message": "Swap cancelled"
  },
  "stxUserCancelledDescription": {
    "message": "Your transaction has been cancelled and you did not pay any unnecessary gas fees."
  },
  "stxYouCanOptOut": {
    "message": "You can opt-out in advanced settings any time."
  },
  "submit": {
    "message": "Submit"
  },
  "submitted": {
    "message": "Submitted"
  },
  "support": {
    "message": "Support"
  },
  "supportCenter": {
    "message": "Visit our support center"
  },
  "swap": {
    "message": "Swap"
  },
  "swapAdjustSlippage": {
    "message": "Adjust slippage"
  },
  "swapAggregator": {
    "message": "Aggregator"
  },
  "swapAllowSwappingOf": {
    "message": "Allow swapping of $1",
    "description": "Shows a user that they need to allow a token for swapping on their hardware wallet"
  },
  "swapAmountReceived": {
    "message": "Guaranteed amount"
  },
  "swapAmountReceivedInfo": {
    "message": "This is the minimum amount you will receive. You may receive more depending on slippage."
  },
  "swapAnyway": {
    "message": "Swap anyway"
  },
  "swapApproval": {
    "message": "Approve $1 for swaps",
    "description": "Used in the transaction display list to describe a transaction that is an approve call on a token that is to be swapped.. $1 is the symbol of a token that has been approved."
  },
  "swapApproveNeedMoreTokens": {
    "message": "You need $1 more $2 to complete this swap",
    "description": "Tells the user how many more of a given token they need for a specific swap. $1 is an amount of tokens and $2 is the token symbol."
  },
  "swapAreYouStillThere": {
    "message": "Are you still there?"
  },
  "swapAreYouStillThereDescription": {
    "message": "We’re ready to show you the latest quotes when you want to continue"
  },
  "swapBuildQuotePlaceHolderText": {
    "message": "No tokens available matching $1",
    "description": "Tells the user that a given search string does not match any tokens in our token lists. $1 can be any string of text"
  },
  "swapConfirmWithHwWallet": {
    "message": "Confirm with your hardware wallet"
  },
  "swapContinueSwapping": {
    "message": "Continue swapping"
  },
  "swapContractDataDisabledErrorDescription": {
    "message": "In the Ethereum app on your Ledger, go to \"Settings\" and allow contract data. Then, try your swap again."
  },
  "swapContractDataDisabledErrorTitle": {
    "message": "Contract data is not enabled on your Ledger"
  },
  "swapCustom": {
    "message": "custom"
  },
  "swapDecentralizedExchange": {
    "message": "Decentralized exchange"
  },
  "swapDescription": {
    "message": "Swap and trade your tokens"
  },
  "swapDirectContract": {
    "message": "Direct contract"
  },
  "swapDisabled": {
    "message": "Swap is not available in this network"
  },
  "swapEditLimit": {
    "message": "Edit limit"
  },
  "swapEnableDescription": {
    "message": "This is required and gives MetaMask permission to swap your $1.",
    "description": "Gives the user info about the required approval transaction for swaps. $1 will be the symbol of a token being approved for swaps."
  },
  "swapEnableTokenForSwapping": {
    "message": "This will $1 for swapping",
    "description": "$1 is for the 'enableToken' key, e.g. 'enable ETH'"
  },
  "swapEnterAmount": {
    "message": "Enter an amount"
  },
  "swapEstimatedNetworkFees": {
    "message": "Estimated network fees"
  },
  "swapEstimatedNetworkFeesInfo": {
    "message": "This is an estimate of the network fee that will be used to complete your swap. The actual amount may change according to network conditions."
  },
  "swapFailedErrorDescriptionWithSupportLink": {
    "message": "Transaction failures happen and we are here to help. If this issue persists, you can reach our customer support at $1 for further assistance.",
    "description": "This message is shown to a user if their swap fails. The $1 will be replaced by support.metamask.io"
  },
  "swapFailedErrorTitle": {
    "message": "Swap failed"
  },
  "swapFetchingQuote": {
    "message": "Fetching quote"
  },
  "swapFetchingQuoteNofN": {
    "message": "Fetching quote $1 of $2",
    "description": "A count of possible quotes shown to the user while they are waiting for quotes to be fetched. $1 is the number of quotes already loaded, and $2 is the total number of resources that we check for quotes. Keep in mind that not all resources will have a quote for a particular swap."
  },
  "swapFetchingQuotes": {
    "message": "Fetching quotes"
  },
  "swapFetchingQuotesErrorDescription": {
    "message": "Hmmm... something went wrong. Try again, or if errors persist, contact customer support."
  },
  "swapFetchingQuotesErrorTitle": {
    "message": "Error fetching quotes"
  },
  "swapFetchingTokens": {
    "message": "Fetching tokens..."
  },
  "swapFromTo": {
    "message": "The swap of $1 to $2",
    "description": "Tells a user that they need to confirm on their hardware wallet a swap of 2 tokens. $1 is a source token and $2 is a destination token"
  },
  "swapGasFeesDetails": {
    "message": "Gas fees are estimated and will fluctuate based on network traffic and transaction complexity."
  },
  "swapGasFeesLearnMore": {
    "message": "Learn more about gas fees"
  },
  "swapGasFeesSplit": {
    "message": "Gas fees on the previous screen are split between these two transactions."
  },
  "swapGasFeesSummary": {
    "message": "Gas fees are paid to crypto miners who process transactions on the $1 network. MetaMask does not profit from gas fees.",
    "description": "$1 is the selected network, e.g. Ethereum or BSC"
  },
  "swapHighSlippage": {
    "message": "High slippage"
  },
  "swapHighSlippageWarning": {
    "message": "Slippage amount is very high."
  },
  "swapIncludesMMFee": {
    "message": "Includes a $1% MetaMask fee.",
    "description": "Provides information about the fee that metamask takes for swaps. $1 is a decimal number."
  },
  "swapIncludesMetaMaskFeeViewAllQuotes": {
    "message": "Includes a $1% MetaMask fee – $2",
    "description": "Provides information about the fee that metamask takes for swaps. $1 is a decimal number and $2 is a link to view all quotes."
  },
  "swapLearnMore": {
    "message": "Learn more about Swaps"
  },
  "swapLowSlippage": {
    "message": "Low slippage"
  },
  "swapLowSlippageError": {
    "message": "Transaction may fail, max slippage too low."
  },
  "swapMaxSlippage": {
    "message": "Max slippage"
  },
  "swapMetaMaskFee": {
    "message": "MetaMask fee"
  },
  "swapMetaMaskFeeDescription": {
    "message": "The fee of $1% is automatically factored into this quote. You pay it in exchange for a license to use MetaMask's liquidity provider information aggregation software.",
    "description": "Provides information about the fee that metamask takes for swaps. $1 is a decimal number."
  },
  "swapNQuotesWithDot": {
    "message": "$1 quotes.",
    "description": "$1 is the number of quotes that the user can select from when opening the list of quotes on the 'view quote' screen"
  },
  "swapNewQuoteIn": {
    "message": "New quotes in $1",
    "description": "Tells the user the amount of time until the currently displayed quotes are update. $1 is a time that is counting down from 1:00 to 0:00"
  },
  "swapNoTokensAvailable": {
    "message": "No tokens available matching $1",
    "description": "Tells the user that a given search string does not match any tokens in our token lists. $1 can be any string of text"
  },
  "swapOnceTransactionHasProcess": {
    "message": "Your $1 will be added to your account once this transaction has processed.",
    "description": "This message communicates the token that is being transferred. It is shown on the awaiting swap screen. The $1 will be a token symbol."
  },
  "swapPriceDifference": {
    "message": "You are about to swap $1 $2 (~$3) for $4 $5 (~$6).",
    "description": "This message represents the price slippage for the swap.  $1 and $4 are a number (ex: 2.89), $2 and $5 are symbols (ex: ETH), and $3 and $6 are fiat currency amounts."
  },
  "swapPriceDifferenceTitle": {
    "message": "Price difference of ~$1%",
    "description": "$1 is a number (ex: 1.23) that represents the price difference."
  },
  "swapPriceImpactTooltip": {
    "message": "Price impact is the difference between the current market price and the amount received during transaction execution. Price impact is a function of the size of your trade relative to the size of the liquidity pool."
  },
  "swapPriceUnavailableDescription": {
    "message": "Price impact could not be determined due to lack of market price data. Please confirm that you are comfortable with the amount of tokens you are about to receive before swapping."
  },
  "swapPriceUnavailableTitle": {
    "message": "Check your rate before proceeding"
  },
  "swapProcessing": {
    "message": "Processing"
  },
  "swapQuoteDetails": {
    "message": "Quote details"
  },
  "swapQuoteNofM": {
    "message": "$1 of $2",
    "description": "A count of possible quotes shown to the user while they are waiting for quotes to be fetched. $1 is the number of quotes already loaded, and $2 is the total number of resources that we check for quotes. Keep in mind that not all resources will have a quote for a particular swap."
  },
  "swapQuoteSource": {
    "message": "Quote source"
  },
  "swapQuotesExpiredErrorDescription": {
    "message": "Please request new quotes to get the latest rates."
  },
  "swapQuotesExpiredErrorTitle": {
    "message": "Quotes timeout"
  },
  "swapQuotesNotAvailableDescription": {
    "message": "Reduce the size of your trade or use a different token."
  },
  "swapQuotesNotAvailableErrorDescription": {
    "message": "Try adjusting the amount or slippage settings and try again."
  },
  "swapQuotesNotAvailableErrorTitle": {
    "message": "No quotes available"
  },
  "swapRate": {
    "message": "Rate"
  },
  "swapReceiving": {
    "message": "Receiving"
  },
  "swapReceivingInfoTooltip": {
    "message": "This is an estimate. The exact amount depends on slippage."
  },
  "swapRequestForQuotation": {
    "message": "Request for quotation"
  },
  "swapReviewSwap": {
    "message": "Review swap"
  },
  "swapSearchNameOrAddress": {
    "message": "Search name or paste address"
  },
  "swapSelect": {
    "message": "Select"
  },
  "swapSelectAQuote": {
    "message": "Select a quote"
  },
  "swapSelectAToken": {
    "message": "Select token"
  },
  "swapSelectQuotePopoverDescription": {
    "message": "Below are all the quotes gathered from multiple liquidity sources."
  },
  "swapSelectToken": {
    "message": "Select token"
  },
  "swapShowLatestQuotes": {
    "message": "Show latest quotes"
  },
  "swapSlippageHighDescription": {
    "message": "The slippage entered ($1%) is considered very high and may result in a bad rate",
    "description": "$1 is the amount of % for slippage"
  },
  "swapSlippageHighTitle": {
    "message": "High slippage"
  },
  "swapSlippageLowDescription": {
    "message": "A value this low ($1%) may result in a failed swap",
    "description": "$1 is the amount of % for slippage"
  },
  "swapSlippageLowTitle": {
    "message": "Low slippage"
  },
  "swapSlippageNegative": {
    "message": "Slippage must be greater or equal to zero"
  },
  "swapSlippageNegativeDescription": {
    "message": "Slippage must be greater or equal to zero"
  },
  "swapSlippageNegativeTitle": {
    "message": "Increase slippage to continue"
  },
  "swapSlippageOverLimitDescription": {
    "message": "Slippage tolerance must be 15% or less. Anything higher will result in a bad rate."
  },
  "swapSlippageOverLimitTitle": {
    "message": "Very high slippage"
  },
  "swapSlippagePercent": {
    "message": "$1%",
    "description": "$1 is the amount of % for slippage"
  },
  "swapSlippageTooltip": {
    "message": "If the price changes between the time your order is placed and confirmed it’s called “slippage”. Your swap will automatically cancel if slippage exceeds your “slippage tolerance” setting."
  },
  "swapSlippageZeroDescription": {
    "message": "There are fewer zero-slippage quote providers which will result in a less competitive quote."
  },
  "swapSlippageZeroTitle": {
    "message": "Sourcing zero-slippage providers"
  },
  "swapSource": {
    "message": "Liquidity source"
  },
  "swapSourceInfo": {
    "message": "We search multiple liquidity sources (exchanges, aggregators and professional market makers) to find the best rates and lowest network fees."
  },
  "swapSuggested": {
    "message": "Swap suggested"
  },
  "swapSuggestedGasSettingToolTipMessage": {
    "message": "Swaps are complex and time sensitive transactions. We recommend this gas fee for a good balance between cost and confidence of a successful Swap."
  },
  "swapSwapFrom": {
    "message": "Swap from"
  },
  "swapSwapSwitch": {
    "message": "Switch token order"
  },
  "swapSwapTo": {
    "message": "Swap to"
  },
  "swapToConfirmWithHwWallet": {
    "message": "to confirm with your hardware wallet"
  },
  "swapTokenAddedManuallyDescription": {
    "message": "Verify this token on $1 and make sure it is the token you want to trade.",
    "description": "$1 points the user to etherscan as a place they can verify information about a token. $1 is replaced with the translation for \"etherscan\""
  },
  "swapTokenAddedManuallyTitle": {
    "message": "Token added manually"
  },
  "swapTokenAvailable": {
    "message": "Your $1 has been added to your account.",
    "description": "This message is shown after a swap is successful and communicates the exact amount of tokens the user has received for a swap. The $1 is a decimal number of tokens followed by the token symbol."
  },
  "swapTokenBalanceUnavailable": {
    "message": "We were unable to retrieve your $1 balance",
    "description": "This message communicates to the user that their balance of a given token is currently unavailable. $1 will be replaced by a token symbol"
  },
  "swapTokenNotAvailable": {
    "message": "Token is not available to swap in this region"
  },
  "swapTokenToToken": {
    "message": "Swap $1 to $2",
    "description": "Used in the transaction display list to describe a swap. $1 and $2 are the symbols of tokens in involved in a swap."
  },
  "swapTokenVerificationAddedManually": {
    "message": "This token has been added manually."
  },
  "swapTokenVerificationMessage": {
    "message": "Always confirm the token address on $1.",
    "description": "Points the user to Etherscan as a place they can verify information about a token. $1 is replaced with the translation for \"Etherscan\" followed by an info icon that shows more info on hover."
  },
  "swapTokenVerificationOnlyOneSource": {
    "message": "Only verified on 1 source."
  },
  "swapTokenVerificationSources": {
    "message": "Verified on $1 sources.",
    "description": "Indicates the number of token information sources that recognize the symbol + address. $1 is a decimal number."
  },
  "swapTokenVerifiedOn1SourceDescription": {
    "message": "$1 is only verified on 1 source. Consider verifying it on $2 before proceeding.",
    "description": "$1 is a token name, $2 points the user to etherscan as a place they can verify information about a token. $1 is replaced with the translation for \"etherscan\""
  },
  "swapTokenVerifiedOn1SourceTitle": {
    "message": "Potentially inauthentic token"
  },
  "swapTooManyDecimalsError": {
    "message": "$1 allows up to $2 decimals",
    "description": "$1 is a token symbol and $2 is the max. number of decimals allowed for the token"
  },
  "swapTransactionComplete": {
    "message": "Transaction complete"
  },
  "swapTwoTransactions": {
    "message": "2 transactions"
  },
  "swapUnknown": {
    "message": "Unknown"
  },
  "swapVerifyTokenExplanation": {
    "message": "Multiple tokens can use the same name and symbol. Check $1 to verify this is the token you're looking for.",
    "description": "This appears in a tooltip next to the verifyThisTokenOn message. It gives the user more information about why they should check the token on a block explorer. $1 will be the name or url of the block explorer, which will be the translation of 'etherscan' or a block explorer url specified for a custom network."
  },
  "swapYourTokenBalance": {
    "message": "$1 $2 available to swap",
    "description": "Tells the user how much of a token they have in their balance. $1 is a decimal number amount of tokens, and $2 is a token symbol"
  },
  "swapZeroSlippage": {
    "message": "0% Slippage"
  },
  "swapsAdvancedOptions": {
    "message": "Advanced options"
  },
  "swapsExcessiveSlippageWarning": {
    "message": "Slippage amount is too high and will result in a bad rate. Please reduce your slippage tolerance to a value below 15%."
  },
  "swapsMaxSlippage": {
    "message": "Slippage tolerance"
  },
  "swapsNotEnoughForTx": {
    "message": "Not enough $1 to complete this transaction",
    "description": "Tells the user that they don't have enough of a token for a proposed swap. $1 is a token symbol"
  },
  "swapsNotEnoughToken": {
    "message": "Not enough $1",
    "description": "Tells the user that they don't have enough of a token for a proposed swap. $1 is a token symbol"
  },
  "swapsViewInActivity": {
    "message": "View in activity"
  },
  "switch": {
    "message": "Switch"
  },
  "switchEthereumChainConfirmationDescription": {
    "message": "This will switch the selected network within MetaMask to a previously added network:"
  },
  "switchEthereumChainConfirmationTitle": {
    "message": "Allow this site to switch the network?"
  },
  "switchNetwork": {
    "message": "Switch network"
  },
  "switchNetworks": {
    "message": "Switch networks"
  },
  "switchToNetwork": {
    "message": "Switch to $1",
    "description": "$1 represents the custom network that has previously been added"
  },
  "switchToThisAccount": {
    "message": "Switch to this account"
  },
  "switchedTo": {
    "message": "You have switched to"
  },
  "switcherTitle": {
    "message": "Network switcher"
  },
  "switcherTourDescription": {
    "message": "Click the icon to switch networks or add a new network"
  },
  "switchingNetworksCancelsPendingConfirmations": {
    "message": "Switching networks will cancel all pending confirmations"
  },
  "symbol": {
    "message": "Symbol"
  },
  "symbolBetweenZeroTwelve": {
    "message": "Symbol must be 11 characters or fewer."
  },
  "tenPercentIncreased": {
    "message": "10% increase"
  },
  "terms": {
    "message": "Terms of use"
  },
  "termsOfService": {
    "message": "Terms of service"
  },
  "termsOfUseAgreeText": {
    "message": " I agree to the Terms of Use, which apply to my use of MetaMask and all of its features"
  },
  "termsOfUseFooterText": {
    "message": "Please scroll to read all sections"
  },
  "termsOfUseTitle": {
    "message": "Our Terms of Use have updated"
  },
  "testNetworks": {
    "message": "Test networks"
  },
  "theme": {
    "message": "Theme"
  },
  "themeDescription": {
    "message": "Choose your preferred MetaMask theme."
  },
  "thingsToKeep": {
    "message": "Things to keep in mind:"
  },
  "thirdPartySoftware": {
    "message": "Third-party software notice",
    "description": "Title of a popup modal displayed when installing a snap for the first time."
  },
  "thisCollection": {
    "message": "this collection"
  },
  "time": {
    "message": "Time"
  },
  "tips": {
    "message": "Tips"
  },
  "to": {
    "message": "To"
  },
  "toAddress": {
    "message": "To: $1",
    "description": "$1 is the address to include in the To label. It is typically shortened first using shortenAddress"
  },
  "toggleEthSignBannerDescription": {
    "message": "You’re at risk for phishing attacks. Protect yourself by turning off eth_sign."
  },
  "toggleEthSignDescriptionField": {
    "message": "If you enable this setting, you might get signature requests that aren’t readable. By signing a message you don't understand, you could be agreeing to give away your funds and NFTs."
  },
  "toggleEthSignField": {
    "message": "Eth_sign requests"
  },
  "toggleEthSignModalBannerBoldText": {
    "message": " you might be getting scammed"
  },
  "toggleEthSignModalBannerText": {
    "message": "If you've been asked to turn this setting on,"
  },
  "toggleEthSignModalCheckBox": {
    "message": "I understand that I can lose all of my funds and NFTs if I enable eth_sign requests. "
  },
  "toggleEthSignModalDescription": {
    "message": "Allowing eth_sign requests can make you vulnerable to phishing attacks. Always review the URL and be careful when signing  messages that contain code."
  },
  "toggleEthSignModalFormError": {
    "message": "The text is incorrect"
  },
  "toggleEthSignModalFormLabel": {
    "message": "Enter “I only sign what I understand” to continue"
  },
  "toggleEthSignModalFormValidation": {
    "message": "I only sign what I understand"
  },
  "toggleEthSignModalTitle": {
    "message": "Use at your own risk"
  },
  "toggleEthSignOff": {
    "message": "OFF (Recommended)"
  },
  "toggleEthSignOn": {
    "message": "ON (Not recommended)"
  },
  "token": {
    "message": "Token"
  },
  "tokenAddress": {
    "message": "Token address"
  },
  "tokenAlreadyAdded": {
    "message": "Token has already been added."
  },
  "tokenAutoDetection": {
    "message": "Token autodetection"
  },
  "tokenContractAddress": {
    "message": "Token contract address"
  },
  "tokenDecimalFetchFailed": {
    "message": "Token decimal required."
  },
  "tokenDecimalTitle": {
    "message": "Token decimal:"
  },
  "tokenDetails": {
    "message": "Token details"
  },
  "tokenFoundTitle": {
    "message": "1 new token found"
  },
  "tokenId": {
    "message": "Token ID"
  },
  "tokenList": {
    "message": "Token lists:"
  },
  "tokenScamSecurityRisk": {
    "message": "token scams and security risks"
  },
  "tokenShowUp": {
    "message": "Your tokens may not automatically show up in your wallet."
  },
  "tokenSymbol": {
    "message": "Token symbol"
  },
  "tokens": {
    "message": "Tokens"
  },
  "tokensFoundTitle": {
    "message": "$1 new tokens found",
    "description": "$1 is the number of new tokens detected"
  },
  "tooltipApproveButton": {
    "message": "I understand"
  },
  "tooltipSatusConnected": {
    "message": "connected"
  },
  "tooltipSatusNotConnected": {
    "message": "not connected"
  },
  "total": {
    "message": "Total"
  },
  "transaction": {
    "message": "transaction"
  },
  "transactionCancelAttempted": {
    "message": "Transaction cancel attempted with estimated gas fee of $1 at $2"
  },
  "transactionCancelSuccess": {
    "message": "Transaction successfully cancelled at $2"
  },
  "transactionConfirmed": {
    "message": "Transaction confirmed at $2."
  },
  "transactionCreated": {
    "message": "Transaction created with a value of $1 at $2."
  },
  "transactionData": {
    "message": "Transaction data"
  },
  "transactionDecodingAccreditationDecoded": {
    "message": "Decoded by Truffle"
  },
  "transactionDecodingAccreditationVerified": {
    "message": "Verified contract on $1"
  },
  "transactionDecodingUnsupportedNetworkError": {
    "message": "Transaction decoding is not available for chainId $1"
  },
  "transactionDetailDappGasMoreInfo": {
    "message": "Site suggested"
  },
  "transactionDetailDappGasTooltip": {
    "message": "Edit to use MetaMask's recommended gas fee based on the latest block."
  },
  "transactionDetailGasHeading": {
    "message": "Estimated gas fee"
  },
  "transactionDetailGasInfoV2": {
    "message": "estimated"
  },
  "transactionDetailGasTooltipConversion": {
    "message": "Learn more about gas fees"
  },
  "transactionDetailGasTooltipExplanation": {
    "message": "Gas fees are set by the network and fluctuate based on network traffic and transaction complexity."
  },
  "transactionDetailGasTooltipIntro": {
    "message": "Gas fees are paid to crypto miners who process transactions on the $1 network. MetaMask does not profit from gas fees."
  },
  "transactionDetailGasTotalSubtitle": {
    "message": "Amount + gas fee"
  },
  "transactionDetailLayer2GasHeading": {
    "message": "Layer 2 gas fee"
  },
  "transactionDetailMultiLayerTotalSubtitle": {
    "message": "Amount + fees"
  },
  "transactionDropped": {
    "message": "Transaction dropped at $2."
  },
  "transactionError": {
    "message": "Transaction error. Exception thrown in contract code."
  },
  "transactionErrorNoContract": {
    "message": "Trying to call a function on a non-contract address."
  },
  "transactionErrored": {
    "message": "Transaction encountered an error."
  },
  "transactionFailed": {
    "message": "Transaction Failed"
  },
  "transactionFee": {
    "message": "Transaction fee"
  },
  "transactionHistoryBaseFee": {
    "message": "Base fee (GWEI)"
  },
  "transactionHistoryL1GasLabel": {
    "message": "Total L1 gas fee"
  },
  "transactionHistoryL2GasLimitLabel": {
    "message": "L2 gas limit"
  },
  "transactionHistoryL2GasPriceLabel": {
    "message": "L2 gas price"
  },
  "transactionHistoryMaxFeePerGas": {
    "message": "Max fee per gas"
  },
  "transactionHistoryPriorityFee": {
    "message": "Priority fee (GWEI)"
  },
  "transactionHistoryTotalGasFee": {
    "message": "Total gas fee"
  },
  "transactionInsightsDeprecationInfo": {
    "message": "Explore more ways to get transaction insights with"
  },
  "transactionInsightsDeprecationTitle": {
    "message": "This feature will be deprecated soon"
  },
  "transactionNote": {
    "message": "Transaction note"
  },
  "transactionResubmitted": {
    "message": "Transaction resubmitted with estimated gas fee increased to $1 at $2"
  },
  "transactionSettings": {
    "message": "Transaction settings"
  },
  "transactionSubmitted": {
    "message": "Transaction submitted with estimated gas fee of $1 at $2."
  },
  "transactionUpdated": {
    "message": "Transaction updated at $2."
  },
  "transactions": {
    "message": "Transactions"
  },
  "transfer": {
    "message": "Transfer"
  },
  "transferFrom": {
    "message": "Transfer from"
  },
  "troubleConnectingToLedgerU2FOnFirefox": {
    "message": "We're having trouble connecting your Ledger. $1",
    "description": "$1 is a link to the wallet connection guide;"
  },
  "troubleConnectingToLedgerU2FOnFirefox2": {
    "message": "Review our hardware wallet connection guide and try again.",
    "description": "$1 of the ledger wallet connection guide"
  },
  "troubleConnectingToLedgerU2FOnFirefoxLedgerSolution": {
    "message": "If you're on the latest version of Firefox, you might be experiencing an issue related to Firefox dropping U2F support. Learn how to fix this issue $1.",
    "description": "It is a link to the ledger website for the workaround."
  },
  "troubleConnectingToLedgerU2FOnFirefoxLedgerSolution2": {
    "message": "here",
    "description": "Second part of the error message; It is a link to the ledger website for the workaround."
  },
  "troubleConnectingToWallet": {
    "message": "We had trouble connecting to your $1, try reviewing $2 and try again.",
    "description": "$1 is the wallet device name; $2 is a link to wallet connection guide"
  },
  "troubleStarting": {
    "message": "MetaMask had trouble starting. This error could be intermittent, so try restarting the extension."
  },
  "trustSiteApprovePermission": {
    "message": "By granting permission, you are allowing the following $1 to access your funds"
  },
  "tryAgain": {
    "message": "Try again"
  },
  "turnOnTokenDetection": {
    "message": "Turn on enhanced token detection"
  },
  "tutorial": {
    "message": "Tutorial"
  },
  "twelveHrTitle": {
    "message": "12hr:"
  },
  "txInsightsNotSupported": {
    "message": "Transaction insights not supported for this contract at this time."
  },
  "typeYourSRP": {
    "message": "Type your Secret Recovery Phrase"
  },
  "u2f": {
    "message": "U2F",
    "description": "A name on an API for the browser to interact with devices that support the U2F protocol. On some browsers we use it to connect MetaMask to Ledger devices."
  },
  "unapproved": {
    "message": "Unapproved"
  },
  "units": {
    "message": "units"
  },
  "unknown": {
    "message": "Unknown"
  },
  "unknownCameraError": {
    "message": "There was an error while trying to access your camera. Please try again..."
  },
  "unknownCameraErrorTitle": {
    "message": "Ooops! Something went wrong...."
  },
  "unknownCollection": {
    "message": "Unnamed collection"
  },
  "unknownNetwork": {
    "message": "Unknown private network"
  },
  "unknownQrCode": {
    "message": "Error: We couldn't identify that QR code"
  },
  "unlimited": {
    "message": "Unlimited"
  },
  "unlock": {
    "message": "Unlock"
  },
  "unlockMessage": {
    "message": "The decentralized web awaits"
  },
  "unrecognizedChain": {
    "message": "This custom network is not recognized",
    "description": "$1 is a clickable link with text defined by the 'unrecognizedChanLinkText' key. The link will open to instructions for users to validate custom network details."
  },
  "unrecognizedProtocol": {
    "message": "$1 (Unrecognized protocol)",
    "description": "Shown when the protocol is unknown by the extension. $1 is the protocol code."
  },
  "unsendableAsset": {
    "message": "Sending NFT (ERC-721) tokens is not currently supported",
    "description": "This is an error message we show the user if they attempt to send an NFT asset type, for which currently don't support sending"
  },
  "unverifiedContractAddressMessage": {
    "message": "We cannot verify this contract. Make sure you trust this address."
  },
  "upArrow": {
    "message": "up arrow"
  },
  "update": {
    "message": "Update"
  },
  "updateRequest": {
    "message": "Update request"
  },
  "updatedWithDate": {
    "message": "Updated $1"
  },
  "urlErrorMsg": {
    "message": "URLs require the appropriate HTTP/HTTPS prefix."
  },
  "urlExistsErrorMsg": {
    "message": "This URL is currently used by the $1 network."
  },
  "use4ByteResolution": {
    "message": "Decode smart contracts"
  },
  "use4ByteResolutionDescription": {
    "message": "To improve user experience, we customize the activity tab with messages based on the smart contracts you interact with. MetaMask uses a service called 4byte.directory to decode data and show you a version of a smart contract that's easier to read. This helps reduce your chances of approving malicious smart contract actions, but can result in your IP address being shared."
  },
  "useMultiAccountBalanceChecker": {
    "message": "Batch account balance requests"
  },
  "useMultiAccountBalanceCheckerSettingDescription": {
    "message": "Get faster balance updates by batching account balance requests. This lets us fetch your account balances together, so you get quicker updates for an improved experience. When this feature is off, third parties may be less likely to associate your accounts with each other."
  },
  "useNftDetection": {
    "message": "Autodetect NFTs"
  },
  "useNftDetectionDescriptionText": {
    "message": "Let MetaMask add NFTs you own using third-party services (like OpenSea). Autodetecting NFTs exposes your IP and account address to these services. Enabling this feature could associate your IP address with your Ethereum address and display fake NFTs airdropped by scammers. You can add tokens manually to avoid this risk."
  },
  "usePhishingDetection": {
    "message": "Use phishing detection"
  },
  "usePhishingDetectionDescription": {
    "message": "Display a warning for phishing domains targeting Ethereum users"
  },
  "useSafeChainsListValidation": {
    "message": "Network details check"
  },
  "useSafeChainsListValidationDescription": {
    "message": "MetaMask uses a third-party service called $1 to show accurate and standardized network details. This reduces your chances of connecting to malicious or incorrect network. When using this feature, your IP address is exposed to chainid.network."
  },
  "useSafeChainsListValidationWebsite": {
    "message": "chainid.network",
    "description": "useSafeChainsListValidationWebsite is separated from the rest of the text so that we can bold the third party service name in the middle of them"
  },
  "useSiteSuggestion": {
    "message": "Use site suggestion"
  },
  "useTokenDetectionPrivacyDesc": {
    "message": "Automatically displaying tokens sent to your account involves communication with third party servers to fetch token’s images. Those serves will have access to your IP address."
  },
  "usedByClients": {
    "message": "Used by a variety of different clients"
  },
  "userName": {
    "message": "Username"
  },
  "verifyContractDetails": {
    "message": "Verify third-party details"
  },
  "verifyThisTokenDecimalOn": {
    "message": "Token decimal can be found on $1",
    "description": "Points the user to etherscan as a place they can verify information about a token. $1 is replaced with the translation for \"etherscan\""
  },
  "verifyThisTokenOn": {
    "message": "Verify this token on $1",
    "description": "Points the user to etherscan as a place they can verify information about a token. $1 is replaced with the translation for \"etherscan\""
  },
  "verifyThisUnconfirmedTokenOn": {
    "message": "Verify this token on $1 and make sure this is the token you want to trade.",
    "description": "Points the user to etherscan as a place they can verify information about a token. $1 is replaced with the translation for \"etherscan\""
  },
  "version": {
    "message": "Version"
  },
  "view": {
    "message": "View"
  },
  "viewAllDetails": {
    "message": "View all details"
  },
  "viewAllQuotes": {
    "message": "view all quotes"
  },
  "viewContact": {
    "message": "View contact"
  },
  "viewDetails": {
    "message": "View details"
  },
  "viewFullTransactionDetails": {
    "message": "View full transaction details"
  },
  "viewMore": {
    "message": "View more"
  },
  "viewOnBlockExplorer": {
    "message": "View on block explorer"
  },
  "viewOnCustomBlockExplorer": {
    "message": "View $1 at $2",
    "description": "$1 is the action type. e.g (Account, Transaction, Swap) and $2 is the Custom Block Exporer URL"
  },
  "viewOnEtherscan": {
    "message": "View $1 on Etherscan",
    "description": "$1 is the action type. e.g (Account, Transaction, Swap)"
  },
  "viewOnExplorer": {
    "message": "View on explorer"
  },
  "viewOnOpensea": {
    "message": "View on Opensea"
  },
  "viewinCustodianApp": {
    "message": "View in custodian app"
  },
  "viewinExplorer": {
    "message": "View $1 in explorer",
    "description": "$1 is the action type. e.g (Account, Transaction, Swap)"
  },
  "visitWebSite": {
    "message": "Visit our website"
  },
  "wallet": {
    "message": "Wallet"
  },
  "walletConnectionGuide": {
    "message": "our hardware wallet connection guide"
  },
  "walletCreationSuccessDetail": {
    "message": "You’ve successfully protected your wallet. Keep your Secret Recovery Phrase safe and secret -- it’s your responsibility!"
  },
  "walletCreationSuccessReminder1": {
    "message": "MetaMask can’t recover your Secret Recovery Phrase."
  },
  "walletCreationSuccessReminder2": {
    "message": "MetaMask will never ask you for your Secret Recovery Phrase."
  },
  "walletCreationSuccessReminder3": {
    "message": "$1 with anyone or risk your funds being stolen",
    "description": "$1 is separated as walletCreationSuccessReminder3BoldSection so that we can bold it"
  },
  "walletCreationSuccessReminder3BoldSection": {
    "message": "Never share your Secret Recovery Phrase",
    "description": "This string is localized separately from walletCreationSuccessReminder3 so that we can bold it"
  },
  "walletCreationSuccessTitle": {
    "message": "Wallet creation successful"
  },
  "wantToAddThisNetwork": {
    "message": "Want to add this network?"
  },
  "wantsToAddThisAsset": {
    "message": "This allows the following asset to be added to your wallet."
  },
  "warning": {
    "message": "Warning"
  },
  "warningTooltipText": {
    "message": "$1 The third party could spend your entire token balance without further notice or consent. Protect yourself by customizing a lower spending cap.",
    "description": "$1 is a warning icon with text 'Be careful' in 'warning' colour"
  },
  "weak": {
    "message": "Weak"
  },
  "web3ShimUsageNotification": {
    "message": "We noticed that the current website tried to use the removed window.web3 API. If the site appears to be broken, please click $1 for more information.",
    "description": "$1 is a clickable link."
  },
  "webhid": {
    "message": "WebHID",
    "description": "Refers to a interface for connecting external devices to the browser. Used for connecting ledger to the browser. Read more here https://developer.mozilla.org/en-US/docs/Web/API/WebHID_API"
  },
  "websites": {
    "message": "websites",
    "description": "Used in the 'permission_rpc' message."
  },
  "welcomeBack": {
    "message": "Welcome back!"
  },
  "welcomeExploreDescription": {
    "message": "Store, send and spend crypto currencies and assets."
  },
  "welcomeExploreTitle": {
    "message": "Explore decentralized apps"
  },
  "welcomeLoginDescription": {
    "message": "Use your MetaMask to login to decentralized apps - no signup needed."
  },
  "welcomeLoginTitle": {
    "message": "Say hello to your wallet"
  },
  "welcomeToMetaMask": {
    "message": "Let's get started"
  },
  "welcomeToMetaMaskIntro": {
    "message": "Trusted by millions, MetaMask is a secure wallet making the world of web3 accessible to all."
  },
  "whatsNew": {
    "message": "What's new",
    "description": "This is the title of a popup that gives users notifications about new features and updates to MetaMask."
  },
  "whatsThis": {
    "message": "What's this?"
  },
  "xOfY": {
    "message": "$1 of $2",
    "description": "$1 and $2 are intended to be two numbers, where $2 is a total, and $1 is a count towards that total"
  },
  "xOfYPending": {
    "message": "$1 of $2 pending",
    "description": "$1 and $2 are intended to be two numbers, where $2 is a total number of pending confirmations, and $1 is a count towards that total"
  },
  "yes": {
    "message": "Yes"
  },
  "youHaveAddedAll": {
    "message": "You've added all the popular networks. You can discover more networks $1 Or you can $2",
    "description": "$1 is a link with the text 'here' and $2 is a button with the text 'add more networks manually'"
  },
  "youNeedToAllowCameraAccess": {
    "message": "You need to allow camera access to use this feature."
  },
  "youSign": {
    "message": "You are signing"
  },
  "yourAccounts": {
    "message": "Your accounts"
  },
  "yourFundsMayBeAtRisk": {
    "message": "Your funds may be at risk"
  },
  "yourNFTmayBeAtRisk": {
    "message": "Your NFT may be at risk"
  },
  "yourPrivateSeedPhrase": {
    "message": "Your Secret Recovery Phrase"
  },
  "zeroGasPriceOnSpeedUpError": {
    "message": "Zero gas price on speed up"
  }
}<|MERGE_RESOLUTION|>--- conflicted
+++ resolved
@@ -130,9 +130,6 @@
   "account": {
     "message": "Account"
   },
-  "accountCantPerformAction" : {
-    "message": "This account can't perform this action."
-  },
   "accountDetails": {
     "message": "Account details"
   },
@@ -361,9 +358,6 @@
   "alerts": {
     "message": "Alerts"
   },
-  "allConnections": {
-    "message": "All Connections"
-  },
   "allCustodianAccountsConnectedSubtitle": {
     "message": "You have either already connected all your custodian accounts or don’t have any account to connect to MetaMask Institutional."
   },
@@ -875,15 +869,6 @@
   "connectedSnapAndNoAccountDescription": {
     "message": "MetaMask is connected to this site, but no accounts are connected yet"
   },
-<<<<<<< HEAD
-  "connectedaccount": {
-    "message": "account"
-  },
-  "connectedaccounts": {
-    "message": "accounts"
-  },
-=======
->>>>>>> 7c78b4b3
   "connecting": {
     "message": "Connecting..."
   },
@@ -2079,9 +2064,6 @@
   "installOrigin": {
     "message": "Install origin"
   },
-  "installRequest": {
-    "message": "Installation request"
-  },
   "installedOn": {
     "message": "Installed on $1",
     "description": "$1 is the date when the snap has been installed"
@@ -4004,9 +3986,6 @@
   "selectAccountsForSnap": {
     "message": "Select the account(s) to use with this snap"
   },
-  "selectActionButton": {
-    "message": "Select action"
-  },
   "selectAll": {
     "message": "Select all"
   },
@@ -4048,9 +4027,6 @@
   },
   "send": {
     "message": "Send"
-  },
-  "sendAToken": {
-    "message": "Send a token"
   },
   "sendBugReport": {
     "message": "Send us a bug report."
@@ -4174,12 +4150,6 @@
   "simulationErrorMessageV2": {
     "message": "We were not able to estimate gas. There might be an error in the contract and this transaction may fail."
   },
-  "siteConnections": {
-    "message": "Site Connections"
-  },
-  "sites": {
-    "message": "Sites"
-  },
   "skip": {
     "message": "Skip"
   },
@@ -4260,9 +4230,6 @@
     "message": "$1 wants to connect to $2. Only continue if you trust this website.",
     "description": "$2 is the snap and $1 is the dapp requesting connection to the snap."
   },
-  "snapConnections": {
-    "message": "Snap Connections"
-  },
   "snapContent": {
     "message": "This content is coming from $1",
     "description": "This is shown when a snap shows transaction insight information in the confirmation UI. $1 is a link to the snap's settings page with the link text being the name of the snap."
@@ -4357,6 +4324,9 @@
   "snapResultSuccessDescription": {
     "message": "$1 is ready to use"
   },
+  "snapUpdate": {
+    "message": "Update snap"
+  },
   "snapUpdateAvailable": {
     "message": "Update available"
   },
@@ -4407,12 +4377,9 @@
   },
   "snapsSettings": {
     "message": "Snap settings"
-<<<<<<< HEAD
-=======
   },
   "snapsSettingsDescription": {
     "message": "Manage your Snaps"
->>>>>>> 7c78b4b3
   },
   "snapsTermsOfUse": {
     "message": "Terms of Use"
@@ -5537,9 +5504,6 @@
   },
   "update": {
     "message": "Update"
-  },
-  "updateRequest": {
-    "message": "Update request"
   },
   "updatedWithDate": {
     "message": "Updated $1"
