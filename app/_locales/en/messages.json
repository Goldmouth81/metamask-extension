{
  "QRHardwareInvalidTransactionTitle": {
    "message": "Error"
  },
  "QRHardwareMismatchedSignId": {
    "message": "Incongruent transaction data. Please check the transaction details."
  },
  "QRHardwarePubkeyAccountOutOfRange": {
    "message": "No more accounts. If you would like to access another account unlisted below, please reconnect your hardware wallet and select it."
  },
  "QRHardwareScanInstructions": {
    "message": "Place the QR code in front of your camera. The screen is blurred, but it will not affect the reading."
  },
  "QRHardwareSignRequestCancel": {
    "message": "Reject"
  },
  "QRHardwareSignRequestDescription": {
    "message": "After you’ve signed with your wallet, click on 'Get Signature' to receive the signature"
  },
  "QRHardwareSignRequestGetSignature": {
    "message": "Get Signature"
  },
  "QRHardwareSignRequestSubtitle": {
    "message": "Scan the QR code with your wallet"
  },
  "QRHardwareSignRequestTitle": {
    "message": "Request Signature"
  },
  "QRHardwareUnknownQRCodeTitle": {
    "message": "Error"
  },
  "QRHardwareUnknownWalletQRCode": {
    "message": "Invalid QR code. Please scan the sync QR code of the hardware wallet."
  },
  "QRHardwareWalletImporterTitle": {
    "message": "Scan QR Code"
  },
  "QRHardwareWalletSteps1Description": {
    "message": "Connect an airgapped hardware wallet that communicates through QR-codes. Officially supported airgapped hardware wallets include:"
  },
  "QRHardwareWalletSteps1Title": {
    "message": "QR-based HW Wallet"
  },
  "QRHardwareWalletSteps2Description": {
    "message": "AirGap Vault & Ngrave (Coming Soon)"
  },
  "about": {
    "message": "About"
  },
  "acceleratingATransaction": {
    "message": "* Accelerating a transaction by using a higher gas price increases its chances of getting processed by the network faster, but it is not always guaranteed."
  },
  "acceptTermsOfUse": {
    "message": "I have read and agree to the $1",
    "description": "$1 is the `terms` message"
  },
  "accessAndSpendNotice": {
    "message": "$1 may access and spend up to this max amount",
    "description": "$1 is the url of the site requesting ability to spend"
  },
  "accessingYourCamera": {
    "message": "Accessing your camera..."
  },
  "account": {
    "message": "Account"
  },
  "accountDetails": {
    "message": "Account details"
  },
  "accountIdenticon": {
    "message": "Account Identicon"
  },
  "accountName": {
    "message": "Account Name"
  },
  "accountNameDuplicate": {
    "message": "This account name already exists",
    "description": "This is an error message shown when the user enters a new account name that matches an existing account name"
  },
  "accountOptions": {
    "message": "Account Options"
  },
  "accountSelectionRequired": {
    "message": "You need to select an account!"
  },
  "active": {
    "message": "Active"
  },
  "activity": {
    "message": "Activity"
  },
  "activityLog": {
    "message": "Activity log"
  },
  "add": {
    "message": "Add"
  },
  "addANetwork": {
    "message": "Add a network"
  },
  "addANickname": {
    "message": "Add a nickname"
  },
  "addAcquiredTokens": {
    "message": "Add the tokens you've acquired using MetaMask"
  },
  "addAlias": {
    "message": "Add alias"
  },
  "addContact": {
    "message": "Add contact"
  },
  "addCustomToken": {
    "message": "Add Custom Token"
  },
  "addCustomTokenByContractAddress": {
    "message": "Can’t find a token? You can manually add any token by pasting its address. Token contract addresses can be found on $1.",
    "description": "$1 is a blockchain explorer for a specific network, e.g. Etherscan for Ethereum"
  },
  "addEthereumChainConfirmationDescription": {
    "message": "This will allow this network to be used within MetaMask."
  },
  "addEthereumChainConfirmationRisks": {
    "message": "MetaMask does not verify custom networks."
  },
  "addEthereumChainConfirmationRisksLearnMore": {
    "message": "Learn about $1.",
    "description": "$1 is a link with text that is provided by the 'addEthereumChainConfirmationRisksLearnMoreLink' key"
  },
  "addEthereumChainConfirmationRisksLearnMoreLink": {
    "message": "scams and network security risks",
    "description": "Link text for the 'addEthereumChainConfirmationRisksLearnMore' translation key"
  },
  "addEthereumChainConfirmationTitle": {
    "message": "Allow this site to add a network?"
  },
  "addFriendsAndAddresses": {
    "message": "Add friends and addresses you trust"
  },
  "addMemo": {
    "message": "Add memo"
  },
  "addNetwork": {
    "message": "Add Network"
  },
  "addSuggestedTokens": {
    "message": "Add Suggested Tokens"
  },
  "addToAddressBook": {
    "message": "Add to address book"
  },
  "addToAddressBookModalPlaceholder": {
    "message": "e.g. John D."
  },
  "addToken": {
    "message": "Add Token"
  },
  "address": {
    "message": "Address"
  },
  "addressBookIcon": {
    "message": "Address book icon"
  },
  "advanced": {
    "message": "Advanced"
  },
  "advancedBaseGasFeeToolTip": {
    "message": "When your transaction gets included in the block, any difference between your max base fee and the actual base fee will be refunded. Total amount is calculated as max base fee (in GWEI) * gas limit."
  },
  "advancedGasFeeDefaultOptIn": {
    "message": "Save these $1 as my default for \"Advanced\""
  },
  "advancedGasFeeDefaultOptOut": {
    "message": "Always use these values and advanced setting as default."
  },
  "advancedGasFeeModalTitle": {
    "message": "Advanced gas fee"
  },
  "advancedGasPriceTitle": {
    "message": "Gas price"
  },
  "advancedOptions": {
    "message": "Advanced Options"
  },
  "advancedPriorityFeeToolTip": {
    "message": "Priority fee (aka “miner tip”) goes directly to miners and incentivizes them to prioritize your transaction."
  },
  "affirmAgree": {
    "message": "I Agree"
  },
  "aggregatorFeeCost": {
    "message": "Aggregator network fee"
  },
  "alertDisableTooltip": {
    "message": "This can be changed in \"Settings > Alerts\""
  },
  "alertSettingsUnconnectedAccount": {
    "message": "Browsing a website with an unconnected account selected"
  },
  "alertSettingsUnconnectedAccountDescription": {
    "message": "This alert is shown in the popup when you are browsing a connected web3 site, but the currently selected account is not connected."
  },
  "alertSettingsWeb3ShimUsage": {
    "message": "When a website tries to use the removed window.web3 API"
  },
  "alertSettingsWeb3ShimUsageDescription": {
    "message": "This alert is shown in the popup when you are browsing a site that tries to use the removed window.web3 API, and may be broken as a result."
  },
  "alerts": {
    "message": "Alerts"
  },
  "allowExternalExtensionTo": {
    "message": "Allow this external extension to:"
  },
  "allowSpendToken": {
    "message": "Give permission to access your $1?",
    "description": "$1 is the symbol of the token that are requesting to spend"
  },
  "allowThisSiteTo": {
    "message": "Allow this site to:"
  },
  "allowWithdrawAndSpend": {
    "message": "Allow $1 to withdraw and spend up to the following amount:",
    "description": "The url of the site that requested permission to 'withdraw and spend'"
  },
  "amount": {
    "message": "Amount"
  },
  "appDescription": {
    "message": "An Ethereum Wallet in your Browser",
    "description": "The description of the application"
  },
  "appName": {
    "message": "MetaMask",
    "description": "The name of the application"
  },
  "appNameBeta": {
    "message": "MetaMask Beta",
    "description": "The name of the application (Beta)"
  },
  "appNameFlask": {
    "message": "MetaMask Flask",
    "description": "The name of the application (Flask)"
  },
  "approvalAndAggregatorTxFeeCost": {
    "message": "Approval and aggregator network fee"
  },
  "approvalTxGasCost": {
    "message": "Approval Tx Gas Cost"
  },
  "approve": {
    "message": "Approve spend limit"
  },
  "approveAndInstall": {
    "message": "Approve & Install"
  },
  "approveButtonText": {
    "message": "Approve"
  },
  "approveSpendLimit": {
    "message": "Approve $1 spend limit",
    "description": "The token symbol that is being approved"
  },
  "approved": {
    "message": "Approved"
  },
  "approvedAmountWithColon": {
    "message": "Approved amount:"
  },
  "areYouDeveloper": {
    "message": "Are you a developer?"
  },
  "areYouSure": {
    "message": "Are you sure?"
  },
  "asset": {
    "message": "Asset"
  },
  "assetOptions": {
    "message": "Asset options"
  },
  "assets": {
    "message": "Assets"
  },
  "attemptToCancel": {
    "message": "Attempt to Cancel?"
  },
  "attemptToCancelDescription": {
    "message": "Submitting this attempt does not guarantee your original transaction will be cancelled. If the cancellation attempt is successful, you will be charged the transaction fee above."
  },
  "attemptingConnect": {
    "message": "Attempting to connect to blockchain."
  },
  "attributions": {
    "message": "Attributions"
  },
  "authorizedPermissions": {
    "message": "You have authorized the following permissions"
  },
  "autoLockTimeLimit": {
    "message": "Auto-Lock Timer (minutes)"
  },
  "autoLockTimeLimitDescription": {
    "message": "Set the idle time in minutes before MetaMask will become locked."
  },
  "average": {
    "message": "Average"
  },
  "back": {
    "message": "Back"
  },
  "backToAll": {
    "message": "Back to All"
  },
  "backupApprovalInfo": {
    "message": "This secret code is required to recover your wallet in case you lose your device, forget your password, have to re-install MetaMask, or want to access your wallet on another device."
  },
  "backupApprovalNotice": {
    "message": "Backup your Secret Recovery Phrase to keep your wallet and funds secure."
  },
  "backupNow": {
    "message": "Backup now"
  },
  "balance": {
    "message": "Balance"
  },
  "balanceOutdated": {
    "message": "Balance may be outdated"
  },
  "baseFee": {
    "message": "Base fee"
  },
  "basic": {
    "message": "Basic"
  },
  "betaMetamaskDescription": {
    "message": "Trusted by millions, MetaMask is a secure wallet making the world of web3 accessible to all."
  },
  "betaMetamaskDescriptionExplanation": {
    "message": "Use this version to test upcoming features before they’re released. Your use and feedback helps us build the best version of MetaMask possible. Your use of MetaMask Beta is subject to our standard $1 as well as our $2. As a Beta, there may be an increased risk of bugs. By proceeding, you accept and acknowledge these risks, as well as those risks found in our Terms and Beta Terms.",
    "description": "$1 represents localization item betaMetamaskDescriptionExplanationTermsLinkText.  $2 represents localization item betaMetamaskDescriptionExplanationBetaTermsLinkText"
  },
  "betaMetamaskDescriptionExplanationBetaTermsLinkText": {
    "message": "Supplemental Beta Terms"
  },
  "betaMetamaskDescriptionExplanationTermsLinkText": {
    "message": "Terms"
  },
  "betaMetamaskVersion": {
    "message": "MetaMask Beta Version"
  },
  "betaWelcome": {
    "message": "Welcome to MetaMask Beta"
  },
  "blockExplorerAccountAction": {
    "message": "Account",
    "description": "This is used with viewOnEtherscan and viewInExplorer e.g View Account in Explorer"
  },
  "blockExplorerAssetAction": {
    "message": "Asset",
    "description": "This is used with viewOnEtherscan and viewInExplorer e.g View Asset in Explorer"
  },
  "blockExplorerSwapAction": {
    "message": "Swap",
    "description": "This is used with viewOnEtherscan e.g View Swap on Etherscan"
  },
  "blockExplorerUrl": {
    "message": "Block Explorer URL"
  },
  "blockExplorerUrlDefinition": {
    "message": "The URL used as the block explorer for this network."
  },
  "blockExplorerView": {
    "message": "View account at $1",
    "description": "$1 replaced by URL for custom block explorer"
  },
  "blockies": {
    "message": "Blockies"
  },
  "browserNotSupported": {
    "message": "Your Browser is not supported..."
  },
  "buildContactList": {
    "message": "Build your contact list"
  },
  "builtAroundTheWorld": {
    "message": "MetaMask is designed and built around the world."
  },
  "busy": {
    "message": "Busy"
  },
  "buy": {
    "message": "Buy"
  },
  "buyCryptoWithTransak": {
    "message": "Buy $1 with Transak",
    "description": "$1 represents the cypto symbol to be purchased"
  },
  "buyCryptoWithTransakDescription": {
    "message": "Transak supports debit card and bank transfers (depending on location) in 59+ countries. $1 deposits into your MetaMask account.",
    "description": "$1 represents the cypto symbol to be purchased"
  },
  "buyWithWyre": {
    "message": "Buy ETH with Wyre"
  },
  "buyWithWyreDescription": {
    "message": "Wyre lets you use a debit card to deposit ETH right in to your MetaMask account."
  },
  "bytes": {
    "message": "Bytes"
  },
  "canToggleInSettings": {
    "message": "You can re-enable this notification in Settings -> Alerts."
  },
  "cancel": {
    "message": "Cancel"
  },
  "cancelEdit": {
    "message": "Cancel Edit"
  },
  "cancelPopoverTitle": {
    "message": "Cancel transaction"
  },
  "cancelSpeedUp": {
    "message": "cancel or speed up a tranaction."
  },
  "cancelSpeedUpLabel": {
    "message": "This gas fee will $1 the original.",
    "description": "$1 is text 'replace' in bold"
  },
  "cancelSpeedUpTransactionTooltip": {
    "message": "To $1 a transaction the gas fee must be increased by at least 10% for it to be recognized by the network.",
    "description": "$1 is string 'cancel' or 'speed up'"
  },
  "cancellationGasFee": {
    "message": "Cancellation Gas Fee"
  },
  "cancelled": {
    "message": "Cancelled"
  },
  "chainId": {
    "message": "Chain ID"
  },
  "chainIdDefinition": {
    "message": "The chain ID used to sign transactions for this network."
  },
  "chainIdExistsErrorMsg": {
    "message": "This Chain ID is currently used by the $1 network."
  },
  "chainListReturnedDifferentTickerSymbol": {
    "message": "The network with chain ID $1 may use a different currency symbol ($2) than the one you have entered. Please verify before continuing.",
    "description": "$1 is the chain id currently entered in the network form and $2 is the return value of nativeCurrency.symbol from chainlist.network"
  },
  "chromeRequiredForHardwareWallets": {
    "message": "You need to use MetaMask on Google Chrome in order to connect to your Hardware Wallet."
  },
  "clickToConnectLedgerViaWebHID": {
    "message": "Click here to connect your Ledger via WebHID",
    "description": "Text that can be clicked to open a browser popup for connecting the ledger device via webhid"
  },
  "clickToRevealSeed": {
    "message": "Click here to reveal secret words"
  },
  "close": {
    "message": "Close"
  },
  "collectibleAddressError": {
    "message": "This token is an NFT. Add on the $1",
    "description": "$1 is a clickable link with text defined by the 'importNFTPage' key"
  },
  "confirm": {
    "message": "Confirm"
  },
  "confirmPassword": {
    "message": "Confirm password"
  },
  "confirmRecoveryPhrase": {
    "message": "Confirm Secret Recovery Phrase"
  },
  "confirmSecretBackupPhrase": {
    "message": "Confirm your Secret Recovery Phrase"
  },
  "confirmed": {
    "message": "Confirmed"
  },
  "confusableUnicode": {
    "message": "'$1' is similar to '$2'."
  },
  "confusableZeroWidthUnicode": {
    "message": "Zero-width character found."
  },
  "confusingEnsDomain": {
    "message": "We have detected a confusable character in the ENS name. Check the ENS name to avoid a potential scam."
  },
  "congratulations": {
    "message": "Congratulations"
  },
  "connect": {
    "message": "Connect"
  },
  "connectAccountOrCreate": {
    "message": "Connect account or create new"
  },
  "connectHardwareWallet": {
    "message": "Connect Hardware Wallet"
  },
  "connectManually": {
    "message": "Manually connect to current site"
  },
  "connectTo": {
    "message": "Connect to $1",
    "description": "$1 is the name/origin of a web3 site/application that the user can connect to metamask"
  },
  "connectToAll": {
    "message": "Connect to all your $1",
    "description": "$1 will be replaced by the translation of connectToAllAccounts"
  },
  "connectToAllAccounts": {
    "message": "accounts",
    "description": "will replace $1 in connectToAll, completing the sentence 'connect to all of your accounts', will be text that shows list of accounts on hover"
  },
  "connectToMultiple": {
    "message": "Connect to $1",
    "description": "$1 will be replaced by the translation of connectToMultipleNumberOfAccounts"
  },
  "connectToMultipleNumberOfAccounts": {
    "message": "$1 accounts",
    "description": "$1 is the number of accounts to which the web3 site/application is asking to connect; this will substitute $1 in connectToMultiple"
  },
  "connectWithMetaMask": {
    "message": "Connect With MetaMask"
  },
  "connectedAccountsDescriptionPlural": {
    "message": "You have $1 accounts connected to this site.",
    "description": "$1 is the number of accounts"
  },
  "connectedAccountsDescriptionSingular": {
    "message": "You have 1 account connected to this site."
  },
  "connectedAccountsEmptyDescription": {
    "message": "MetaMask is not connected to this site. To connect to a web3 site, find and click the connect button."
  },
  "connectedSites": {
    "message": "Connected sites"
  },
  "connectedSitesDescription": {
    "message": "$1 is connected to these sites. They can view your account address.",
    "description": "$1 is the account name"
  },
  "connectedSitesEmptyDescription": {
    "message": "$1 is not connected to any sites.",
    "description": "$1 is the account name"
  },
  "connectedSnapSites": {
    "message": "$1 snap is connected to these sites. They have access to the permissions listed above.",
    "description": "$1 represents the name of the snap"
  },
  "connecting": {
    "message": "Connecting..."
  },
  "connectingTo": {
    "message": "Connecting to $1"
  },
  "connectingToGoerli": {
    "message": "Connecting to Goerli Test Network"
  },
  "connectingToKovan": {
    "message": "Connecting to Kovan Test Network"
  },
  "connectingToMainnet": {
    "message": "Connecting to Ethereum Mainnet"
  },
  "connectingToRinkeby": {
    "message": "Connecting to Rinkeby Test Network"
  },
  "connectingToRopsten": {
    "message": "Connecting to Ropsten Test Network"
  },
  "contactUs": {
    "message": "Contact us"
  },
  "contacts": {
    "message": "Contacts"
  },
  "continue": {
    "message": "Continue"
  },
  "continueToTransak": {
    "message": "Continue to Transak"
  },
  "continueToWyre": {
    "message": "Continue to Wyre"
  },
  "contract": {
    "message": "Contract"
  },
  "contractAddress": {
    "message": "Contract address"
  },
  "contractAddressError": {
    "message": "You are sending tokens to the token's contract address. This may result in the loss of these tokens."
  },
  "contractDeployment": {
    "message": "Contract Deployment"
  },
  "contractInteraction": {
    "message": "Contract Interaction"
  },
  "convertTokenToNFTDescription": {
    "message": "We've detected that this asset is an NFT. Metamask now has full native support for NFTs. Would you like to remove it from your token list and add it as an NFT?"
  },
  "copiedExclamation": {
    "message": "Copied!"
  },
  "copyAddress": {
    "message": "Copy address to clipboard"
  },
  "copyPrivateKey": {
    "message": "This is your private key (click to copy)"
  },
  "copyRawTransactionData": {
    "message": "Copy raw transaction data"
  },
  "copyToClipboard": {
    "message": "Copy to clipboard"
  },
  "copyTransactionId": {
    "message": "Copy Transaction ID"
  },
  "create": {
    "message": "Create"
  },
  "createAWallet": {
    "message": "Create a Wallet"
  },
  "createAccount": {
    "message": "Create Account"
  },
  "createNewWallet": {
    "message": "Create a new wallet"
  },
  "createPassword": {
    "message": "Create Password"
  },
  "currencyConversion": {
    "message": "Currency Conversion"
  },
  "currencySymbol": {
    "message": "Currency Symbol"
  },
  "currencySymbolDefinition": {
    "message": "The ticker symbol displayed for this network’s currency."
  },
  "currentAccountNotConnected": {
    "message": "Your current account is not connected"
  },
  "currentExtension": {
    "message": "Current extension page"
  },
  "currentLanguage": {
    "message": "Current Language"
  },
  "currentTitle": {
    "message": "Current:"
  },
  "currentlyUnavailable": {
    "message": "Unavailable on this network"
  },
  "curveHighGasEstimate": {
    "message": "Aggressive gas estimate graph"
  },
  "curveLowGasEstimate": {
    "message": "Low gas estimate graph"
  },
  "curveMediumGasEstimate": {
    "message": "Market gas estimate graph"
  },
  "custom": {
    "message": "Advanced"
  },
  "customGas": {
    "message": "Customize Gas"
  },
  "customGasSettingToolTipMessage": {
    "message": "Use $1 to customize the gas price. This can be confusing if you aren’t familiar. Interact at your own risk.",
    "description": "$1 is key 'advanced' (text: 'Advanced') separated here so that it can be passed in with bold fontweight"
  },
  "customGasSubTitle": {
    "message": "Increasing fee may decrease processing times, but it is not guaranteed."
  },
  "customSpendLimit": {
    "message": "Custom Spend Limit"
  },
  "customToken": {
    "message": "Custom Token"
  },
  "dappSuggested": {
    "message": "Site suggested"
  },
  "dappSuggestedGasSettingToolTipMessage": {
    "message": "$1 has suggested this price.",
    "description": "$1 is url for the dapp that has suggested gas settings"
  },
  "dappSuggestedShortLabel": {
    "message": "Site"
  },
  "dappSuggestedTooltip": {
    "message": "$1 has recommended this price.",
    "description": "$1 represents the Dapp's origin"
  },
  "data": {
    "message": "Data"
  },
  "dataBackupFoundInfo": {
    "message": "Some of your account data was backed up during a previous installation of MetaMask. This could include your settings, contacts, and tokens. Would you like to restore this data now?"
  },
  "dataHex": {
    "message": "Hex"
  },
  "decimal": {
    "message": "Token Decimal"
  },
  "decimalsMustZerotoTen": {
    "message": "Decimals must be at least 0, and not over 36."
  },
  "decrypt": {
    "message": "Decrypt"
  },
  "decryptCopy": {
    "message": "Copy encrypted message"
  },
  "decryptInlineError": {
    "message": "This message cannot be decrypted due to error: $1",
    "description": "$1 is error message"
  },
  "decryptMessageNotice": {
    "message": "$1 would like to read this message to complete your action",
    "description": "$1 is the web3 site name"
  },
  "decryptMetamask": {
    "message": "Decrypt message"
  },
  "decryptRequest": {
    "message": "Decrypt request"
  },
  "delete": {
    "message": "Delete"
  },
  "deleteAccount": {
    "message": "Delete Account"
  },
  "deleteNetwork": {
    "message": "Delete Network?"
  },
  "deleteNetworkDescription": {
    "message": "Are you sure you want to delete this network?"
  },
  "depositCrypto": {
    "message": "Deposit $1",
    "description": "$1 represents the cypto symbol to be purchased"
  },
  "description": {
    "message": "Description"
  },
  "details": {
    "message": "Details"
  },
  "directDepositCrypto": {
    "message": "Directly Deposit $1"
  },
  "directDepositCryptoExplainer": {
    "message": "If you already have some $1, the quickest way to get $1 in your new wallet by direct deposit."
  },
  "disabledGasOptionToolTipMessage": {
    "message": "“$1” is disabled because it does not meet the minimum of a 10% increase from the original gas fee.",
    "description": "$1 is gas estimate type which can be market or aggressive"
  },
  "disconnect": {
    "message": "Disconnect"
  },
  "disconnectAllAccounts": {
    "message": "Disconnect all accounts"
  },
  "disconnectAllAccountsConfirmationDescription": {
    "message": "Are you sure you want to disconnect? You may lose site functionality."
  },
  "disconnectPrompt": {
    "message": "Disconnect $1"
  },
  "disconnectThisAccount": {
    "message": "Disconnect this account"
  },
  "dismiss": {
    "message": "Dismiss"
  },
  "dismissReminderDescriptionField": {
    "message": "Turn this on to dismiss the Secret Recovery Phrase backup reminder message. We highly recommend that you back up your Secret Recovery Phrase to avoid loss of funds"
  },
  "dismissReminderField": {
    "message": "Dismiss Secret Recovery Phrase backup reminder"
  },
  "domain": {
    "message": "Domain"
  },
  "done": {
    "message": "Done"
  },
  "dontShowThisAgain": {
    "message": "Don't show this again"
  },
  "downloadGoogleChrome": {
    "message": "Download Google Chrome"
  },
  "downloadSecretBackup": {
    "message": "Download this Secret Recovery Phrase and keep it stored safely on an external encrypted hard drive or storage medium."
  },
  "downloadStateLogs": {
    "message": "Download State Logs"
  },
  "dropped": {
    "message": "Dropped"
  },
  "edit": {
    "message": "Edit"
  },
  "editANickname": {
    "message": "Edit nickname"
  },
  "editAddressNickname": {
    "message": "Edit address nickname"
  },
  "editCancellationGasFeeModalTitle": {
    "message": "Edit cancellation gas fee"
  },
  "editContact": {
    "message": "Edit Contact"
  },
  "editGasEducationButtonText": {
    "message": "How should I choose?"
  },
  "editGasEducationHighExplanation": {
    "message": "This is best for time sensitive transactions (like Swaps) as it increases the likelihood of a successful transaction. If a Swap takes too long to process it may fail and result in losing some of your gas fee."
  },
  "editGasEducationLowExplanation": {
    "message": "A lower gas fee should only be used when processing time is less important. Lower fees make it hard predict when (or if) your transaction will be successful."
  },
  "editGasEducationMediumExplanation": {
    "message": "A medium gas fee is good for sending, withdrawing or other non-time sensitive transactions. This setting will most often result in a successful transaction."
  },
  "editGasEducationModalIntro": {
    "message": "Selecting the right gas fee depends on the type of transaction and how important it is to you."
  },
  "editGasEducationModalTitle": {
    "message": "How to choose?"
  },
  "editGasFeeModalTitle": {
    "message": "Edit gas fee"
  },
  "editGasHigh": {
    "message": "High"
  },
  "editGasLimitOutOfBounds": {
    "message": "Gas limit must be at least $1"
  },
  "editGasLimitOutOfBoundsV2": {
    "message": "Gas limit must be greater than $1 and less than $2",
    "description": "$1 is the minimum limit for gas and $2 is the maximum limit"
  },
  "editGasLimitTooltip": {
    "message": "Gas limit is the maximum units of gas you are willing to use. Units of gas are a multiplier to “Max priority fee” and “Max fee”."
  },
  "editGasLow": {
    "message": "Low"
  },
  "editGasMaxBaseFeeGWEIImbalance": {
    "message": "Max base fee cannot be lower than priority fee"
  },
  "editGasMaxBaseFeeHigh": {
    "message": "Max base fee is higher than necessary"
  },
  "editGasMaxBaseFeeLow": {
    "message": "Max base fee is low for current network conditions"
  },
  "editGasMaxFeeHigh": {
    "message": "Max fee is higher than necessary"
  },
  "editGasMaxFeeLow": {
    "message": "Max fee too low for network conditions"
  },
  "editGasMaxFeePriorityImbalance": {
    "message": "Max fee cannot be lower than max priority fee"
  },
  "editGasMaxFeeTooltip": {
    "message": "The max fee is the most you’ll pay (base fee + priority fee)."
  },
  "editGasMaxPriorityFeeBelowMinimum": {
    "message": "Max priority fee must be greater than 0 GWEI"
  },
  "editGasMaxPriorityFeeBelowMinimumV2": {
    "message": "Priority fee must be greater than 0."
  },
  "editGasMaxPriorityFeeHigh": {
    "message": "Max priority fee is higher than necessary. You may pay more than needed."
  },
  "editGasMaxPriorityFeeHighV2": {
    "message": "Priority fee is higher than necessary. You may pay more than needed"
  },
  "editGasMaxPriorityFeeLow": {
    "message": "Max priority fee is low for current network conditions"
  },
  "editGasMaxPriorityFeeLowV2": {
    "message": "Priority fee is low for current network conditions"
  },
  "editGasMaxPriorityFeeTooltip": {
    "message": "Max priority fee (aka “miner tip”) goes directly to miners and incentivizes them to prioritize your transaction. You’ll most often pay your max setting"
  },
  "editGasMedium": {
    "message": "Medium"
  },
  "editGasPriceTooLow": {
    "message": "Gas price must be greater than 0"
  },
  "editGasPriceTooltip": {
    "message": "This network requires a “Gas price” field when submitting a transaction. Gas price is the amount you will pay pay per unit of gas."
  },
  "editGasSubTextAmountLabel": {
    "message": "Max amount:",
    "description": "This is meant to be used as the $1 substitution editGasSubTextAmount"
  },
  "editGasSubTextFeeLabel": {
    "message": "Max fee:"
  },
  "editGasTitle": {
    "message": "Edit priority"
  },
  "editGasTooLow": {
    "message": "Unknown processing time"
  },
  "editGasTooLowTooltip": {
    "message": "Your max fee or max priority fee may be low for current market conditions. We don't know when (or if) your transaction will be processed. "
  },
  "editGasTooLowWarningTooltip": {
    "message": "This lowers your maximum fee but if network traffic increases your transaction may be delayed or fail."
  },
  "editNonceField": {
    "message": "Edit Nonce"
  },
  "editNonceMessage": {
    "message": "This is an advanced feature, use cautiously."
  },
  "editPermission": {
    "message": "Edit Permission"
  },
  "editSpeedUpEditGasFeeModalTitle": {
    "message": "Edit speed up gas fee"
  },
  "enableAutoDetect": {
    "message": " Enable Autodetect"
  },
  "enableEIP1559V2": {
    "message": "Enable Enhanced Gas Fee UI"
  },
  "enableEIP1559V2AlertMessage": {
    "message": "We've updated how gas fee estimation and customization works."
  },
  "enableEIP1559V2ButtonText": {
    "message": "Turn on Enhanced Gas Fee UI in Settings"
  },
  "enableEIP1559V2Description": {
    "message": "We've updated how gas estimation and customization works. Turn on if you'd like to use the new gas experience. $1",
    "description": "$1 here is Learn More link"
  },
  "enableEIP1559V2Header": {
    "message": "New gas experience"
  },
  "enableFromSettings": {
    "message": " Enable it from Settings."
  },
  "enableOpenSeaAPI": {
    "message": "Enable OpenSea API"
  },
  "enableOpenSeaAPIDescription": {
    "message": "Use OpenSea's API to fetch NFT data. NFT auto-detection relies on OpenSea's API, and will not be available when this is turned off."
  },
  "enableToken": {
    "message": "enable $1",
    "description": "$1 is a token symbol, e.g. ETH"
  },
  "encryptionPublicKeyNotice": {
    "message": "$1 would like your public encryption key. By consenting, this site will be able to compose encrypted messages to you.",
    "description": "$1 is the web3 site name"
  },
  "encryptionPublicKeyRequest": {
    "message": "Request encryption public key"
  },
  "endOfFlowMessage1": {
    "message": "You passed the test - keep your Secret Recovery Phrase safe, it's your responsibility!"
  },
  "endOfFlowMessage10": {
    "message": "All Done"
  },
  "endOfFlowMessage2": {
    "message": "Tips on storing it safely"
  },
  "endOfFlowMessage3": {
    "message": "Save a backup in multiple places."
  },
  "endOfFlowMessage4": {
    "message": "Never share the phrase with anyone."
  },
  "endOfFlowMessage5": {
    "message": "Be careful of phishing! MetaMask will never spontaneously ask for your Secret Recovery Phrase."
  },
  "endOfFlowMessage6": {
    "message": "If you need to back up your Secret Recovery Phrase again, you can find it in Settings -> Security."
  },
  "endOfFlowMessage7": {
    "message": "If you ever have questions or see something fishy, contact our support $1.",
    "description": "$1 is a clickable link with text defined by the 'here' key. The link will open to a form where users can file support tickets."
  },
  "endOfFlowMessage8": {
    "message": "MetaMask cannot recover your Secret Recovery Phrase."
  },
  "endOfFlowMessage9": {
    "message": "Learn more."
  },
  "endpointReturnedDifferentChainId": {
    "message": "The RPC URL you have entered returned a different chain ID ($1). Please update the Chain ID to match the RPC URL of the network you are trying to add.",
    "description": "$1 is the return value of eth_chainId from an RPC endpoint"
  },
  "ensIllegalCharacter": {
    "message": "Illegal Character for ENS."
  },
  "ensNotFoundOnCurrentNetwork": {
    "message": "ENS name not found on the current network. Try switching to Ethereum Mainnet."
  },
  "ensNotSupportedOnNetwork": {
    "message": "Network does not support ENS"
  },
  "ensRegistrationError": {
    "message": "Error in ENS name registration"
  },
  "ensUnknownError": {
    "message": "ENS Lookup failed."
  },
  "enterAnAlias": {
    "message": "Enter an alias"
  },
  "enterMaxSpendLimit": {
    "message": "Enter Max Spend Limit"
  },
  "enterPassword": {
    "message": "Enter password"
  },
  "enterPasswordContinue": {
    "message": "Enter password to continue"
  },
  "errorCode": {
    "message": "Code: $1",
    "description": "Displayed error code for debugging purposes. $1 is the error code"
  },
  "errorDetails": {
    "message": "Error Details",
    "description": "Title for collapsible section that displays error details for debugging purposes"
  },
  "errorMessage": {
    "message": "Message: $1",
    "description": "Displayed error message for debugging purposes. $1 is the error message"
  },
  "errorName": {
    "message": "Code: $1",
    "description": "Displayed error name for debugging purposes. $1 is the error name"
  },
  "errorPageMessage": {
    "message": "Try again by reloading the page, or contact support $1.",
    "description": "Message displayed on generic error page in the fullscreen or notification UI, $1 is a clickable link with text defined by the 'here' key. The link will open to a form where users can file support tickets."
  },
  "errorPagePopupMessage": {
    "message": "Try again by closing and reopening the popup, or contact support $1.",
    "description": "Message displayed on generic error page in the popup UI, $1 is a clickable link with text defined by the 'here' key. The link will open to a form where users can file support tickets."
  },
  "errorPageTitle": {
    "message": "MetaMask encountered an error",
    "description": "Title of generic error page"
  },
  "errorStack": {
    "message": "Stack:",
    "description": "Title for error stack, which is displayed for debugging purposes"
  },
  "estimatedProcessingTimes": {
    "message": "Estimated Processing Times"
  },
  "ethGasPriceFetchWarning": {
    "message": "Backup gas price is provided as the main gas estimation service is unavailable right now."
  },
<<<<<<< HEAD
  "eth_accounts": {
    "message": "See address, account balance, activity and suggest transactions to approve",
    "description": "The description for the `eth_accounts` permission"
  },
=======
>>>>>>> 009c6e14
  "ethereumPublicAddress": {
    "message": "Ethereum Public Address"
  },
  "etherscan": {
    "message": "Etherscan"
  },
  "etherscanView": {
    "message": "View account on Etherscan"
  },
  "etherscanViewOn": {
    "message": "View on Etherscan"
  },
  "expandExperience": {
    "message": "Expand your web3 experience"
  },
  "expandView": {
    "message": "Expand view"
  },
  "experimental": {
    "message": "Experimental"
  },
  "exportPrivateKey": {
    "message": "Export Private Key"
  },
  "externalExtension": {
    "message": "External Extension"
  },
  "extraApprovalGas": {
    "message": "+$1 approval gas",
    "description": "Expresses an additional gas amount the user will have to pay, on top of some other displayed amount. $1 is a decimal amount of gas"
  },
  "failed": {
    "message": "Failed"
  },
  "failedToFetchChainId": {
    "message": "Could not fetch chain ID. Is your RPC URL correct?"
  },
  "failedToFetchTickerSymbolData": {
    "message": "Ticker symbol verification data is currently unavailable, make sure that the symbol you have entered is correct. It will impact the conversion rates that you see for this network"
  },
  "failureMessage": {
    "message": "Something went wrong, and we were unable to complete the action"
  },
  "fakeTokenWarning": {
    "message": "Anyone can create a token, including creating fake versions of existing tokens. Learn more about $1"
  },
  "fast": {
    "message": "Fast"
  },
  "fastest": {
    "message": "Fastest"
  },
  "feeAssociatedRequest": {
    "message": "A fee is associated with this request."
  },
  "fiat": {
    "message": "Fiat",
    "description": "Exchange type"
  },
  "fileImportFail": {
    "message": "File import not working? Click here!",
    "description": "Helps user import their account from a JSON file"
  },
  "flaskSnapSettingsCardButtonCta": {
    "message": "See details",
    "description": "Call to action a user can take to see more information about the Snap that is installed"
  },
  "flaskSnapSettingsCardDateAddedOn": {
    "message": "Added on",
    "description": "Start of the sentence describing when and where snap was added"
  },
  "flaskSnapSettingsCardFrom": {
    "message": "from",
    "description": "Part of the sentence describing when and where snap was added"
  },
  "flaskWelcomeUninstall": {
    "message": "you should uninstall this extension",
    "description": "This request is shown on the Flask Welcome screen. It is intended for non-developers, and will be bolded."
  },
  "flaskWelcomeWarning1": {
    "message": "Flask is for developers to experiment with new unstable APIs. Unless you are a developer or beta tester, $1.",
    "description": "This is a warning shown on the Flask Welcome screen, intended to encourage non-developers not to proceed any further. $1 is the bolded message 'flaskWelcomeUninstall'"
  },
  "flaskWelcomeWarning2": {
    "message": "We do not guarantee the safety or stability of this extension. The new APIs offered by Flask are not hardened against phishing attacks, meaning that any site or snap that requires Flask might be a malicious attempt to steal your assets.",
    "description": "This explains the risks of using MetaMask Flask"
  },
  "flaskWelcomeWarning3": {
    "message": "All Flask APIs are experimental. They may be changed or removed without notice, or they might stay on Flask indefinitely without ever being migrated to stable MetaMask. Use them at your own risk.",
    "description": "This message warns developers about unstable Flask APIs"
  },
  "flaskWelcomeWarningAcceptButton": {
    "message": "I accept the risks",
    "description": "this text is shown on a button, which the user presses to confirm they understand the risks of using Flask"
  },
  "followUsOnTwitter": {
    "message": "Follow us on Twitter"
  },
  "forbiddenIpfsGateway": {
    "message": "Forbidden IPFS Gateway: Please specify a CID gateway"
  },
  "forgetDevice": {
    "message": "Forget this device"
  },
  "from": {
    "message": "From"
  },
  "fromAddress": {
    "message": "From: $1",
    "description": "$1 is the address to include in the From label. It is typically shortened first using shortenAddress"
  },
  "functionApprove": {
    "message": "Function: Approve"
  },
  "functionType": {
    "message": "Function Type"
  },
  "gas": {
    "message": "Gas"
  },
  "gasDisplayAcknowledgeDappButtonText": {
    "message": "Edit suggested gas fee"
  },
  "gasDisplayDappWarning": {
    "message": "This gas fee has been suggested by $1. Overriding this may cause a problem with your transaction. Please reach out to $1 if you have questions.",
    "description": "$1 represents the Dapp's origin"
  },
  "gasEstimatesUnavailableWarning": {
    "message": "Our low, medium and high estimates are not available."
  },
  "gasLimit": {
    "message": "Gas Limit"
  },
  "gasLimitInfoTooltipContent": {
    "message": "Gas limit is the maximum amount of units of gas you are willing to spend."
  },
  "gasLimitRecommended": {
    "message": "Recommended gas limit is $1. If the gas limit is less than that, it may fail."
  },
  "gasLimitTooLow": {
    "message": "Gas limit must be at least 21000"
  },
  "gasLimitTooLowWithDynamicFee": {
    "message": "Gas limit must be at least $1",
    "description": "$1 is the custom gas limit, in decimal."
  },
  "gasLimitV2": {
    "message": "Gas limit"
  },
  "gasOption": {
    "message": "Gas option"
  },
  "gasPrice": {
    "message": "Gas Price (GWEI)"
  },
  "gasPriceExcessive": {
    "message": "Your gas fee is set unnecessarily high. Consider lowering the amount."
  },
  "gasPriceExcessiveInput": {
    "message": "Gas Price Is Excessive"
  },
  "gasPriceExtremelyLow": {
    "message": "Gas Price Extremely Low"
  },
  "gasPriceFetchFailed": {
    "message": "Gas price estimation failed due to network error."
  },
  "gasPriceInfoTooltipContent": {
    "message": "Gas price specifies the amount of Ether you are willing to pay for each unit of gas."
  },
  "gasTimingHoursShort": {
    "message": "$1 hrs",
    "description": "$1 represents a number of hours"
  },
  "gasTimingMinutes": {
    "message": "$1 minutes",
    "description": "$1 represents a number of minutes"
  },
  "gasTimingMinutesShort": {
    "message": "$1 min",
    "description": "$1 represents a number of minutes"
  },
  "gasTimingNegative": {
    "message": "Maybe in $1",
    "description": "$1 represents an amount of time"
  },
  "gasTimingPositive": {
    "message": "Likely in < $1",
    "description": "$1 represents an amount of time"
  },
  "gasTimingSeconds": {
    "message": "$1 seconds",
    "description": "$1 represents a number of seconds"
  },
  "gasTimingSecondsShort": {
    "message": "$1 sec",
    "description": "$1 represents a number of seconds"
  },
  "gasTimingVeryPositive": {
    "message": "Very likely in < $1",
    "description": "$1 represents an amount of time"
  },
  "gasUsed": {
    "message": "Gas Used"
  },
  "gdprMessage": {
    "message": "This data is aggregated and is therefore anonymous for the purposes of General Data Protection Regulation (EU) 2016/679. For more information in relation to our privacy practices, please see our $1.",
    "description": "$1 refers to the gdprMessagePrivacyPolicy message, the translation of which is meant to be used exclusively in the context of gdprMessage"
  },
  "gdprMessagePrivacyPolicy": {
    "message": "Privacy Policy here",
    "description": "this translation is intended to be exclusively used as the replacement for the $1 in the gdprMessage translation"
  },
  "general": {
    "message": "General"
  },
  "getEther": {
    "message": "Get Ether"
  },
  "getEtherFromFaucet": {
    "message": "Get Ether from a faucet for the $1",
    "description": "Displays network name for Ether faucet"
  },
  "getStarted": {
    "message": "Get Started"
  },
  "goBack": {
    "message": "Go Back"
  },
  "goerli": {
    "message": "Goerli Test Network"
  },
  "grantedToWithColon": {
    "message": "Granted to:"
  },
  "gwei": {
    "message": "GWEI"
  },
  "happyToSeeYou": {
    "message": "We’re happy to see you."
  },
  "hardware": {
    "message": "Hardware"
  },
  "hardwareWalletConnected": {
    "message": "Hardware wallet connected"
  },
  "hardwareWalletLegacyDescription": {
    "message": "(legacy)",
    "description": "Text representing the MEW path"
  },
  "hardwareWalletSupportLinkConversion": {
    "message": "click here"
  },
  "hardwareWallets": {
    "message": "Connect a hardware wallet"
  },
  "hardwareWalletsMsg": {
    "message": "Select a hardware wallet you'd like to use with MetaMask."
  },
  "here": {
    "message": "here",
    "description": "as in -click here- for more information (goes with troubleTokenBalances)"
  },
  "hexData": {
    "message": "Hex Data"
  },
  "hide": {
    "message": "Hide"
  },
  "hideToken": {
    "message": "Hide token"
  },
  "hideTokenPrompt": {
    "message": "Hide Token?"
  },
  "hideTokenSymbol": {
    "message": "Hide $1",
    "description": "$1 is the symbol for a token (e.g. 'DAI')"
  },
  "hideZeroBalanceTokens": {
    "message": "Hide Tokens Without Balance"
  },
  "high": {
    "message": "Aggressive"
  },
  "highGasSettingToolTipMessage": {
    "message": "High probability, even in volatile markets. Use $1 to cover surges in network traffic due to things like popular NFT drops.",
    "description": "$1 is key 'high' (text: 'Aggressive') separated here so that it can be passed in with bold fontweight"
  },
  "highLowercase": {
    "message": "high"
  },
  "history": {
    "message": "History"
  },
  "import": {
    "message": "Import",
    "description": "Button to import an account from a selected file"
  },
  "importAccount": {
    "message": "Import Account"
  },
  "importAccountError": {
    "message": "Error importing account."
  },
  "importAccountLinkText": {
    "message": "import using Secret Recovery Phrase"
  },
  "importAccountMsg": {
    "message": "Imported accounts will not be associated with your originally created MetaMask account Secret Recovery Phrase. Learn more about imported accounts"
  },
  "importAccountSeedPhrase": {
    "message": "Import a wallet with Secret Recovery Phrase"
  },
  "importAccountText": {
    "message": "or $1",
    "description": "$1 represents the text from `importAccountLinkText` as a link"
  },
  "importExistingWalletDescription": {
    "message": "Enter your Secret Recovery Phrase (aka Seed Phrase) that you were given when you created your wallet. $1",
    "description": "$1 is the words 'Learn More' from key 'learnMore', separated here so that it can be added as a link"
  },
  "importExistingWalletTitle": {
    "message": "Import existing wallet with Secret Recovery Phrase"
  },
  "importMyWallet": {
    "message": "Import My Wallet"
  },
  "importNFT": {
    "message": "Import NFT"
  },
  "importNFTAddressToolTip": {
    "message": "On OpenSea, for example, on the NFT's page under Details, there is a blue hyperlinked value labeled 'Contract Address'. If you click on this, it will take you to the contract's address on Etherscan; at the top-left of that page, there should be an icon labeled 'Contract', and to the right, a long string of letters and numbers. This is the address of the contract that created your NFT. Click on the 'copy' icon to the right of the address, and you'll have it on your clipboard."
  },
  "importNFTPage": {
    "message": "Import NFT page"
  },
  "importNFTTokenIdToolTip": {
    "message": "A collectible's ID is a unique identifier since no two NFTs are alike. Again, on OpenSea this number is under 'Details'. Make a note of it, or copy it onto your clipboard."
  },
  "importNFTs": {
    "message": "Import NFTs"
  },
  "importTokenQuestion": {
    "message": "Import token?"
  },
  "importTokenWarning": {
    "message": "Anyone can create a token with any name, including fake versions of existing tokens. Add and trade at your own risk!"
  },
  "importTokens": {
    "message": "import tokens"
  },
  "importTokensCamelCase": {
    "message": "Import Tokens"
  },
  "importWallet": {
    "message": "Import wallet"
  },
  "importYourExisting": {
    "message": "Import your existing wallet using a Secret Recovery Phrase"
  },
  "imported": {
    "message": "Imported",
    "description": "status showing that an account has been fully loaded into the keyring"
  },
  "infuraBlockedNotification": {
    "message": "MetaMask is unable to connect to the blockchain host. Review possible reasons $1.",
    "description": "$1 is a clickable link with with text defined by the 'here' key"
  },
  "initialTransactionConfirmed": {
    "message": "Your initial transaction was confirmed by the network. Click OK to go back."
  },
  "insufficientBalance": {
    "message": "Insufficient balance."
  },
  "insufficientFunds": {
    "message": "Insufficient funds."
  },
  "insufficientFundsForGas": {
    "message": "Insufficient funds for gas"
  },
  "insufficientTokens": {
    "message": "Insufficient tokens."
  },
  "invalidAddress": {
    "message": "Invalid address"
  },
  "invalidAddressRecipient": {
    "message": "Recipient address is invalid"
  },
  "invalidAddressRecipientNotEthNetwork": {
    "message": "Not ETH network, set to lowercase"
  },
  "invalidAssetType": {
    "message": "This asset is an NFT and needs to be re-added on the Import NFTs page found under the NFTs tab"
  },
  "invalidBlockExplorerURL": {
    "message": "Invalid Block Explorer URL"
  },
  "invalidChainIdTooBig": {
    "message": "Invalid chain ID. The chain ID is too big."
  },
  "invalidCustomNetworkAlertContent1": {
    "message": "The chain ID for custom network '$1' has to be re-entered.",
    "description": "$1 is the name/identifier of the network."
  },
  "invalidCustomNetworkAlertContent2": {
    "message": "To protect you from malicious or faulty network providers, chain IDs are now required for all custom networks."
  },
  "invalidCustomNetworkAlertContent3": {
    "message": "Go to Settings > Network and enter the chain ID. You can find the chain IDs of most popular networks on $1.",
    "description": "$1 is a link to https://chainid.network"
  },
  "invalidCustomNetworkAlertTitle": {
    "message": "Invalid Custom Network"
  },
  "invalidHexNumber": {
    "message": "Invalid hexadecimal number."
  },
  "invalidHexNumberLeadingZeros": {
    "message": "Invalid hexadecimal number. Remove any leading zeros."
  },
  "invalidIpfsGateway": {
    "message": "Invalid IPFS Gateway: The value must be a valid URL"
  },
  "invalidNumber": {
    "message": "Invalid number. Enter a decimal or '0x'-prefixed hexadecimal number."
  },
  "invalidNumberLeadingZeros": {
    "message": "Invalid number. Remove any leading zeros."
  },
  "invalidRPC": {
    "message": "Invalid RPC URL"
  },
  "invalidSeedPhrase": {
    "message": "Invalid Secret Recovery Phrase"
  },
  "ipfsGateway": {
    "message": "IPFS Gateway"
  },
  "ipfsGatewayDescription": {
    "message": "Enter the URL of the IPFS CID gateway to use for ENS content resolution."
  },
  "jazzAndBlockies": {
    "message": "Jazzicons and Blockies are two different styles of unique icons that help you identify an account at a glance."
  },
  "jazzicons": {
    "message": "Jazzicons"
  },
  "jsDeliver": {
    "message": "jsDeliver"
  },
  "jsonFile": {
    "message": "JSON File",
    "description": "format for importing an account"
  },
  "keystone": {
    "message": "Keystone"
  },
  "keystoneTutorial": {
    "message": " (Tutorials)"
  },
  "knownAddressRecipient": {
    "message": "Known contract address."
  },
  "knownTokenWarning": {
    "message": "This action will edit tokens that are already listed in your wallet, which can be used to phish you. Only approve if you are certain that you mean to change what these tokens represent. Learn more about $1"
  },
  "kovan": {
    "message": "Kovan Test Network"
  },
  "lastConnected": {
    "message": "Last Connected"
  },
  "layer1Fees": {
    "message": "Layer 1 fees"
  },
  "learmMoreAboutGas": {
    "message": "Want to $1 about gas?"
  },
  "learnCancelSpeeedup": {
    "message": "Learn how to $1",
    "description": "$1 is link to cancel or speed up transactions"
  },
  "learnMore": {
    "message": "learn more"
  },
  "learnMoreUpperCase": {
    "message": "Learn more"
  },
  "learnScamRisk": {
    "message": "scams and security risks."
  },
  "ledgerAccountRestriction": {
    "message": "You need to make use your last account before you can add a new one."
  },
  "ledgerConnectionInstructionCloseOtherApps": {
    "message": "Close any other software connected to your device and then click here to refresh."
  },
  "ledgerConnectionInstructionHeader": {
    "message": "Prior to clicking confirm:"
  },
  "ledgerConnectionInstructionStepFour": {
    "message": "Enable \"smart contract data\" or \"blind signing\" on your Ledger device"
  },
  "ledgerConnectionInstructionStepOne": {
    "message": "Enable Use Ledger Live under Settings > Advanced"
  },
  "ledgerConnectionInstructionStepThree": {
    "message": "Plug in your Ledger device and select the Ethereum app"
  },
  "ledgerConnectionInstructionStepTwo": {
    "message": "Open and unlock Ledger Live App"
  },
  "ledgerConnectionPreferenceDescription": {
    "message": "Customize how you connect your Ledger to MetaMask. $1 is recommended, but other options are available. Read more here: $2",
    "description": "A description that appears above a dropdown where users can select between up to three options - Ledger Live, U2F or WebHID - depending on what is supported in their browser. $1 is the recommended browser option, it will be either WebHID or U2f. $2 is a link to an article where users can learn more, but will be the translation of the learnMore message."
  },
  "ledgerDeviceOpenFailureMessage": {
    "message": "The Ledger device failed to open. Your Ledger might be connected to other software. Please close Ledger Live or other applications connected to your Ledger device, and try to connect again."
  },
  "ledgerLive": {
    "message": "Ledger Live",
    "description": "The name of a desktop app that can be used with your ledger device. We can also use it to connect a users Ledger device to MetaMask."
  },
  "ledgerLiveApp": {
    "message": "Ledger Live App"
  },
  "ledgerLocked": {
    "message": "Cannot connect to Ledger device. Please make sure your device is unlocked and Ethereum app is opened."
  },
  "ledgerTimeout": {
    "message": "Ledger Live is taking too long to respond or connection timeout. Make sure Ledger Live app is opened and your device is unlocked."
  },
  "ledgerTransportChangeWarning": {
    "message": "If your Ledger Live app is open, please disconnect any open Ledger Live connection and close the Ledger Live app."
  },
  "ledgerWebHIDNotConnectedErrorMessage": {
    "message": "The ledger device was not connected. If you wish to connect your Ledger, please click 'Continue' again and approve HID connection",
    "description": "An error message shown to the user during the hardware connect flow."
  },
  "letsGoSetUp": {
    "message": "Yes, let’s get set up!"
  },
  "likeToImportTokens": {
    "message": "Would you like to import these tokens?"
  },
  "link": {
    "message": "Link"
  },
  "links": {
    "message": "Links"
  },
  "loadMore": {
    "message": "Load More"
  },
  "loading": {
    "message": "Loading..."
  },
  "loadingNFTs": {
    "message": "Loading NFTs..."
  },
  "loadingTokens": {
    "message": "Loading Tokens..."
  },
  "localhost": {
    "message": "Localhost 8545"
  },
  "lock": {
    "message": "Lock"
  },
  "lockTimeTooGreat": {
    "message": "Lock time is too great"
  },
  "low": {
    "message": "Low"
  },
  "lowGasSettingToolTipMessage": {
    "message": "Use $1 to wait for a cheaper price. Time estimates are much less accurate as prices are somewhat unpredictable.",
    "description": "$1 is key 'low' separated here so that it can be passed in with bold fontweight"
  },
  "lowLowercase": {
    "message": "low"
  },
  "lowPriorityMessage": {
    "message": "Future transactions will queue after this one."
  },
  "mainnet": {
    "message": "Ethereum Mainnet"
  },
  "mainnetToken": {
    "message": "This address matches a known Ethereum Mainnet token address. Recheck the contract address and network for the token you are trying to add."
  },
  "makeAnotherSwap": {
    "message": "Create a new swap"
  },
  "makeSureNoOneWatching": {
    "message": "Make sure no one is watching your screen",
    "description": "Warning to users to be care while creating and saving their new Secret Recovery Phrase"
  },
  "malformedData": {
    "message": "Malformed data"
  },
  "manageSnaps": {
    "message": "Manage your installed Snaps"
  },
  "max": {
    "message": "Max"
  },
  "maxBaseFee": {
    "message": "Max base fee"
  },
  "maxFee": {
    "message": "Max fee"
  },
  "maxPriorityFee": {
    "message": "Max priority fee"
  },
  "medium": {
    "message": "Market"
  },
  "mediumGasSettingToolTipMessage": {
    "message": "Use $1 for fast processing at current market price.",
    "description": "$1 is key 'medium' (text: 'Market') separated here so that it can be passed in with bold fontweight"
  },
  "memo": {
    "message": "memo"
  },
  "memorizePhrase": {
    "message": "Memorize this phrase."
  },
  "message": {
    "message": "Message"
  },
  "metaMaskConnectStatusParagraphOne": {
    "message": "You now have more control over your account connections in MetaMask."
  },
  "metaMaskConnectStatusParagraphThree": {
    "message": "Click it to manage your connected accounts."
  },
  "metaMaskConnectStatusParagraphTwo": {
    "message": "The connection status button shows if the website you’re visiting is connected to your currently selected account."
  },
  "metamaskDescription": {
    "message": "Connecting you to Ethereum and the Decentralized Web."
  },
  "metamaskSwapsOfflineDescription": {
    "message": "MetaMask Swaps is undergoing maintenance. Please check back later."
  },
  "metamaskVersion": {
    "message": "MetaMask Version"
  },
  "metametricsCommitmentsAllowOptOut": {
    "message": "Always allow you to opt-out via Settings"
  },
  "metametricsCommitmentsAllowOptOut2": {
    "message": "Always be able to opt-out via Settings"
  },
  "metametricsCommitmentsBoldNever": {
    "message": "Never",
    "description": "This string is localized separately from some of the commitments so that we can bold it"
  },
  "metametricsCommitmentsIntro": {
    "message": "MetaMask will.."
  },
  "metametricsCommitmentsNeverCollect": {
    "message": "Never collect keys, addresses, transactions, balances, hashes, or any personal information"
  },
  "metametricsCommitmentsNeverCollectIP": {
    "message": "$1 collect your full IP address",
    "description": "The $1 is the bolded word 'Never', from 'metametricsCommitmentsBoldNever'"
  },
  "metametricsCommitmentsNeverCollectKeysEtc": {
    "message": "$1 collect keys, addresses, transactions, balances, hashes, or any personal information",
    "description": "The $1 is the bolded word 'Never', from 'metametricsCommitmentsBoldNever'"
  },
  "metametricsCommitmentsNeverIP": {
    "message": "Never collect your full IP address"
  },
  "metametricsCommitmentsNeverSell": {
    "message": "Never sell data for profit. Ever!"
  },
  "metametricsCommitmentsNeverSellDataForProfit": {
    "message": "$1 sell data for profit. Ever!",
    "description": "The $1 is the bolded word 'Never', from 'metametricsCommitmentsBoldNever'"
  },
  "metametricsCommitmentsSendAnonymizedEvents": {
    "message": "Send anonymized click & pageview events"
  },
  "metametricsHelpImproveMetaMask": {
    "message": "Help us improve MetaMask"
  },
  "metametricsOptInDescription": {
    "message": "MetaMask would like to gather usage data to better understand how our users interact with the extension. This data will be used to continually improve the usability and user experience of our product and the Ethereum ecosystem."
  },
  "metametricsOptInDescription2": {
    "message": "We would like to gather basic usage data to improve the usability of our product.  These metrics will..."
  },
  "metametricsTitle": {
    "message": "Join 6M+ users to improve MetaMask"
  },
  "mismatchedChain": {
    "message": "The network details for this chain ID do not match our records. We recommend that you $1 before proceeding.",
    "description": "$1 is a clickable link with text defined by the 'mismatchedChainLinkText' key"
  },
  "mismatchedChainLinkText": {
    "message": "verify the network details",
    "description": "Serves as link text for the 'mismatchedChain' key. This text will be embedded inside the translation for that key."
  },
  "missingNFT": {
    "message": "Don't see your NFT?"
  },
  "missingToken": {
    "message": "Don't see your token?"
  },
  "mobileSyncWarning": {
    "message": "The 'Sync with extension' feature is temporarily disabled. If you want to use your extension wallet on MetaMask mobile, then on your mobile app: go back to the wallet setup options and select the 'Import with Secret Recovery Phrase' option. Use your extension wallet's secret phrase to then import your wallet into mobile."
  },
  "mustSelectOne": {
    "message": "Must select at least 1 token."
  },
  "myAccounts": {
    "message": "My Accounts"
  },
  "name": {
    "message": "Name"
  },
  "needCryptoInWallet": {
    "message": "To interact with decentralized applications using MetaMask, you’ll need $1 in your wallet.",
    "description": "$1 represents the cypto symbol to be purchased"
  },
  "needHelp": {
    "message": "Need help? Contact $1",
    "description": "$1 represents `needHelpLinkText`, the text which goes in the help link"
  },
  "needHelpFeedback": {
    "message": "Share your Feedback"
  },
  "needHelpLinkText": {
    "message": "MetaMask Support"
  },
  "needHelpSubmitTicket": {
    "message": "Submit a Ticket"
  },
  "needImportFile": {
    "message": "You must select a file to import.",
    "description": "User is important an account and needs to add a file to continue"
  },
  "negativeETH": {
    "message": "Can not send negative amounts of ETH."
  },
  "network": {
    "message": "Network:"
  },
  "networkDetails": {
    "message": "Network Details"
  },
  "networkIsBusy": {
    "message": "Network is busy. Gas prices are high and estimates are less accurate."
  },
  "networkName": {
    "message": "Network Name"
  },
  "networkNameBSC": {
    "message": "BSC"
  },
  "networkNameDefinition": {
    "message": "The name associated with this network."
  },
  "networkNameEthereum": {
    "message": "Ethereum"
  },
  "networkNamePolygon": {
    "message": "Polygon"
  },
  "networkNameRinkeby": {
    "message": "Rinkeby"
  },
  "networkNameTestnet": {
    "message": "Testnet"
  },
  "networkSettingsChainIdDescription": {
    "message": "The chain ID is used for signing transactions. It must match the chain ID returned by the network. You can enter a decimal or '0x'-prefixed hexadecimal number, but we will display the number in decimal."
  },
  "networkStatus": {
    "message": "Network status"
  },
  "networkStatusBaseFeeTooltip": {
    "message": "The base fee is set by the network and changes every 13-14 seconds. Our $1 and $2 options account for sudden increases.",
    "description": "$1 and $2 are bold text for Medium and Aggressive respectively."
  },
  "networkStatusPriorityFeeTooltip": {
    "message": "Range of priority fees (aka “miner tip”). This goes to miners and incentivizes them to prioritize your transaction."
  },
  "networkStatusStabilityFeeTooltip": {
    "message": "Gas fees are $1 relative to the past 72 hours.",
    "description": "$1 is networks stability value - stable, low, high"
  },
  "networkURL": {
    "message": "Network URL"
  },
  "networkURLDefinition": {
    "message": "The URL used to access this network."
  },
  "networks": {
    "message": "Networks"
  },
  "nevermind": {
    "message": "Nevermind"
  },
  "newAccount": {
    "message": "New Account"
  },
  "newAccountDetectedDialogMessage": {
    "message": "New address detected! Click here to add to your address book."
  },
  "newAccountNumberName": {
    "message": "Account $1",
    "description": "Default name of next account to be created on create account screen"
  },
  "newCollectibleAddFailed": {
    "message": "Collectible was not added because: $1"
  },
  "newCollectibleAddedMessage": {
    "message": "Collectible was successfully added!"
  },
  "newContact": {
    "message": "New Contact"
  },
  "newContract": {
    "message": "New Contract"
  },
  "newNFTsDetected": {
    "message": "New! NFT detection"
  },
  "newNFTsDetectedInfo": {
    "message": "Allow MetaMask to automatically detect NFTs from Opensea and display in your MetaMask wallet."
  },
  "newNetworkAdded": {
    "message": "“$1” was successfully added!"
  },
  "newPassword": {
    "message": "New password (min 8 chars)"
  },
  "newToMetaMask": {
    "message": "New to MetaMask?"
  },
  "newTotal": {
    "message": "New Total"
  },
  "newTransactionFee": {
    "message": "New Transaction Fee"
  },
  "newValues": {
    "message": "new values"
  },
  "next": {
    "message": "Next"
  },
  "nextNonceWarning": {
    "message": "Nonce is higher than suggested nonce of $1",
    "description": "The next nonce according to MetaMask's internal logic"
  },
  "nftTokenIdPlaceholder": {
    "message": "Enter the Token ID"
  },
  "nfts": {
    "message": "NFTs"
  },
  "nickname": {
    "message": "Nickname"
  },
  "noAccountsFound": {
    "message": "No accounts found for the given search query"
  },
  "noAddressForName": {
    "message": "No address has been set for this name."
  },
  "noAlreadyHaveSeed": {
    "message": "No, I already have a Secret Recovery Phrase"
  },
  "noConversionDateAvailable": {
    "message": "No Currency Conversion Date Available"
  },
  "noConversionRateAvailable": {
    "message": "No Conversion Rate Available"
  },
  "noNFTs": {
    "message": "No NFTs yet"
  },
  "noSnaps": {
    "message": "No Snaps installed"
  },
  "noThanks": {
    "message": "No Thanks"
  },
  "noTransactions": {
    "message": "You have no transactions"
  },
  "noWebcamFound": {
    "message": "Your computer's webcam was not found. Please try again."
  },
  "noWebcamFoundTitle": {
    "message": "Webcam not found"
  },
  "nonce": {
    "message": "Nonce"
  },
  "nonceField": {
    "message": "Customize transaction nonce"
  },
  "nonceFieldDescription": {
    "message": "Turn this on to change the nonce (transaction number) on confirmation screens. This is an advanced feature, use cautiously."
  },
  "nonceFieldHeading": {
    "message": "Custom Nonce"
  },
  "notBusy": {
    "message": "Not busy"
  },
  "notCurrentAccount": {
    "message": "Is this the correct account? It's different from the currently selected account in your wallet"
  },
  "notEnoughGas": {
    "message": "Not Enough Gas"
  },
  "notifications1Description": {
    "message": "MetaMask Mobile users can now swap tokens inside their mobile wallet. Scan the QR code to get the mobile app and start swapping.",
    "description": "Description of a notification in the 'See What's New' popup. Describes the swapping on mobile feature."
  },
  "notifications1Title": {
    "message": "Swapping on mobile is here!",
    "description": "Title for a notification in the 'See What's New' popup. Tells users that they can now use MetaMask Swaps on Mobile."
  },
  "notifications3ActionText": {
    "message": "Read more",
    "description": "The 'call to action' on the button, or link, of the 'Stay secure' notification. Upon clicking, users will be taken to a page about security on the metamask support website."
  },
  "notifications3Description": {
    "message": "Stay up to date on MetaMask security best practices and get the latest security tips from official MetaMask support.",
    "description": "Description of a notification in the 'See What's New' popup. Describes the information they can get on security from the linked support page."
  },
  "notifications3Title": {
    "message": "Stay secure",
    "description": "Title for a notification in the 'See What's New' popup. Encourages users to consider security."
  },
  "notifications4ActionText": {
    "message": "Start swapping",
    "description": "The 'call to action' on the button, or link, of the 'Swap on Binance Smart Chain!' notification. Upon clicking, users will be taken to a page where then can swap tokens on Binance Smart Chain."
  },
  "notifications4Description": {
    "message": "Get the best prices on token swaps right inside your wallet. MetaMask now connects you to multiple decentralized exchange aggregators and professional market makers on Binance Smart Chain.",
    "description": "Description of a notification in the 'See What's New' popup."
  },
  "notifications4Title": {
    "message": "Swap on Binance Smart Chain",
    "description": "Title for a notification in the 'See What's New' popup. Encourages users to do swaps on Binance Smart Chain."
  },
  "notifications5Description": {
    "message": "Your \"Seed Phrase\" is now called your \"Secret Recovery Phrase.\"",
    "description": "Description of a notification in the 'See What's New' popup. Describes the seed phrase wording update."
  },
  "notifications6DescriptionOne": {
    "message": "As of Chrome version 91, the API that enabled our Ledger support (U2F) no longer supports hardware wallets. MetaMask has implemented a new Ledger Live support that allows you to continue to connect to your Ledger device via the Ledger Live desktop app.",
    "description": "Description of a notification in the 'See What's New' popup. Describes the Ledger support update."
  },
  "notifications6DescriptionThree": {
    "message": "When interacting with your Ledger account in MetaMask, a new tab will open and you will be asked to open the Ledger Live app.  Once the app opens, you'll be asked to allow a WebSocket connection to your MetaMask account.  That's all!",
    "description": "Description of a notification in the 'See What's New' popup. Describes the Ledger support update."
  },
  "notifications6DescriptionTwo": {
    "message": "You can enable Ledger Live support by clicking Settings > Advanced > Use Ledger Live.",
    "description": "Description of a notification in the 'See What's New' popup. Describes the Ledger support update."
  },
  "notifications6Title": {
    "message": "Ledger Support Update for Chrome Users",
    "description": "Title for a notification in the 'See What's New' popup. Lets users know about the Ledger support update"
  },
  "notifications7DescriptionOne": {
    "message": "MetaMask v10.1.0 included new support for EIP-1559 transactions when using Ledger devices.",
    "description": "Description of a notification in the 'See What's New' popup. Describes changes for ledger and EIP1559 in v10.1.0"
  },
  "notifications7DescriptionTwo": {
    "message": "To complete transactions on Ethereum Mainnet, make sure your Ledger device has the latest firmware.",
    "description": "Description of a notification in the 'See What's New' popup. Describes the need to update ledger firmware."
  },
  "notifications7Title": {
    "message": "Ledger firmware update",
    "description": "Title for a notification in the 'See What's New' popup. Notifies ledger users of the need to update firmware."
  },
  "notifications8ActionText": {
    "message": "Go to Advanced Settings",
    "description": "Description on an action button that appears in the What's New popup. Tells the user that if they click it, they will go to our Advanced Settings page."
  },
  "notifications8DescriptionOne": {
    "message": "As of MetaMask v10.4.0, you no longer need Ledger Live to connect your Ledger device to MetaMask.",
    "description": "Description of a notification in the 'See What's New' popup. Describes changes for how Ledger Live is no longer needed to connect the device."
  },
  "notifications8DescriptionTwo": {
    "message": "For an easier and more stable ledger experience, go to the Advanced tab of settings and switch the 'Preferred Ledger Connection Type' to 'WebHID'.",
    "description": "Description of a notification in the 'See What's New' popup. Describes how the user can turn off the Ledger Live setting."
  },
  "notifications8Title": {
    "message": "Ledger connection improvement",
    "description": "Title for a notification in the 'See What's New' popup. Notifies ledger users that there is an improvement in how they can connect their device."
  },
  "notifications9DescriptionOne": {
    "message": "We now provide you with more insights on the 'Data' tab when confirming smart contract transactions."
  },
  "notifications9DescriptionTwo": {
    "message": "You can now get a better understanding of your transaction’s details before confirming, and more easily add transaction addresses to your address book, helping you make safe and informed decisions."
  },
  "notifications9Title": {
    "message": "👓 We are making transactions easier to read."
  },
  "ofTextNofM": {
    "message": "of"
  },
  "off": {
    "message": "Off"
  },
  "offlineForMaintenance": {
    "message": "Offline for maintenance"
  },
  "ok": {
    "message": "Ok"
  },
  "on": {
    "message": "On"
  },
  "onboardingCreateWallet": {
    "message": "Create a new wallet"
  },
  "onboardingImportWallet": {
    "message": "Import an existing wallet"
  },
  "onboardingPinExtensionBillboardAccess": {
    "message": "Full Access"
  },
  "onboardingPinExtensionBillboardDescription": {
    "message": "These extensions can see and change information"
  },
  "onboardingPinExtensionBillboardDescription2": {
    "message": "on this site."
  },
  "onboardingPinExtensionBillboardTitle": {
    "message": "Extensions"
  },
  "onboardingPinExtensionChrome": {
    "message": "Click the browser extension icon"
  },
  "onboardingPinExtensionDescription": {
    "message": "Pin MetaMask on your browser so it's accessible and easy to view transaction confirmations."
  },
  "onboardingPinExtensionDescription2": {
    "message": "You can open MetaMask by clicking on the extension and access your wallet with 1 click."
  },
  "onboardingPinExtensionDescription3": {
    "message": "Click browser extension icon to access it instantly"
  },
  "onboardingPinExtensionLabel": {
    "message": "Pin MetaMask"
  },
  "onboardingPinExtensionStep1": {
    "message": "1"
  },
  "onboardingPinExtensionStep2": {
    "message": "2"
  },
  "onboardingPinExtensionTitle": {
    "message": "Your MetaMask install is complete!"
  },
  "onboardingReturnNotice": {
    "message": "\"$1\" will close this tab and direct back to $2",
    "description": "Return the user to the site that initiated onboarding"
  },
  "onboardingShowIncomingTransactionsDescription": {
    "message": "Showing incoming transactions in your wallet relies on communication with $1. Etherscan will have access to your Ethereum address and your IP address. View $2.",
    "description": "$1 is a clickable link with text defined by the 'etherscan' key. $2 is a clickable link with text defined by the 'privacyMsg' key."
  },
  "onboardingUsePhishingDetectionDescription": {
    "message": "Phishing detection alerts rely on communication with $1. jsDeliver will have access to your IP address. View $2.",
    "description": "The $1 is the word 'jsDeliver', from key 'jsDeliver' and $2 is the words Privacy Policy from key 'privacyMsg', both separated here so that it can be wrapped as a link"
  },
  "onlyAddTrustedNetworks": {
    "message": "A malicious network provider can lie about the state of the blockchain and record your network activity. Only add custom networks you trust."
  },
  "onlyConnectTrust": {
    "message": "Only connect with sites you trust."
  },
  "openFullScreenForLedgerWebHid": {
    "message": "Open MetaMask in full screen to connect your ledger via WebHID.",
    "description": "Shown to the user on the confirm screen when they are viewing MetaMask in a popup window but need to connect their ledger via webhid."
  },
  "openSourceCode": {
    "message": "Check the source code"
  },
  "optional": {
    "message": "Optional"
  },
  "optionalWithParanthesis": {
    "message": "(Optional)"
  },
  "or": {
    "message": "or"
  },
  "origin": {
    "message": "Origin"
  },
  "parameters": {
    "message": "Parameters"
  },
  "participateInMetaMetrics": {
    "message": "Participate in MetaMetrics"
  },
  "participateInMetaMetricsDescription": {
    "message": "Participate in MetaMetrics to help us make MetaMask better"
  },
  "password": {
    "message": "Password"
  },
  "passwordNotLongEnough": {
    "message": "Password not long enough"
  },
  "passwordSetupDetails": {
    "message": "This password will unlock your MetaMask wallet only on this device. MetaMask can not recover this password."
  },
  "passwordTermsWarning": {
    "message": "I understand that MetaMask cannot recover this password for me. $1"
  },
  "passwordsDontMatch": {
    "message": "Passwords Don't Match"
  },
  "pastePrivateKey": {
    "message": "Enter your private key string here:",
    "description": "For importing an account from a private key"
  },
  "pending": {
    "message": "Pending"
  },
  "pendingTransactionInfo": {
    "message": "This transaction will not process until that one is complete."
  },
  "pendingTransactionMultiple": {
    "message": "You have ($1) pending transactions."
  },
  "pendingTransactionSingle": {
    "message": "You have (1) pending transaction.",
    "description": "$1 is count of pending transactions"
  },
  "permissionRequest": {
    "message": "Permission request"
  },
  "permissionRequestCapitalized": {
    "message": "Permission Request"
  },
  "permission_accessNetwork": {
    "message": "Access the Internet.",
    "description": "The description of the `endowment:network-access` permission."
  },
  "permission_accessSnap": {
    "message": "Connect to the $1 Snap.",
    "description": "The description for the `wallet_snap_*` permission. $1 is the name of the Snap."
  },
  "permission_customConfirmation": {
    "message": "Display a confirmation in MetaMask.",
    "description": "The description for the `snap_confirm` permission"
  },
  "permission_ethereumAccounts": {
    "message": "See address, account balance, activity and suggest transactions to approve",
    "description": "The description for the `eth_accounts` permission"
  },
  "permission_manageBip44Keys": {
    "message": "Control your \"$1\" accounts and assets.",
    "description": "The description for the `snap_getBip44Entropy_*` permission. $1 is the name of a protocol, e.g. 'Filecoin'."
  },
  "permission_manageState": {
    "message": "Store and manage its data on your device.",
    "description": "The description for the `snap_manageState` permission"
  },
  "permission_unknown": {
    "message": "Unknown permission: $1",
    "description": "$1 is the name of a requested permission that is not recognized."
  },
  "permissions": {
    "message": "Permissions"
  },
  "personalAddressDetected": {
    "message": "Personal address detected. Input the token contract address."
  },
  "plusXMore": {
    "message": "+ $1 more",
    "description": "$1 is a number of additional but unshown items in a list- this message will be shown in place of those items"
  },
  "preferredLedgerConnectionType": {
    "message": "Preferred Ledger Connection Type",
    "description": "A header for a dropdown in the advanced section of settings. Appears above the ledgerConnectionPreferenceDescription message"
  },
  "prev": {
    "message": "Prev"
  },
  "primaryCurrencySetting": {
    "message": "Primary Currency"
  },
  "primaryCurrencySettingDescription": {
    "message": "Select native to prioritize displaying values in the native currency of the chain (e.g. ETH). Select Fiat to prioritize displaying values in your selected fiat currency."
  },
  "priorityFee": {
    "message": "Priority fee"
  },
  "priorityFeeProperCase": {
    "message": "Priority Fee"
  },
  "privacyMsg": {
    "message": "Privacy Policy"
  },
  "privateKey": {
    "message": "Private Key",
    "description": "select this type of file to use to import an account"
  },
  "privateKeyWarning": {
    "message": "Warning: Never disclose this key. Anyone with your private keys can steal any assets held in your account."
  },
  "privateNetwork": {
    "message": "Private Network"
  },
  "proceedWithTransaction": {
    "message": "I want to proceed anyway"
  },
  "proposedApprovalLimit": {
    "message": "Proposed Approval Limit"
  },
  "provide": {
    "message": "Provide"
  },
  "publicAddress": {
    "message": "Public Address"
  },
  "queue": {
    "message": "Queue"
  },
  "queued": {
    "message": "Queued"
  },
  "readdToken": {
    "message": "You can add this token back in the future by going to “Import token” in your accounts options menu."
  },
  "receive": {
    "message": "Receive"
  },
  "recents": {
    "message": "Recents"
  },
  "recipientAddressPlaceholder": {
    "message": "Search, public address (0x), or ENS"
  },
  "recommendedGasLabel": {
    "message": "Recommended"
  },
  "recoveryPhraseReminderBackupStart": {
    "message": "Start here"
  },
  "recoveryPhraseReminderConfirm": {
    "message": "Got it"
  },
  "recoveryPhraseReminderHasBackedUp": {
    "message": "Always keep your Secret Recovery Phrase in a secure and secret place"
  },
  "recoveryPhraseReminderHasNotBackedUp": {
    "message": "Need to backup your Secret Recovery Phrase again?"
  },
  "recoveryPhraseReminderItemOne": {
    "message": "Never share your Secret Recovery Phrase with anyone"
  },
  "recoveryPhraseReminderItemTwo": {
    "message": "The MetaMask team will never ask for your Secret Recovery Phrase"
  },
  "recoveryPhraseReminderSubText": {
    "message": "Your Secret Recovery Phrase controls all of your accounts."
  },
  "recoveryPhraseReminderTitle": {
    "message": "Protect your funds"
  },
  "refreshList": {
    "message": "Refresh list"
  },
  "reject": {
    "message": "Reject"
  },
  "rejectAll": {
    "message": "Reject All"
  },
  "rejectTxsDescription": {
    "message": "You are about to batch reject $1 transactions."
  },
  "rejectTxsN": {
    "message": "Reject $1 transactions"
  },
  "rejected": {
    "message": "Rejected"
  },
  "remember": {
    "message": "Remember:"
  },
  "remindMeLater": {
    "message": "Remind me later"
  },
  "remove": {
    "message": "Remove"
  },
  "removeAccount": {
    "message": "Remove account"
  },
  "removeAccountDescription": {
    "message": "This account will be removed from your wallet. Please make sure you have the original Secret Recovery Phrase or private key for this imported account before continuing. You can import or create accounts again from the account drop-down. "
  },
  "removeNFT": {
    "message": "Remove NFT"
  },
  "removeSnap": {
    "message": "Remove Snap"
  },
  "removeSnapDescription": {
    "message": "This action will delete the snap, its data and revoke your given permissions."
  },
  "replace": {
    "message": "replace"
  },
  "requestsAwaitingAcknowledgement": {
    "message": "requests waiting to be acknowledged"
  },
  "required": {
    "message": "Required"
  },
  "reset": {
    "message": "Reset"
  },
  "resetAccount": {
    "message": "Reset Account"
  },
  "resetAccountDescription": {
    "message": "Resetting your account will clear your transaction history. This will not change the balances in your accounts or require you to re-enter your Secret Recovery Phrase."
  },
  "restore": {
    "message": "Restore"
  },
  "restoreAccountWithSeed": {
    "message": "Restore your Account with Secret Recovery Phrase"
  },
  "restoreWalletPreferences": {
    "message": "A backup of your data from $1 has been found. Would you like to restore your wallet preferences?",
    "description": "$1 is the date at which the data was backed up"
  },
  "retryTransaction": {
    "message": "Retry Transaction"
  },
  "reusedTokenNameWarning": {
    "message": "A token here reuses a symbol from another token you watch, this can be confusing or deceptive."
  },
  "revealSeedWords": {
    "message": "Reveal Secret Recovery Phrase"
  },
  "revealSeedWordsDescription": {
    "message": "If you ever change browsers or move computers, you will need this Secret Recovery Phrase to access your accounts. Save them somewhere safe and secret."
  },
  "revealSeedWordsWarning": {
    "message": "These words can be used to steal all your accounts."
  },
  "revealSeedWordsWarningTitle": {
    "message": "DO NOT share this phrase with anyone!"
  },
  "rinkeby": {
    "message": "Rinkeby Test Network"
  },
  "ropsten": {
    "message": "Ropsten Test Network"
  },
  "rpcUrl": {
    "message": "New RPC URL"
  },
  "save": {
    "message": "Save"
  },
  "saveAsCsvFile": {
    "message": "Save as CSV File"
  },
  "scanInstructions": {
    "message": "Place the QR code in front of your camera"
  },
  "scanQrCode": {
    "message": "Scan QR Code"
  },
  "scrollDown": {
    "message": "Scroll down"
  },
  "search": {
    "message": "Search"
  },
  "searchAccounts": {
    "message": "Search Accounts"
  },
  "searchResults": {
    "message": "Search Results"
  },
  "searchTokens": {
    "message": "Search Tokens"
  },
  "secretBackupPhraseDescription": {
    "message": "Your Secret Recovery Phrase makes it easy to back up and restore your account."
  },
  "secretBackupPhraseWarning": {
    "message": "WARNING: Never disclose your Secret Recovery Phrase. Anyone with this phrase can take your Ether forever."
  },
  "secretPhrase": {
    "message": "Only the first account on this wallet will auto load. After completing this process, to add additional accounts, click the drop down menu, then select Create Account."
  },
  "secretPhraseWarning": {
    "message": "If you restore using another Secret Recovery Phrase, your current wallet, accounts and assets will be removed from this app permanently. This action cannot be undone."
  },
  "secretRecoveryPhrase": {
    "message": "Secret Recovery Phrase"
  },
  "secureWallet": {
    "message": "Secure Wallet"
  },
  "securityAndPrivacy": {
    "message": "Security & Privacy"
  },
  "seedPhraseConfirm": {
    "message": "Confirm Secret Recovery Phrase"
  },
  "seedPhraseEnterMissingWords": {
    "message": "Confirm Secret Recovery Phrase"
  },
  "seedPhraseIntroNotRecommendedButtonCopy": {
    "message": "Remind me later (not recommended)"
  },
  "seedPhraseIntroRecommendedButtonCopy": {
    "message": "Secure my wallet (recommended)"
  },
  "seedPhraseIntroSidebarBulletFour": {
    "message": "Write down and store in multiple secret places."
  },
  "seedPhraseIntroSidebarBulletOne": {
    "message": "Save in a password manager"
  },
  "seedPhraseIntroSidebarBulletThree": {
    "message": "Store in a safe-deposit box."
  },
  "seedPhraseIntroSidebarBulletTwo": {
    "message": "Store in a bank vault."
  },
  "seedPhraseIntroSidebarCopyOne": {
    "message": "Your Secret Recovery Phrase is a 12-word phrase that is the “master key” to your wallet and your funds"
  },
  "seedPhraseIntroSidebarCopyThree": {
    "message": "If someone asks for your recovery phrase they are likely trying to scam you and steal your wallet funds"
  },
  "seedPhraseIntroSidebarCopyTwo": {
    "message": "Never, ever share your Secret Recovery Phrase, not even with MetaMask!"
  },
  "seedPhraseIntroSidebarTitleOne": {
    "message": "What is a Secret Recovery Phrase?"
  },
  "seedPhraseIntroSidebarTitleThree": {
    "message": "Should I share my Secret Recovery Phrase?"
  },
  "seedPhraseIntroSidebarTitleTwo": {
    "message": "How do I save my Secret Recovery Phrase?"
  },
  "seedPhraseIntroTitle": {
    "message": "Secure your wallet"
  },
  "seedPhraseIntroTitleCopy": {
    "message": "Before getting started, watch this short video to learn about your Secret Recovery Phrase and how to keep your wallet safe."
  },
  "seedPhrasePlaceholder": {
    "message": "Separate each word with a single space"
  },
  "seedPhrasePlaceholderPaste": {
    "message": "Enter your Secret Recovery Phrase"
  },
  "seedPhraseReq": {
    "message": "Secret Recovery Phrases contain 12, 15, 18, 21, or 24 words"
  },
  "seedPhraseWriteDownDetails": {
    "message": "Write down this 12-word Secret Recovery Phrase and save it in a place that you trust and only you can access."
  },
  "seedPhraseWriteDownHeader": {
    "message": "Write down your Secret Recovery Phrase"
  },
  "selectAHigherGasFee": {
    "message": "Select a higher gas fee to accelerate the processing of your transaction.*"
  },
  "selectAccounts": {
    "message": "Select the account(s) to use on this site"
  },
  "selectAll": {
    "message": "Select all"
  },
  "selectAnAccount": {
    "message": "Select an Account"
  },
  "selectAnAccountAlreadyConnected": {
    "message": "This account has already been connected to MetaMask"
  },
  "selectEachPhrase": {
    "message": "Please select each phrase in order to make sure it is correct."
  },
  "selectHdPath": {
    "message": "Select HD Path"
  },
  "selectNFTPrivacyPreference": {
    "message": "Turn on NFT detection in Settings"
  },
  "selectPathHelp": {
    "message": "If you don't see the accounts you expect, try switching the HD path."
  },
  "selectType": {
    "message": "Select Type"
  },
  "selectingAllWillAllow": {
    "message": "Selecting all will allow this site to view all of your current accounts. Make sure you trust this site."
  },
  "send": {
    "message": "Send"
  },
  "sendAmount": {
    "message": "Send Amount"
  },
  "sendSpecifiedTokens": {
    "message": "Send $1",
    "description": "Symbol of the specified token"
  },
  "sendTo": {
    "message": "Send to"
  },
  "sendTokens": {
    "message": "Send Tokens"
  },
  "sendingDisabled": {
    "message": "Sending of ERC-1155 NFT assets is not yet supported."
  },
  "sendingNativeAsset": {
    "message": "Sending $1",
    "description": "$1 represents the native currency symbol for the current network (e.g. ETH or BNB)"
  },
  "setAdvancedPrivacySettings": {
    "message": "Set advanced privacy settings"
  },
  "setAdvancedPrivacySettingsDetails": {
    "message": "MetaMask uses these trusted third-party services to enhance product usability and safety."
  },
  "settings": {
    "message": "Settings"
  },
  "show": {
    "message": "Show"
  },
  "showAdvancedGasInline": {
    "message": "Advanced gas controls"
  },
  "showAdvancedGasInlineDescription": {
    "message": "Select this to show gas price and limit controls directly on the send and confirm screens."
  },
  "showFiatConversionInTestnets": {
    "message": "Show Conversion on test networks"
  },
  "showFiatConversionInTestnetsDescription": {
    "message": "Select this to show fiat conversion on test networks"
  },
  "showHexData": {
    "message": "Show Hex Data"
  },
  "showHexDataDescription": {
    "message": "Select this to show the hex data field on the send screen"
  },
  "showHide": {
    "message": "Show/hide"
  },
  "showIncomingTransactions": {
    "message": "Show Incoming Transactions"
  },
  "showIncomingTransactionsDescription": {
    "message": "Select this to use Etherscan to show incoming transactions in the transactions list"
  },
  "showPermissions": {
    "message": "Show permissions"
  },
  "showPrivateKeys": {
    "message": "Show Private Keys"
  },
  "showRecommendations": {
    "message": "Show Recommendations"
  },
  "showSeedPhrase": {
    "message": "Show Secret Recovery Phrase"
  },
  "showTestnetNetworks": {
    "message": "Show test networks"
  },
  "showTestnetNetworksDescription": {
    "message": "Select this to show test networks in network list"
  },
  "sigRequest": {
    "message": "Signature Request"
  },
  "sign": {
    "message": "Sign"
  },
  "signNotice": {
    "message": "Signing this message can be dangerous. This signature could potentially perform any operation on your account's behalf, including granting complete control of your account and all of its assets to the requesting site. Only sign this message if you know what you're doing or completely trust the requesting site."
  },
  "signatureRequest": {
    "message": "Signature Request"
  },
  "signatureRequest1": {
    "message": "Message"
  },
  "signed": {
    "message": "Signed"
  },
  "simulationErrorMessage": {
    "message": "This transaction is expected to fail. Trying to execute it is expected to be expensive but fail, and is not recommended."
  },
  "simulationErrorMessageV2": {
    "message": "We were not able to estimate gas. There might be an error in the contract and this transaction may fail."
  },
  "skip": {
    "message": "Skip"
  },
  "skipAccountSecurity": {
    "message": "Skip Account Security?"
  },
  "skipAccountSecurityDetails": {
    "message": "I understand that until I back up my Secret Recovery Phrase, I may lose my accounts and all of their assets."
  },
  "slow": {
    "message": "Slow"
  },
  "snapAccess": {
    "message": "$1 snap has access to:",
    "description": "$1 represents the name of the snap"
  },
  "snapError": {
    "message": "Snap Error: '$1'. Error Code: '$2'",
    "description": "This is shown when a snap encounters an error. $1 is the error message from the snap, and $2 is the error code."
  },
  "snapInstall": {
    "message": "Install Snap"
  },
  "snapInstallWarningCheck": {
    "message": "To confirm you understand, check all."
  },
  "snapInstallWarningKeyAccess": {
    "message": "You are granting key access to the snap \"$1\". This is irrevocable and grants \"$1\" control of your accounts and assets. Make sure you trust \"$1\" before proceeding.",
    "description": "The parameter is the name of the snap"
  },
  "snapRequestsPermission": {
    "message": "This snap is requesting the following permissions:"
  },
  "snaps": {
    "message": "Snaps"
  },
  "snapsSettingsDescription": {
    "message": "Manage your Snaps"
  },
  "snapsStatus": {
    "message": "Snap status is dependent on activity."
  },
  "snapsToggle": {
    "message": "A snap will only run if it is enabled"
  },
  "somethingWentWrong": {
    "message": "Oops! Something went wrong."
  },
  "source": {
    "message": "Source"
  },
  "speedUp": {
    "message": "Speed Up"
  },
  "speedUpCancellation": {
    "message": "Speed up this cancellation"
  },
  "speedUpExplanation": {
    "message": "We’ve updated the gas fee based on current network conditions and have increased it by at least 10% (required by the network)."
  },
  "speedUpPopoverTitle": {
    "message": "Speed up transaction"
  },
  "speedUpTooltipText": {
    "message": "New gas fee"
  },
  "speedUpTransaction": {
    "message": "Speed up this transaction"
  },
  "spendLimitAmount": {
    "message": "Spend limit amount"
  },
  "spendLimitInsufficient": {
    "message": "Spend limit insufficient"
  },
  "spendLimitInvalid": {
    "message": "Spend limit invalid; must be a positive number"
  },
  "spendLimitPermission": {
    "message": "Spend limit permission"
  },
  "spendLimitRequestedBy": {
    "message": "Spend limit requested by $1",
    "description": "Origin of the site requesting the spend limit"
  },
  "spendLimitTooLarge": {
    "message": "Spend limit too large"
  },
  "stable": {
    "message": "Stable"
  },
  "stableLowercase": {
    "message": "stable"
  },
  "stateLogError": {
    "message": "Error in retrieving state logs."
  },
  "stateLogFileName": {
    "message": "MetaMask State Logs"
  },
  "stateLogs": {
    "message": "State Logs"
  },
  "stateLogsDescription": {
    "message": "State logs contain your public account addresses and sent transactions."
  },
  "status": {
    "message": "Status"
  },
  "statusConnected": {
    "message": "Connected"
  },
  "statusNotConnected": {
    "message": "Not connected"
  },
  "step1LatticeWallet": {
    "message": "Make sure your Lattice1 is ready to connect"
  },
  "step1LatticeWalletMsg": {
    "message": "You can connect MetaMask to your Lattice1 device once it is set up and online. Unlock your device and have your Device ID ready. For more on using hardware wallets, $1",
    "description": "$1 represents the `hardwareWalletSupportLinkConversion` localization key"
  },
  "step1LedgerWallet": {
    "message": "Download Ledger app"
  },
  "step1LedgerWalletMsg": {
    "message": "Download, set up, and enter your password to unlock $1.",
    "description": "$1 represents the `ledgerLiveApp` localization value"
  },
  "step1TrezorWallet": {
    "message": "Plug in Trezor wallet"
  },
  "step1TrezorWalletMsg": {
    "message": "Connect your wallet directly to your computer. For more on using your hardware wallet device, $1",
    "description": "$1 represents the `hardwareWalletSupportLinkConversion` localization key"
  },
  "step2LedgerWallet": {
    "message": "Plug in Ledger wallet"
  },
  "step2LedgerWalletMsg": {
    "message": "Connect your wallet directly to your computer.  Unlock your Ledger and open the Ethereum app. For more on using your hardware wallet device, $1.",
    "description": "$1 represents the `hardwareWalletSupportLinkConversion` localization key"
  },
  "storePhrase": {
    "message": "Store this phrase in a password manager like 1Password."
  },
  "submit": {
    "message": "Submit"
  },
  "submitted": {
    "message": "Submitted"
  },
  "support": {
    "message": "Support"
  },
  "supportCenter": {
    "message": "Visit our Support Center"
  },
  "swap": {
    "message": "Swap"
  },
  "swapAdvancedSlippageInfo": {
    "message": "If the price changes between the time your order is placed and confirmed it’s called “slippage”. Your swap will automatically cancel if slippage exceeds your “max slippage” setting."
  },
  "swapAggregator": {
    "message": "Aggregator"
  },
  "swapAllowSwappingOf": {
    "message": "Allow swapping of $1",
    "description": "Shows a user that they need to allow a token for swapping on their hardware wallet"
  },
  "swapAmountReceived": {
    "message": "Guaranteed amount"
  },
  "swapAmountReceivedInfo": {
    "message": "This is the minimum amount you will receive. You may receive more depending on slippage."
  },
  "swapApproval": {
    "message": "Approve $1 for swaps",
    "description": "Used in the transaction display list to describe a transaction that is an approve call on a token that is to be swapped.. $1 is the symbol of a token that has been approved."
  },
  "swapApproveNeedMoreTokens": {
    "message": "You need $1 more $2 to complete this swap",
    "description": "Tells the user how many more of a given token they need for a specific swap. $1 is an amount of tokens and $2 is the token symbol."
  },
  "swapBestOfNQuotes": {
    "message": "Best of $1 quotes.",
    "description": "$1 is the number of quotes that the user can select from when opening the list of quotes on the 'view quote' screen"
  },
  "swapBuildQuotePlaceHolderText": {
    "message": "No tokens available matching $1",
    "description": "Tells the user that a given search string does not match any tokens in our token lists. $1 can be any string of text"
  },
  "swapConfirmWithHwWallet": {
    "message": "Confirm with your hardware wallet"
  },
  "swapContractDataDisabledErrorDescription": {
    "message": "In the Ethereum app on your Ledger, go to \"Settings\" and allow contract data. Then, try your swap again."
  },
  "swapContractDataDisabledErrorTitle": {
    "message": "Contract data is not enabled on your Ledger"
  },
  "swapCustom": {
    "message": "custom"
  },
  "swapDecentralizedExchange": {
    "message": "Decentralized exchange"
  },
  "swapDirectContract": {
    "message": "Direct contract"
  },
  "swapEditLimit": {
    "message": "Edit limit"
  },
  "swapEnableDescription": {
    "message": "This is required and gives MetaMask permission to swap your $1.",
    "description": "Gives the user info about the required approval transaction for swaps. $1 will be the symbol of a token being approved for swaps."
  },
  "swapEnableTokenForSwapping": {
    "message": "This will $1 for swapping",
    "description": "$1 is for the 'enableToken' key, e.g. 'enable ETH'"
  },
  "swapEstimatedNetworkFees": {
    "message": "Estimated network fees"
  },
  "swapEstimatedNetworkFeesInfo": {
    "message": "This is an estimate of the network fee that will be used to complete your swap. The actual amount may change according to network conditions."
  },
  "swapFailedErrorDescriptionWithSupportLink": {
    "message": "Transaction failures happen and we are here to help. If this issue persists, you can reach our customer support at $1 for further assistance.",
    "description": "This message is shown to a user if their swap fails. The $1 will be replaced by support.metamask.io"
  },
  "swapFailedErrorTitle": {
    "message": "Swap failed"
  },
  "swapFetchingQuotes": {
    "message": "Fetching quotes"
  },
  "swapFetchingQuotesErrorDescription": {
    "message": "Hmmm... something went wrong. Try again, or if errors persist, contact customer support."
  },
  "swapFetchingQuotesErrorTitle": {
    "message": "Error fetching quotes"
  },
  "swapFetchingTokens": {
    "message": "Fetching tokens..."
  },
  "swapFromTo": {
    "message": "The swap of $1 to $2",
    "description": "Tells a user that they need to confirm on their hardware wallet a swap of 2 tokens. $1 is a source token and $2 is a destination token"
  },
  "swapGasFeesDetails": {
    "message": "Gas fees are estimated and will fluctuate based on network traffic and transaction complexity."
  },
  "swapGasFeesLearnMore": {
    "message": "Learn more about gas fees"
  },
  "swapGasFeesSplit": {
    "message": "Gas fees on the previous screen are split between these two transactions."
  },
  "swapGasFeesSummary": {
    "message": "Gas fees are paid to crypto miners who process transactions on the $1 network. MetaMask does not profit from gas fees.",
    "description": "$1 is the selected network, e.g. Ethereum or BSC"
  },
  "swapHighSlippageWarning": {
    "message": "Slippage amount is very high."
  },
  "swapIncludesMMFee": {
    "message": "Includes a $1% MetaMask fee.",
    "description": "Provides information about the fee that metamask takes for swaps. $1 is a decimal number."
  },
  "swapLowSlippageError": {
    "message": "Transaction may fail, max slippage too low."
  },
  "swapMaxSlippage": {
    "message": "Max slippage"
  },
  "swapMetaMaskFee": {
    "message": "MetaMask fee"
  },
  "swapMetaMaskFeeDescription": {
    "message": "We find the best price from the top liquidity sources, every time. A fee of $1% is automatically factored into this quote.",
    "description": "Provides information about the fee that metamask takes for swaps. $1 is a decimal number."
  },
  "swapNQuotesWithDot": {
    "message": "$1 quotes.",
    "description": "$1 is the number of quotes that the user can select from when opening the list of quotes on the 'view quote' screen"
  },
  "swapNewQuoteIn": {
    "message": "New quotes in $1",
    "description": "Tells the user the amount of time until the currently displayed quotes are update. $1 is a time that is counting down from 1:00 to 0:00"
  },
  "swapOnceTransactionHasProcess": {
    "message": "Your $1 will be added to your account once this transaction has processed.",
    "description": "This message communicates the token that is being transferred. It is shown on the awaiting swap screen. The $1 will be a token symbol."
  },
  "swapPriceDifference": {
    "message": "You are about to swap $1 $2 (~$3) for $4 $5 (~$6).",
    "description": "This message represents the price slippage for the swap.  $1 and $4 are a number (ex: 2.89), $2 and $5 are symbols (ex: ETH), and $3 and $6 are fiat currency amounts."
  },
  "swapPriceDifferenceTitle": {
    "message": "Price difference of ~$1%",
    "description": "$1 is a number (ex: 1.23) that represents the price difference."
  },
  "swapPriceImpactTooltip": {
    "message": "Price impact is the difference between the current market price and the amount received during transaction execution. Price impact is a function of the size of your trade relative to the size of the liquidity pool."
  },
  "swapPriceUnavailableDescription": {
    "message": "Price impact could not be determined due to lack of market price data. Please confirm that you are comfortable with the amount of tokens you are about to receive before swapping."
  },
  "swapPriceUnavailableTitle": {
    "message": "Check your rate before proceeding"
  },
  "swapProcessing": {
    "message": "Processing"
  },
  "swapQuoteDetails": {
    "message": "Quote details"
  },
  "swapQuoteDetailsSlippageInfo": {
    "message": "If the price changes between the time your order is placed and confirmed it’s called \"slippage\". Your Swap will automatically cancel if slippage exceeds your \"slippage tolerance\" setting."
  },
  "swapQuoteNofN": {
    "message": "Quote $1 of $2",
    "description": "A count of loaded quotes shown to the user while they are waiting for quotes to be fetched. $1 is the number of quotes already loaded, and $2 is the total number of quotes to load."
  },
  "swapQuoteSource": {
    "message": "Quote source"
  },
  "swapQuotesExpiredErrorDescription": {
    "message": "Please request new quotes to get the latest rates."
  },
  "swapQuotesExpiredErrorTitle": {
    "message": "Quotes timeout"
  },
  "swapQuotesNotAvailableErrorDescription": {
    "message": "Try adjusting the amount or slippage settings and try again."
  },
  "swapQuotesNotAvailableErrorTitle": {
    "message": "No quotes available"
  },
  "swapRate": {
    "message": "Rate"
  },
  "swapReceiving": {
    "message": "Receiving"
  },
  "swapReceivingInfoTooltip": {
    "message": "This is an estimate. The exact amount depends on slippage."
  },
  "swapRequestForQuotation": {
    "message": "Request for quotation"
  },
  "swapReviewSwap": {
    "message": "Review Swap"
  },
  "swapSearchForAToken": {
    "message": "Search for a token"
  },
  "swapSelect": {
    "message": "Select"
  },
  "swapSelectAQuote": {
    "message": "Select a quote"
  },
  "swapSelectAToken": {
    "message": "Select a token"
  },
  "swapSelectQuotePopoverDescription": {
    "message": "Below are all the quotes gathered from multiple liquidity sources."
  },
  "swapSlippageNegative": {
    "message": "Slippage must be greater or equal to zero"
  },
  "swapSource": {
    "message": "Liquidity source"
  },
  "swapSourceInfo": {
    "message": "We search multiple liquidity sources (exchanges, aggregators and professional market makers) to find the best rates and lowest network fees."
  },
  "swapSuggested": {
    "message": "Swap suggested"
  },
  "swapSuggestedGasSettingToolTipMessage": {
    "message": "Swaps are complex and time sensitive transactions. We recommend this gas fee for a good balance between cost and confidence of a successful Swap."
  },
  "swapSwapFrom": {
    "message": "Swap from"
  },
  "swapSwapSwitch": {
    "message": "Switch from and to tokens"
  },
  "swapSwapTo": {
    "message": "Swap to"
  },
  "swapToConfirmWithHwWallet": {
    "message": "to confirm with your hardware wallet"
  },
  "swapTokenAvailable": {
    "message": "Your $1 has been added to your account.",
    "description": "This message is shown after a swap is successful and communicates the exact amount of tokens the user has received for a swap. The $1 is a decimal number of tokens followed by the token symbol."
  },
  "swapTokenBalanceUnavailable": {
    "message": "We were unable to retrieve your $1 balance",
    "description": "This message communicates to the user that their balance of a given token is currently unavailable. $1 will be replaced by a token symbol"
  },
  "swapTokenToToken": {
    "message": "Swap $1 to $2",
    "description": "Used in the transaction display list to describe a swap. $1 and $2 are the symbols of tokens in involved in a swap."
  },
  "swapTokenVerificationAddedManually": {
    "message": "This token has been added manually."
  },
  "swapTokenVerificationMessage": {
    "message": "Always confirm the token address on $1.",
    "description": "Points the user to Etherscan as a place they can verify information about a token. $1 is replaced with the translation for \"Etherscan\" followed by an info icon that shows more info on hover."
  },
  "swapTokenVerificationOnlyOneSource": {
    "message": "Only verified on 1 source."
  },
  "swapTokenVerificationSources": {
    "message": "Verified on $1 sources.",
    "description": "Indicates the number of token information sources that recognize the symbol + address. $1 is a decimal number."
  },
  "swapTooManyDecimalsError": {
    "message": "$1 allows up to $2 decimals",
    "description": "$1 is a token symbol and $2 is the max. number of decimals allowed for the token"
  },
  "swapTransactionComplete": {
    "message": "Transaction complete"
  },
  "swapTwoTransactions": {
    "message": "2 transactions"
  },
  "swapUnknown": {
    "message": "Unknown"
  },
  "swapVerifyTokenExplanation": {
    "message": "Multiple tokens can use the same name and symbol. Check $1 to verify this is the token you're looking for.",
    "description": "This appears in a tooltip next to the verifyThisTokenOn message. It gives the user more information about why they should check the token on a block explorer. $1 will be the name or url of the block explorer, which will be the translation of 'etherscan' or a block explorer url specified for a custom network."
  },
  "swapYourTokenBalance": {
    "message": "$1 $2 available to swap",
    "description": "Tells the user how much of a token they have in their balance. $1 is a decimal number amount of tokens, and $2 is a token symbol"
  },
  "swapZeroSlippage": {
    "message": "0% Slippage"
  },
  "swapsAdvancedOptions": {
    "message": "Advanced Options"
  },
  "swapsExcessiveSlippageWarning": {
    "message": "Slippage amount is too high and will result in a bad rate. Please reduce your slippage tolerance to a value below 15%."
  },
  "swapsMaxSlippage": {
    "message": "Slippage Tolerance"
  },
  "swapsNotEnoughForTx": {
    "message": "Not enough $1 to complete this transaction",
    "description": "Tells the user that they don't have enough of a token for a proposed swap. $1 is a token symbol"
  },
  "swapsViewInActivity": {
    "message": "View in activity"
  },
  "switchEthereumChainConfirmationDescription": {
    "message": "This will switch the selected network within MetaMask to a previously added network:"
  },
  "switchEthereumChainConfirmationTitle": {
    "message": "Allow this site to switch the network?"
  },
  "switchNetwork": {
    "message": "Switch network"
  },
  "switchNetworks": {
    "message": "Switch Networks"
  },
  "switchToThisAccount": {
    "message": "Switch to this account"
  },
  "switchingNetworksCancelsPendingConfirmations": {
    "message": "Switching networks will cancel all pending confirmations"
  },
  "symbol": {
    "message": "Symbol"
  },
  "symbolBetweenZeroTwelve": {
    "message": "Symbol must be 11 characters or fewer."
  },
  "syncFailed": {
    "message": "Sync failed"
  },
  "syncInProgress": {
    "message": "Sync in progress"
  },
  "syncWithMobile": {
    "message": "Sync with mobile"
  },
  "syncWithMobileBeCareful": {
    "message": "Make sure nobody else is looking at your screen when you scan this code"
  },
  "syncWithMobileComplete": {
    "message": "Your data has been synced successfully. Enjoy the MetaMask mobile app!"
  },
  "syncWithMobileDesc": {
    "message": "You can sync your accounts and information with your mobile device. Open the MetaMask mobile app, go to \"Settings\" and tap on \"Sync from Browser Extension\""
  },
  "syncWithMobileDescNewUsers": {
    "message": "If you just open the MetaMask Mobile app for the first time, just follow the steps in your phone."
  },
  "syncWithMobileScanThisCode": {
    "message": "Scan this code with your MetaMask mobile app"
  },
  "syncWithMobileTitle": {
    "message": "Sync with mobile"
  },
  "syncWithThreeBox": {
    "message": "Sync data with 3Box (experimental)"
  },
  "syncWithThreeBoxDescription": {
    "message": "Turn on to have your settings backed up with 3Box. This feature is currently experimental; use at your own risk."
  },
  "syncWithThreeBoxDisabled": {
    "message": "3Box has been disabled due to an error during the initial sync"
  },
  "tenPercentIncreased": {
    "message": "10% increase"
  },
  "terms": {
    "message": "Terms of Use"
  },
  "termsOfService": {
    "message": "Terms of Service"
  },
  "testFaucet": {
    "message": "Test Faucet"
  },
  "thisWillCreate": {
    "message": "This will create a new wallet and Secret Recovery Phrase"
  },
  "time": {
    "message": "Time"
  },
  "tips": {
    "message": "Tips"
  },
  "to": {
    "message": "To"
  },
  "toAddress": {
    "message": "To: $1",
    "description": "$1 is the address to include in the To label. It is typically shortened first using shortenAddress"
  },
  "toggleTestNetworks": {
    "message": "$1 test networks",
    "description": "$1 is a clickable link with text defined by the 'showHide' key. The link will open to the advanced settings where users can enable the display of test networks in the network dropdown."
  },
  "token": {
    "message": "Token"
  },
  "tokenAlreadyAdded": {
    "message": "Token has already been added."
  },
  "tokenContractAddress": {
    "message": "Token Contract Address"
  },
  "tokenDecimalFetchFailed": {
    "message": "Token decimal required."
  },
  "tokenDecimalTitle": {
    "message": "Token Decimal:"
  },
  "tokenDetails": {
    "message": "Token details"
  },
  "tokenDetectionAnnouncement": {
    "message": "New! Improved token detection is available on Ethereum Mainnet as an experimental feature. $1"
  },
  "tokenId": {
    "message": "Token ID"
  },
  "tokenSymbol": {
    "message": "Token Symbol"
  },
  "tooltipApproveButton": {
    "message": "I understand"
  },
  "total": {
    "message": "Total"
  },
  "transaction": {
    "message": "transaction"
  },
  "transactionCancelAttempted": {
    "message": "Transaction cancel attempted with estimated gas fee of $1 at $2"
  },
  "transactionCancelSuccess": {
    "message": "Transaction successfully cancelled at $2"
  },
  "transactionConfirmed": {
    "message": "Transaction confirmed at $2."
  },
  "transactionCreated": {
    "message": "Transaction created with a value of $1 at $2."
  },
  "transactionData": {
    "message": "Transaction data"
  },
  "transactionDecodingAccreditationDecoded": {
    "message": "Decoded by Truffle"
  },
  "transactionDecodingAccreditationVerified": {
    "message": "Verified contract on $1"
  },
  "transactionDecodingUnsupportedNetworkError": {
    "message": "Transaction decoding is not available for chainId $1"
  },
  "transactionDetailDappGasMoreInfo": {
    "message": "Site suggested"
  },
  "transactionDetailDappGasTooltip": {
    "message": "Edit to use MetaMask's recommended gas fee based on the latest block."
  },
  "transactionDetailGasHeading": {
    "message": "Estimated gas fee"
  },
  "transactionDetailGasInfoV2": {
    "message": "estimated"
  },
  "transactionDetailGasTooltipConversion": {
    "message": "Learn more about gas fees"
  },
  "transactionDetailGasTooltipExplanation": {
    "message": "Gas fees are set by the network and fluctuate based on network traffic and transaction complexity."
  },
  "transactionDetailGasTooltipIntro": {
    "message": "Gas fees are paid to crypto miners who process transactions on the $1 network. MetaMask does not profit from gas fees."
  },
  "transactionDetailGasTotalSubtitle": {
    "message": "Amount + gas fee"
  },
  "transactionDetailLayer2GasHeading": {
    "message": "Layer 2 gas fee"
  },
  "transactionDetailMultiLayerTotalSubtitle": {
    "message": "Amount + fees"
  },
  "transactionDropped": {
    "message": "Transaction dropped at $2."
  },
  "transactionError": {
    "message": "Transaction Error. Exception thrown in contract code."
  },
  "transactionErrorNoContract": {
    "message": "Trying to call a function on a non-contract address."
  },
  "transactionErrored": {
    "message": "Transaction encountered an error."
  },
  "transactionFee": {
    "message": "Transaction fee"
  },
  "transactionHistoryBaseFee": {
    "message": "Base Fee (GWEI)"
  },
  "transactionHistoryL1GasLabel": {
    "message": "Total L1 Gas Fee"
  },
  "transactionHistoryL2GasLimitLabel": {
    "message": "L2 Gas Limit"
  },
  "transactionHistoryL2GasPriceLabel": {
    "message": "L2 Gas Price"
  },
  "transactionHistoryMaxFeePerGas": {
    "message": "Max Fee Per Gas"
  },
  "transactionHistoryPriorityFee": {
    "message": "Priority Fee (GWEI)"
  },
  "transactionHistoryTotalGasFee": {
    "message": "Total Gas Fee"
  },
  "transactionResubmitted": {
    "message": "Transaction resubmitted with estimated gas fee increased to $1 at $2"
  },
  "transactionSubmitted": {
    "message": "Transaction submitted with estimated gas fee of $1 at $2."
  },
  "transactionUpdated": {
    "message": "Transaction updated at $2."
  },
  "transfer": {
    "message": "Transfer"
  },
  "transferBetweenAccounts": {
    "message": "Transfer between my accounts"
  },
  "transferFrom": {
    "message": "Transfer From"
  },
  "troubleConnectingToWallet": {
    "message": "We had trouble connecting to your $1, try reviewing $2 and try again.",
    "description": "$1 is the wallet device name; $2 is a link to wallet connection guide"
  },
  "troubleTokenBalances": {
    "message": "We had trouble loading your token balances. You can view them ",
    "description": "Followed by a link (here) to view token balances"
  },
  "trustSiteApprovePermission": {
    "message": "By granting permission, you are allowing the following $1 to access your funds"
  },
  "tryAgain": {
    "message": "Try again"
  },
  "tryAnywayOption": {
    "message": "I will try anyway"
  },
  "turnOnTokenDetection": {
    "message": "Turn on enhanced token detection"
  },
  "twelveHrTitle": {
    "message": "12hr:"
  },
  "txInsightsNotSupported": {
    "message": "Transaction insights not supported for this contract at this time."
  },
  "typePassword": {
    "message": "Type your MetaMask password"
  },
  "u2f": {
    "message": "U2F",
    "description": "A name on an API for the browser to interact with devices that support the U2F protocol. On some browsers we use it to connect MetaMask to Ledger devices."
  },
  "unapproved": {
    "message": "Unapproved"
  },
  "units": {
    "message": "units"
  },
  "unknown": {
    "message": "Unknown"
  },
  "unknownCameraError": {
    "message": "There was an error while trying to access your camera. Please try again..."
  },
  "unknownCameraErrorTitle": {
    "message": "Ooops! Something went wrong...."
  },
  "unknownNetwork": {
    "message": "Unknown Private Network"
  },
  "unknownQrCode": {
    "message": "Error: We couldn't identify that QR code"
  },
  "unlimited": {
    "message": "Unlimited"
  },
  "unlock": {
    "message": "Unlock"
  },
  "unlockMessage": {
    "message": "The decentralized web awaits"
  },
  "unrecognizedChain": {
    "message": "This custom network is not recognized. We recommend that you $1 before proceeding",
    "description": "$1 is a clickable link with text defined by the 'unrecognizedChanLinkText' key. The link will open to instructions for users to validate custom network details."
  },
  "unrecognizedChainLinkText": {
    "message": "verify the network details",
    "description": "Serves as link text for the 'unrecognizedChain' key. This text will be embedded inside the translation for that key."
  },
  "unsendableAsset": {
    "message": "Sending collectible (ERC-721) tokens is not currently supported",
    "description": "This is an error message we show the user if they attempt to send a collectible asset type, for which currently don't support sending"
  },
  "updatedWithDate": {
    "message": "Updated $1"
  },
  "urlErrorMsg": {
    "message": "URLs require the appropriate HTTP/HTTPS prefix."
  },
  "urlExistsErrorMsg": {
    "message": "This URL is currently used by the $1 network."
  },
  "useCollectibleDetection": {
    "message": "Autodetect NFTs"
  },
  "useCollectibleDetectionDescription": {
    "message": "Displaying NFTs media & data may expose your IP address to centralized servers. Third-party APIs (like OpenSea) are used to detect NFTs in your wallet. This exposes your account address with those services. Leave this disabled if you don’t want the app to pull data from those those services."
  },
  "usePhishingDetection": {
    "message": "Use Phishing Detection"
  },
  "usePhishingDetectionDescription": {
    "message": "Display a warning for phishing domains targeting Ethereum users"
  },
  "useTokenDetection": {
    "message": "Use Token Detection"
  },
  "useTokenDetectionDescription": {
    "message": "We use third-party APIs to detect and display new tokens sent to your wallet. Turn off if you don’t want MetaMask to pull data from those services."
  },
  "usedByClients": {
    "message": "Used by a variety of different clients"
  },
  "userName": {
    "message": "Username"
  },
  "verifyThisTokenDecimalOn": {
    "message": "Token decimal can be found on $1",
    "description": "Points the user to etherscan as a place they can verify information about a token. $1 is replaced with the translation for \"etherscan\""
  },
  "verifyThisTokenOn": {
    "message": "Verify this token on $1",
    "description": "Points the user to etherscan as a place they can verify information about a token. $1 is replaced with the translation for \"etherscan\""
  },
  "verifyThisUnconfirmedTokenOn": {
    "message": "Verify this token on $1 and make sure this is the token you want to trade.",
    "description": "Points the user to etherscan as a place they can verify information about a token. $1 is replaced with the translation for \"etherscan\""
  },
  "viewAccount": {
    "message": "View Account"
  },
  "viewAllDetails": {
    "message": "View all details"
  },
  "viewContact": {
    "message": "View Contact"
  },
  "viewFullTransactionDetails": {
    "message": "View full transaction details"
  },
  "viewMore": {
    "message": "View More"
  },
  "viewOnBlockExplorer": {
    "message": "View on block explorer"
  },
  "viewOnCustomBlockExplorer": {
    "message": "View $1 at $2",
    "description": "$1 is the action type. e.g (Account, Transaction, Swap) and $2 is the Custom Block Exporer URL"
  },
  "viewOnEtherscan": {
    "message": "View $1 on Etherscan",
    "description": "$1 is the action type. e.g (Account, Transaction, Swap)"
  },
  "viewOnOpensea": {
    "message": "View on Opensea"
  },
  "viewinExplorer": {
    "message": "View $1 in Explorer",
    "description": "$1 is the action type. e.g (Account, Transaction, Swap)"
  },
  "visitWebSite": {
    "message": "Visit our web site"
  },
  "walletConnectionGuide": {
    "message": "our hardware wallet connection guide"
  },
  "walletCreationSuccessDetail": {
    "message": "You’ve successfully protected your wallet. Keep your Secret Recovery Phrase safe and secret -- it’s your responsibility!"
  },
  "walletCreationSuccessReminder1": {
    "message": "MetaMask can’t recover your Secret Recovery Phrase."
  },
  "walletCreationSuccessReminder2": {
    "message": "MetaMask will never ask you for your Secret Recovery Phrase."
  },
  "walletCreationSuccessReminder3": {
    "message": "$1 with anyone or risk your funds being stolen",
    "description": "$1 is separated as walletCreationSuccessReminder3BoldSection so that we can bold it"
  },
  "walletCreationSuccessReminder3BoldSection": {
    "message": "Never share your Secret Recovery Phrase",
    "description": "This string is localized separately from walletCreationSuccessReminder3 so that we can bold it"
  },
  "walletCreationSuccessTitle": {
    "message": "Wallet creation successful"
  },
  "web3ShimUsageNotification": {
    "message": "We noticed that the current website tried to use the removed window.web3 API. If the site appears to be broken, please click $1 for more information.",
    "description": "$1 is a clickable link."
  },
  "webhid": {
    "message": "WebHID",
    "description": "Refers to a interface for connecting external devices to the browser. Used for connecting ledger to the browser. Read more here https://developer.mozilla.org/en-US/docs/Web/API/WebHID_API"
  },
  "welcome": {
    "message": "Welcome to MetaMask"
  },
  "welcomeBack": {
    "message": "Welcome Back!"
  },
  "welcomeExploreDescription": {
    "message": "Store, send and spend crypto currencies and assets."
  },
  "welcomeExploreTitle": {
    "message": "Explore decentralized apps"
  },
  "welcomeLoginDescription": {
    "message": "Use your MetaMask to login to decentralized apps - no signup needed."
  },
  "welcomeLoginTitle": {
    "message": "Say hello to your wallet"
  },
  "welcomeToMetaMask": {
    "message": "Let's get started"
  },
  "welcomeToMetaMaskIntro": {
    "message": "Trusted by millions, MetaMask is a secure wallet making the world of web3 accessible to all."
  },
  "whatsNew": {
    "message": "What's new",
    "description": "This is the title of a popup that gives users notifications about new features and updates to MetaMask."
  },
  "whatsThis": {
    "message": "What's this?"
  },
  "writePhrase": {
    "message": "Write this phrase on a piece of paper and store in a secure location. If you want even more security, write it down on multiple pieces of paper and store each in 2 - 3 different locations."
  },
  "xOfY": {
    "message": "$1 of $2",
    "description": "$1 and $2 are intended to be two numbers, where $2 is a total, and $1 is a count towards that total"
  },
  "xOfYPending": {
    "message": "$1 of $2 pending",
    "description": "$1 and $2 are intended to be two numbers, where $2 is a total number of pending confirmations, and $1 is a count towards that total"
  },
  "yes": {
    "message": "Yes"
  },
  "yesLetsTry": {
    "message": "Yes, let's try"
  },
  "youNeedToAllowCameraAccess": {
    "message": "You need to allow camera access to use this feature."
  },
  "youSign": {
    "message": "You are signing"
  },
  "yourPrivateSeedPhrase": {
    "message": "Your private Secret Recovery Phrase"
  },
  "zeroGasPriceOnSpeedUpError": {
    "message": "Zero gas price on speed up"
  }
}<|MERGE_RESOLUTION|>--- conflicted
+++ resolved
@@ -1093,13 +1093,6 @@
   "ethGasPriceFetchWarning": {
     "message": "Backup gas price is provided as the main gas estimation service is unavailable right now."
   },
-<<<<<<< HEAD
-  "eth_accounts": {
-    "message": "See address, account balance, activity and suggest transactions to approve",
-    "description": "The description for the `eth_accounts` permission"
-  },
-=======
->>>>>>> 009c6e14
   "ethereumPublicAddress": {
     "message": "Ethereum Public Address"
   },
