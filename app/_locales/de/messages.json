{
  "QRHardwareInvalidTransactionTitle": {
    "message": "Fehler"
  },
  "QRHardwareMismatchedSignId": {
    "message": "Inkongruente Transaktionsdaten. Bitte überprüfen Sie die Transaktionsdetails."
  },
  "QRHardwarePubkeyAccountOutOfRange": {
    "message": "Keine weiteren Konten. Wenn Sie auf ein Konto zugreifen möchten, das unten nicht aufgelistet ist, verbinden Sie bitte erneut Ihre Hardware-Wallet und wählen Sie diese."
  },
  "QRHardwareScanInstructions": {
    "message": "Platzieren Sie den QR-Code vor Ihrer Kamera. Der Bildschirm ist verschwommen, das wirkt sich aber nicht auf das Scannen aus."
  },
  "QRHardwareSignRequestCancel": {
    "message": "Ablehnen"
  },
  "QRHardwareSignRequestDescription": {
    "message": "Nachdem Sie sich mit Ihrer Wallet angemeldet haben, klicken Sie auf 'Signatur erhalten', um die Signatur zu bekommen"
  },
  "QRHardwareSignRequestGetSignature": {
    "message": "Signatur abrufen"
  },
  "QRHardwareSignRequestSubtitle": {
    "message": "Scannen Sie den QR-Code mit Ihrer Wallet"
  },
  "QRHardwareSignRequestTitle": {
    "message": "Signatur abrufen"
  },
  "QRHardwareUnknownQRCodeTitle": {
    "message": "Fehler"
  },
  "QRHardwareUnknownWalletQRCode": {
    "message": "Ungültiger QR-Code. Bitte scannen Sie den QR-Code der Hardware-Wallet."
  },
  "QRHardwareWalletImporterTitle": {
    "message": "QR-Code scannen"
  },
  "QRHardwareWalletSteps1Description": {
    "message": "Sie können aus der folgenden Liste offizieller QR-Code-unterstützender Partner wählen."
  },
  "QRHardwareWalletSteps1Title": {
    "message": "Verbinden Sie Ihre QR-basierte Hardware-Wallet"
  },
  "QRHardwareWalletSteps2Description": {
    "message": "AirGap Vault & Ngrave (demnächst)"
  },
  "SIWEAddressInvalid": {
    "message": "Die Adresse in der Anmeldeanfrage entspricht nicht der Adresse des Kontos, mit dem Sie sich anmelden."
  },
  "SIWEDomainInvalidText": {
    "message": "Die Seite, auf der Sie sich anmelden möchten, entspricht nicht der Domain in der Anfrage. Bitte seien Sie vorsichtig."
  },
  "SIWEDomainInvalidTitle": {
    "message": "Betrügerische Website-Anfrage."
  },
  "SIWEDomainWarningBody": {
    "message": "Die Webseite ($1) bittet Sie, sich in der falschen Domain anzumelden. Dies könnte ein Phishing-Angriff sein.",
    "description": "$1 represents the website domain"
  },
  "SIWEDomainWarningLabel": {
    "message": "Unsicher"
  },
  "SIWELabelChainID": {
    "message": "Chain-ID:"
  },
  "SIWELabelExpirationTime": {
    "message": "Gültig bis:"
  },
  "SIWELabelIssuedAt": {
    "message": "Ausgestellt am:"
  },
  "SIWELabelMessage": {
    "message": "Nachricht:"
  },
  "SIWELabelNonce": {
    "message": "Nonce:"
  },
  "SIWELabelNotBefore": {
    "message": "Nicht vor:"
  },
  "SIWELabelRequestID": {
    "message": "Anfrage-ID:"
  },
  "SIWELabelResources": {
    "message": "Ressourcen: $1",
    "description": "$1 represents the number of resources"
  },
  "SIWELabelURI": {
    "message": "URI:"
  },
  "SIWELabelVersion": {
    "message": "Version:"
  },
  "SIWESiteRequestSubtitle": {
    "message": "Diese Seite bittet Sie, sich anzumelden mit"
  },
  "SIWESiteRequestTitle": {
    "message": "Anmeldeanfrage"
  },
  "SIWEWarningSubtitle": {
    "message": "Um zu bestätigen, dass Sie alles verstanden haben, markieren Sie:"
  },
  "SIWEWarningTitle": {
    "message": "Sind Sie sicher?"
  },
  "about": {
    "message": "Über"
  },
  "acceptTermsOfUse": {
    "message": "Ich habe die $1 gelesen und stimme ihnen zu",
    "description": "$1 is the `terms` message"
  },
  "accessAndSpendNoticeNFT": {
    "message": "$1 kann auf dieses Asset zugreifen und es ausgeben",
    "description": "$1 is the url of the site requesting ability to spend"
  },
  "accessYourWalletWithSRP": {
    "message": "Greifen Sie mit Ihrer geheimen Wiederherstellungsphrase auf Ihr Wallet zu"
  },
  "accessYourWalletWithSRPDescription": {
    "message": "MetaMask kann Ihr Passwort nicht wiederherstellen. Wir verwenden Ihre geheime Wiederherstellungsphrase, um Ihr Eigentum zu bestätigen, Ihr Wallet wiederherzustellen und ein neues Passwort festzulegen. Geben Sie zunächst die geheime Wiederherstellungsphrase ein, die Sie erhalten haben, als Sie Ihr Wallet erstellt haben. $1",
    "description": "$1 is the words 'Learn More' from key 'learnMore', separated here so that it can be added as a link"
  },
  "accessingYourCamera": {
    "message": "Zugriff auf Ihre Kamera …"
  },
  "account": {
    "message": "Konto"
  },
  "accountDetails": {
    "message": "Accountdetails"
  },
  "accountIdenticon": {
    "message": "Konto-Identicon"
  },
  "accountName": {
    "message": "Kontoname"
  },
  "accountNameDuplicate": {
    "message": "Dieser Kontoname existiert bereits",
    "description": "This is an error message shown when the user enters a new account name that matches an existing account name"
  },
  "accountNameReserved": {
    "message": "Dieser Kontoname ist reserviert",
    "description": "This is an error message shown when the user enters a new account name that is reserved for future use"
  },
  "accountOptions": {
    "message": "Kontooptionen"
  },
  "accountSelectionRequired": {
    "message": "Sie müssen ein Konto auswählen!"
  },
  "active": {
    "message": "Aktiv"
  },
  "activity": {
    "message": "Aktivität"
  },
  "activityLog": {
    "message": "Aktivitätsprotokoll"
  },
  "add": {
    "message": "Hinzufügen"
  },
  "addANetwork": {
    "message": "Ein neues Netzwerk hinzufügen"
  },
  "addANetworkManually": {
    "message": "Ein Netzwerk manuell hinzufügen"
  },
  "addANickname": {
    "message": "Spitznamen hinzufügen"
  },
  "addAcquiredTokens": {
    "message": "Fügen Sie die Token hinzu, die Sie mittels MetaMask erlangt haben"
  },
  "addAlias": {
    "message": "Alias hinzufügen"
  },
  "addBlockExplorer": {
    "message": "Einen Block-Explorer hinzufügen"
  },
  "addContact": {
    "message": "Kontakt hinzufügen"
  },
  "addCustomIPFSGateway": {
    "message": "Benutzerdefiniertes IPFS-Gateway hinzufügen"
  },
  "addCustomIPFSGatewayDescription": {
    "message": "Das IPFS-Gateway ermöglicht es, auf von Dritten gehostete Daten zuzugreifen und diese einzusehen. Sie können ein benutzerdefiniertes IPFS-Gateway hinzufügen oder weiterhin das Standard-Gateway verwenden."
  },
  "addCustomNetwork": {
    "message": "Benutzerdefiniertes Netzwerk hinzufügen"
  },
  "addCustomToken": {
    "message": "Kunden-Token hinzufügen"
  },
  "addCustomTokenByContractAddress": {
    "message": "Sie können kein Token finden? Sie können ein beliebiges Token manuell hinzufügen, indem Sie seine Adresse eingeben. Token-Vertragsadressen finden Sie auf $1.",
    "description": "$1 is a blockchain explorer for a specific network, e.g. Etherscan for Ethereum"
  },
  "addEthereumChainConfirmationDescription": {
    "message": "Dadurch kann dieses Netzwerk innerhalb MetaMask verwendet werden."
  },
  "addEthereumChainConfirmationRisks": {
    "message": "MetaMask überprüft keine benutzerdefinierten Netzwerke."
  },
  "addEthereumChainConfirmationRisksLearnMore": {
    "message": "Erfahren Sie mehr über $1.",
    "description": "$1 is a link with text that is provided by the 'addEthereumChainConfirmationRisksLearnMoreLink' key"
  },
  "addEthereumChainConfirmationRisksLearnMoreLink": {
    "message": "Betrug und Sicherheitsrisiken im Netzwerk",
    "description": "Link text for the 'addEthereumChainConfirmationRisksLearnMore' translation key"
  },
  "addEthereumChainConfirmationTitle": {
    "message": "Dieser Seite das Hinzufügen eines Netzwerks erlauben?"
  },
  "addEthereumChainWarningModalHeader": {
    "message": "Fügen Sie diesen RPC-Anbieter nur hinzu, wenn Sie sich sicher sind, dass Sie ihm vertrauen können. $1",
    "description": "$1 is addEthereumChainWarningModalHeaderPartTwo passed separately so that it can be bolded"
  },
  "addEthereumChainWarningModalHeaderPartTwo": {
    "message": "Betrügerische Anbieter könnten in Hinischt auf den Zustand der Blockchain lügen und Ihre Netzwerkaktivitäten aufzeichnen."
  },
  "addEthereumChainWarningModalListHeader": {
    "message": "Es ist wichtig, dass Sie sich auf Ihren Anbieter verlassen können, da er die Fähigkeit dazu hat:"
  },
  "addEthereumChainWarningModalListPointOne": {
    "message": "– Ihre Konten und IP-Adressen einzusehen und diese miteinander in Verbindung zu setzen"
  },
  "addEthereumChainWarningModalListPointThree": {
    "message": "– Kontoguthaben und andere On-Chain-Zustände anzuzeigen"
  },
  "addEthereumChainWarningModalListPointTwo": {
    "message": "– Ihre Transaktionen zu veröffentlichen"
  },
  "addEthereumChainWarningModalTitle": {
    "message": "Sie fügen einen neuen RPC-Anbieter für das Ethereum-Hauptnetz hinzu"
  },
  "addFriendsAndAddresses": {
    "message": "Freunde und Adressen hinzufügen, welchen Sie vertrauen"
  },
  "addFromAListOfPopularNetworks": {
    "message": "Fügen Sie ein Netzwerk aus einer Liste beliebter Netzwerke hinzu oder fügen Sie es manuell hinzu. Interagieren Sie nur mit Organisationen, denen Sie vertrauen."
  },
  "addMemo": {
    "message": "Notiz hinzufügen"
  },
  "addMoreNetworks": {
    "message": "weitere Netzwerke manuell hinzufügen"
  },
  "addNetwork": {
    "message": "Netzwerk hinzufügen"
  },
  "addNetworkTooltipWarning": {
    "message": "Diese Netzwerkverbindung ist von Dritten abhängig. Diese Verbindung könnte unzuverlässiger sein oder Dritten erlauben, Ihre Aktivitäten zu verfolgen. $1",
    "description": "$1 is Learn more link"
  },
  "addSuggestedTokens": {
    "message": "Vorgeschlagene Token hinzufügen"
  },
  "addToken": {
    "message": "Token hinzufügen"
  },
  "address": {
    "message": "Adresse"
  },
  "addressBookIcon": {
    "message": "Adressbuchsymbol"
  },
  "advanced": {
    "message": "Erweitert"
  },
  "advancedBaseGasFeeToolTip": {
    "message": "Wenn deine Transaktion in den Block aufgenommen wird, wird die Differenz zwischen deiner maximalen Grundgebühr und der tatsächlichen Grundgebühr erstattet. Der Gesamtbetrag wird berechnet als maximale Grundgebühr (in GWEI) * Gaslimit."
  },
  "advancedConfiguration": {
    "message": "Erweiterte Einstellungen"
  },
  "advancedGasFeeDefaultOptIn": {
    "message": "Speichern Sie diese $1 als Standard für \"Erweitert\""
  },
  "advancedGasFeeDefaultOptOut": {
    "message": "Immer diese Werte und erweiterte Einstellung als Standard verwenden."
  },
  "advancedGasFeeModalTitle": {
    "message": "Erweiterte Gasgebühr"
  },
  "advancedGasPriceTitle": {
    "message": "Gaspreis"
  },
  "advancedPriorityFeeToolTip": {
    "message": "Prioritätsgebühr (alias „Miner Tip“) geht direkt an Miner und veranlasst sie, Ihre Transaktion zu priorisieren."
  },
  "affirmAgree": {
    "message": "Ich stimme zu"
  },
  "airgapVault": {
    "message": "AirGap-Tresor"
  },
  "alertDisableTooltip": {
    "message": "Dies kann in \"Einstellungen > Warnungen\" geändert werden"
  },
  "alertSettingsUnconnectedAccount": {
    "message": "Eine Webseite mit einem nicht verknüpften Konto durchsuchen"
  },
  "alertSettingsUnconnectedAccountDescription": {
    "message": "Diese Warnung wird im Popup angezeigt, wenn Sie eine verbundene Webseite durchsuchen, aber das aktuell ausgewählte Konto ist nicht verbunden."
  },
  "alertSettingsWeb3ShimUsage": {
    "message": "Wenn eine Webseite versucht, die entfernte window.web3 API zu verwenden"
  },
  "alertSettingsWeb3ShimUsageDescription": {
    "message": "Diese Warnung wird im Popup angezeigt, wenn Sie eine Seite durchsuchen, die versucht, das entfernte Fenster zu verwenden. eb3 API und kann dadurch zerstört werden."
  },
  "alerts": {
    "message": "Warnungen"
  },
  "allOfYour": {
    "message": "Alle Ihre $1",
    "description": "$1 is the symbol or name of the token that the user is approving spending"
  },
  "allowExternalExtensionTo": {
    "message": "Erlauben dieser externen Erweiterung auf:"
  },
  "allowSpendToken": {
    "message": "Erlaubnis zum Zugriff auf Ihr $1 erteilen?",
    "description": "$1 is the symbol of the token that are requesting to spend"
  },
  "allowThisSiteTo": {
    "message": "Erlauben Sie dieser Site zu:"
  },
  "allowWithdrawAndSpend": {
    "message": "$1 erlauben, bis zu dem folgenden Betrag abzuheben und auszugeben:",
    "description": "The url of the site that requested permission to 'withdraw and spend'"
  },
  "amount": {
    "message": "Betrag"
  },
  "appDescription": {
    "message": "Ethereum Browsererweiterung",
    "description": "The description of the application"
  },
  "appName": {
    "message": "MetaMask",
    "description": "The name of the application"
  },
  "appNameBeta": {
    "message": "MetaMask Beta",
    "description": "The name of the application (Beta)"
  },
  "appNameFlask": {
    "message": "MetaMask Flask",
    "description": "The name of the application (Flask)"
  },
  "approve": {
    "message": "Genehmigen"
  },
  "approveAllTokensTitle": {
    "message": "Erlauben Sie den Zugriff auf und die Übertragung von all Ihren $1?",
    "description": "$1 is the symbol of the token for which the user is granting approval"
  },
  "approveAndInstall": {
    "message": "Genehmigen und installieren"
  },
  "approveAndUpdate": {
    "message": "Genehmigen & aktualisieren"
  },
  "approveButtonText": {
    "message": "Genehmigen"
  },
  "approveTokenDescription": {
    "message": "Dies gestattet es Dritten, ohne weitere Benachrichtigung auf die folgenden NFTs zuzugreifen und diese zu übertragen, bis Sie dieses Zugriffsrecht widerrufen."
  },
  "approveTokenTitle": {
    "message": "Zugriff auf und Transfer Ihrer $1 erlauben?",
    "description": "$1 is the symbol of the token for which the user is granting approval"
  },
  "approveTokenDescription": {
    "message": "Dies gestattet es Dritten, ohne weitere Benachrichtigung auf die folgenden NFTs zuzugreifen und diese zu übertragen, bis Sie dieses Zugriffsrecht widerrufen."
  },
  "approveTokenTitle": {
    "message": "Zugriff auf und Transfer Ihrer $1 erlauben?",
    "description": "$1 is the symbol of the token for which the user is granting approval"
  },
  "approved": {
    "message": "Genehmigt"
  },
  "approvedAsset": {
    "message": "Genehmigtes Asset"
  },
  "approvedOn": {
    "message": "Genehmigt am $1",
    "description": "$1 is the approval date for a permission"
  },
  "areYouSure": {
    "message": "Sind Sie sicher?"
  },
  "asset": {
    "message": "Vermögenswert"
  },
  "assetOptions": {
    "message": "Asset-Optionen"
  },
  "assets": {
    "message": "Vermögenswerte"
  },
  "attemptSendingAssets": {
    "message": "Wenn Sie versuchen, Assets direkt von einem Netzwerk in ein anderes zu senden, kann dies zu einem dauerhaften Asset-Verlust führen. Verwenden Sie unbedingt eine Bridge."
  },
  "attemptToCancel": {
    "message": "Stornierung versuchen?"
  },
  "attemptToCancelDescription": {
    "message": "Dieser Versuch garantiert nicht, dass Ihre ursprüngliche Transaktion storniert wird. Bei Erfolg des Stornierungsversuchs wird Ihnen die oben genannte Transaktionsgebühr in Rechnung gestellt."
  },
  "attemptingConnect": {
    "message": "Versuch mit der Blockchain zu verbinden."
  },
  "attributions": {
    "message": "Was wir verwenden"
  },
  "authorizedPermissions": {
    "message": "Sie haben die folgenden Berechtigungen autorisiert"
  },
  "autoDetectTokens": {
    "message": "Tokens automatisch erkennen"
  },
  "autoDetectTokensDescription": {
    "message": "Wir verwenden APIs von Drittanbietern, um neue Token zu erkennen und anzuzeigen, die in Ihr Wallet gesendet werden. Schalten Sie dies ab, wenn Sie keine Daten von diesen Diensten beziehen möchten. $1",
    "description": "$1 is a link to a support article"
  },
  "autoLockTimeLimit": {
    "message": "Auto-Lock-Timer (Minuten)"
  },
  "autoLockTimeLimitDescription": {
    "message": "Stellen Sie die Ruhezeit in Minuten ein, nach der sich MetaMask automatisch ausloggen soll"
  },
  "average": {
    "message": "Durchschnitt"
  },
  "back": {
    "message": "Zurück"
  },
  "backToAll": {
    "message": "Zurück zur Übersicht"
  },
  "backup": {
    "message": "Datensicherung"
  },
  "backupApprovalInfo": {
    "message": "Dieser geheime Code ist zum Wiedererlangen Ihres Wallets erforderlich, falls Sie Ihr Gerät verlieren, Ihr Passwort vergessen, MetaMask neu installieren müssen oder auf einem anderen Gerät auf Ihr Wallet zugreifen möchten."
  },
  "backupApprovalNotice": {
    "message": "Sichern Sie Ihren geheimen Wiederherstellungscode, um Ihr Wallet und Ihr Geld geschützt zu halten."
  },
  "backupNow": {
    "message": "Jetzt sichern"
  },
  "backupUserData": {
    "message": "Sichern Sie Ihre Daten"
  },
  "backupUserDataDescription": {
    "message": "Sie können Benutzereinstellungen, die Präferenzen und Kontoadressen enthalten, in einer JSON-Datei sichern."
  },
  "balance": {
    "message": "Guthaben:"
  },
  "balanceOutdated": {
    "message": "Kontostand könnte überholt sein"
  },
  "baseFee": {
    "message": "Basisgebühr"
  },
  "basic": {
    "message": "Grundlegend"
  },
  "beCareful": {
    "message": "Sein Sie vorsichtig"
  },
  "beta": {
    "message": "Beta"
<<<<<<< HEAD
  },
  "betaHeaderText": {
    "message": "Dies ist eine BETA-Version. Bitte melden Sie Fehler $1",
    "description": "$1 represents the word 'here' in a hyperlink"
  },
  "betaMetamaskDescription": {
    "message": "MetaMask ist eine sichere Wallet, welche die Welt von web3 für alle zugänglich macht."
  },
  "betaMetamaskDescriptionDisclaimerHeading": {
    "message": "Haftungsausschluss für die Beta-Version"
  },
  "betaMetamaskDescriptionExplanation": {
    "message": "Diese Version ermöglicht es Ihnen, kommende Funktionen zu testen, bevor sie veröffentlicht werden, was dazu beiträgt, MetaMask noch besser zu machen. Wie bei allen Beta-Versionen besteht ein erhöhtes Risiko von Fehlern.  MetaMask Beta unterliegt sowohl unserem $1 als auch unserem $2.",
    "description": "$1 represents localization item betaMetamaskDescriptionExplanationTermsLinkText.  $2 represents localization item betaMetamaskDescriptionExplanationBetaTermsLinkText"
  },
  "betaMetamaskDescriptionExplanation2": {
    "message": "Wenn Sie fortfahren, akzeptieren und bestätigen Sie diese Risiken, unsere $1 sowie unsere $2.",
    "description": "$1 represents localization item betaMetamaskDescriptionExplanationTermsLinkText.  $2 represents localization item betaMetamaskDescriptionExplanation2BetaTermsLinkText"
  },
  "betaMetamaskDescriptionExplanation2BetaTermsLinkText": {
    "message": "Beta-Bedingungen"
  },
  "betaMetamaskDescriptionExplanationBetaTermsLinkText": {
    "message": "Beta-Zusatzbedingungen"
  },
  "betaMetamaskDescriptionExplanationTermsLinkText": {
    "message": "Standardbedingungen"
=======
  },
  "betaHeaderText": {
    "message": "Dies ist eine BETA-Version. Bitte melden Sie Fehler $1",
    "description": "$1 represents the word 'here' in a hyperlink"
>>>>>>> 7e97ff2b
  },
  "betaMetamaskVersion": {
    "message": "MetaMask-Version"
  },
  "betaPortfolioSite": {
    "message": "Beta-Portfolio-Seite"
  },
  "betaTerms": {
    "message": "Beta-Nutzungsbedingungen"
  },
  "betaWalletCreationSuccessReminder1": {
    "message": "MetaMask Beta kann Ihre geheime Wiederherstellungsphrase nicht wiederherstellen."
  },
  "betaWalletCreationSuccessReminder2": {
    "message": "MetaMask Beta wird Sie nie nach Ihrer geheimen Wiederherstellungsphrase fragen."
<<<<<<< HEAD
  },
  "betaWelcome": {
    "message": "Willkommen bei MetaMask Beta"
=======
>>>>>>> 7e97ff2b
  },
  "blockExplorerAccountAction": {
    "message": "Konto",
    "description": "This is used with viewOnEtherscan and viewInExplorer e.g View Account in Explorer"
  },
  "blockExplorerAssetAction": {
    "message": "Vermögenswert",
    "description": "This is used with viewOnEtherscan and viewInExplorer e.g View Asset in Explorer"
  },
  "blockExplorerSwapAction": {
    "message": "Swap",
    "description": "This is used with viewOnEtherscan e.g View Swap on Etherscan"
  },
  "blockExplorerUrl": {
    "message": "Block-Explorer"
  },
  "blockExplorerUrlDefinition": {
    "message": "Die URL, die als Block-Explorer für dieses Netzwerk verwendet wird."
  },
  "blockExplorerView": {
    "message": "Konto bei $1 anzeigen",
    "description": "$1 replaced by URL for custom block explorer"
  },
  "blockies": {
    "message": "Blockies"
  },
  "browserNotSupported": {
    "message": "Ihr Browser wird nicht unterstützt …"
  },
  "buildContactList": {
    "message": "Erstellen Sie Ihre Kontaktliste"
  },
  "builtAroundTheWorld": {
    "message": "MetaMask ist weltweit konzipiert und aufgebaut."
  },
  "busy": {
    "message": "Belegt"
  },
  "buy": {
    "message": "Kaufen"
  },
  "buyAsset": {
    "message": "$1 kaufen",
    "description": "$1 is the ticker symbol of a an asset the user is being prompted to purchase"
  },
  "buyCryptoWithCoinbasePay": {
    "message": "1 $ mit Coinbase Pay kaufen",
    "description": "$1 represents the crypto symbol to be purchased"
  },
  "buyCryptoWithCoinbasePayDescription": {
    "message": "Sie können mit Ihrem Coinbase-Konto bequem Kryptowährungen kaufen oder überweisen.",
    "description": "$1 represents the crypto symbol to be purchased"
  },
  "buyCryptoWithMoonPay": {
    "message": "$1 mit MoonPay kaufen",
    "description": "$1 represents the cypto symbol to be purchased"
  },
  "buyCryptoWithMoonPayDescription": {
    "message": "MoonPay unterstützt gängige Zahlungsmethoden, einschließlich Visa, Mastercard, Apple/Google/ Samsung Pay und Banküberweisungen in über 145 Ländern. Token werden auf Ihr MetaMask-Konto eingezahlt."
  },
  "buyCryptoWithTransak": {
    "message": "$1 mit Transak kaufen",
    "description": "$1 represents the cypto symbol to be purchased"
  },
  "buyCryptoWithTransakDescription": {
    "message": "Transak unterstützt Kredit- und Debitkarten, Apple Pay, MobiKwik und Banküberweisungen (je nach Standort) in über 100 Ländern. $1-Einzahlungen direkt auf Ihr MetaMask-Konto.",
    "description": "$1 represents the crypto symbol to be purchased"
  },
  "buyNow": {
    "message": "Jetzt kaufen"
  },
  "buyWithWyre": {
    "message": "$1 mit Wyre kaufen"
  },
  "buyWithWyreDescription": {
    "message": "Einfaches Onboarding für Käufe bis zu 1000 $. Schnelle interaktive Überprüfung von Käufen mit hohem Limit. Unterstützt Debit-/Kreditkarte, Apple Pay, Banküberweisungen. Verfügbar in über 100 Ländern. Einzahlung von Token auf Ihr MetaMask-Konto"
  },
  "bytes": {
    "message": "Bytes"
  },
  "canToggleInSettings": {
    "message": "Sie können diese Benachrichtigung unter Einstellungen -> Warnungen wieder aktivieren."
  },
  "cancel": {
    "message": "Abbrechen"
  },
  "cancelEdit": {
    "message": "Bearbeiten abbrechen"
  },
  "cancelPopoverTitle": {
    "message": "Transaktion abbrechen"
  },
  "cancelSpeedUp": {
    "message": "eine Transaktion abbrechen oder beschleunigen."
  },
  "cancelSpeedUpLabel": {
    "message": "Diese Gasgebühr kostet $1 das Original.",
    "description": "$1 is text 'replace' in bold"
  },
  "cancelSpeedUpTransactionTooltip": {
    "message": "Für eine Transaktion im Wert von $1 muss die Gasgebühr um mindestens 10 % erhöht werden, damit sie vom Netz erkannt wird.",
    "description": "$1 is string 'cancel' or 'speed up'"
  },
  "cancelSwapForFee": {
    "message": "Tausch für ~$1 abbrechen",
    "description": "$1 could be e.g. $2.98, it is a cost for cancelling a Smart Transaction"
  },
  "cancelSwapForFree": {
    "message": "Tausch kostenlos abbrechen"
  },
  "cancellationGasFee": {
    "message": "Stornierungs-Gasgebühr"
  },
  "cancelled": {
    "message": "Abgebrochen"
  },
  "chainId": {
    "message": "Ketten-ID"
  },
  "chainIdDefinition": {
    "message": "Die Ketten-ID, die verwendet wird, um Transaktionen für dieses Netzwerk zu signieren."
  },
  "chainIdExistsErrorMsg": {
    "message": "Diese Ketten-ID wird derzeit vom $1-Netzwerk verwendet."
  },
  "chainListReturnedDifferentTickerSymbol": {
    "message": "Das Netzwerk mit der Chain-ID $1 verwendet möglicherweise ein anderes Währungssymbol ($2) als das, das Sie eingegeben haben. Bitte überprüfen Sie dies, bevor Sie fortfahren.",
    "description": "$1 is the chain id currently entered in the network form and $2 is the return value of nativeCurrency.symbol from chainlist.network"
  },
  "chooseYourNetwork": {
    "message": "Wählen Sie Ihr Netzwerk"
  },
  "chooseYourNetworkDescription": {
    "message": "Wir verwenden Infura als Anbieter für ferngesteuerte Prozeduranrufe (RPC), um den verlässlichsten und vertraulichsten Zugriff auf Ethereum-Daten zu ermöglichen, den wir können. Sie können Ihren eigenen RPC auswählen, bedenken Sie aber, dass RPC Ihre IP-Adresse und Ihr Ethereum-Wallet erhalten wird, um Transaktionen durchzuführen. Lesen Sie unsere $1, um mehr darüber zu erfahren, wie Infura mit Ihren Daten umgeht.",
    "description": "$1 is a link to the privacy policy"
  },
  "chromeRequiredForHardwareWallets": {
    "message": "Sie müssen MetaMask unter Google Chrome nutzen, um sich mit Ihrem Hardware-Wallet zu verbinden."
  },
  "clickToConnectLedgerViaWebHID": {
    "message": "Klicken Sie hier, um Ihren Ledger über WebHID zu verbinden",
    "description": "Text that can be clicked to open a browser popup for connecting the ledger device via webhid"
  },
  "clickToManuallyAdd": {
    "message": "Klicken Sie hier, um die Token manuell hinzuzufügen."
  },
  "close": {
    "message": "Schließen"
  },
  "collectibleAddFailedMessage": {
    "message": "NFT kann nicht hinzugefügt werden, da die Eigentumsangaben nicht übereinstimmen. Stellen Sie sicher, dass Sie die richtigen Informationen eingegeben haben."
  },
  "collectibleAddressError": {
    "message": "Dieses Token ist ein NFT. Bei $1 hinzufügen",
    "description": "$1 is a clickable link with text defined by the 'importNFTPage' key"
  },
  "confirm": {
    "message": "Bestätigen"
  },
  "confirmPassword": {
    "message": "Passwort bestätigen"
  },
  "confirmRecoveryPhrase": {
    "message": "Bestätigen Sie die geheime Sicherungsphrase"
  },
  "confirmed": {
    "message": "Bestätigt"
  },
  "confusableUnicode": {
    "message": "'$1' ist ähnlich wie '$2'."
  },
  "confusableZeroWidthUnicode": {
    "message": "Zeichen mit Null-Breite gefunden."
  },
  "confusingEnsDomain": {
    "message": "Wir haben ein missverständliches Zeichen im ENS-Namen entdeckt. Prüfen Sie den ENS-Namen, um möglichen Betrug zu vermeiden."
  },
  "connect": {
    "message": "Verbinden"
  },
  "connectAccountOrCreate": {
    "message": "Konto verbinden oder Neues erstellen"
  },
  "connectHardwareWallet": {
    "message": "Hardware-Wallet verknüpfen"
  },
  "connectManually": {
    "message": "Manuelle Verbindung zur aktuellen Site"
  },
  "connectTo": {
    "message": "Verbindung mit $1 wird hergestellt",
    "description": "$1 is the name/origin of a web3 site/application that the user can connect to metamask"
  },
  "connectToAll": {
    "message": "Mit all Ihren $1 verbinden",
    "description": "$1 will be replaced by the translation of connectToAllAccounts"
  },
  "connectToAllAccounts": {
    "message": "Konten",
    "description": "will replace $1 in connectToAll, completing the sentence 'connect to all of your accounts', will be text that shows list of accounts on hover"
  },
  "connectToMultiple": {
    "message": "Verbindung mit $1 wird hergestellt",
    "description": "$1 will be replaced by the translation of connectToMultipleNumberOfAccounts"
  },
  "connectToMultipleNumberOfAccounts": {
    "message": "$1-Konten",
    "description": "$1 is the number of accounts to which the web3 site/application is asking to connect; this will substitute $1 in connectToMultiple"
  },
  "connectWithMetaMask": {
    "message": "Mit MetaMask verbinden"
  },
  "connectedAccountsDescriptionPlural": {
    "message": "Sie haben $1 Konten mit dieser Seite verbunden.",
    "description": "$1 is the number of accounts"
  },
  "connectedAccountsDescriptionSingular": {
    "message": "Sie haben $1 Konten mit dieser Seite verbunden."
  },
  "connectedAccountsEmptyDescription": {
    "message": "MetaMask ist nicht mit dieser Seite verbunden. Um sich mit einer Web3 site zu verbinden, finden und klicken Sie auf die Schaltfläche Verbinden."
  },
  "connectedSites": {
    "message": "Verbundene Sites"
  },
  "connectedSitesDescription": {
    "message": "$1 ist mit diesen Sites verbunden. Sie können Ihre Konto-Adresse einsehen.",
    "description": "$1 is the account name"
  },
  "connectedSitesEmptyDescription": {
    "message": "$1 ist mit keiner Site verbunden.",
    "description": "$1 is the account name"
  },
  "connectedSnapSites": {
    "message": "$1-Snap ist mit diesen Sites verbunden. Sie haben Zugriff auf die oben aufgeführten Berechtigungen.",
    "description": "$1 represents the name of the snap"
  },
  "connecting": {
    "message": "Verbinden..."
  },
  "connectingTo": {
    "message": "Verbindung mit $1 wird hergestellt"
  },
  "connectingToGoerli": {
    "message": "Verbindungsaufbau zum Goerli-Testnetzwerk"
  },
  "connectingToMainnet": {
    "message": "Verbinde zum Ethereum Mainnet"
  },
  "connectingToSepolia": {
    "message": "Verbindungsaufbau zum Sepolia-Testnetzwerk"
  },
  "contactUs": {
    "message": "Kontaktaufnahme"
  },
  "contacts": {
    "message": "Kontaktaufnahme"
  },
  "contentFromSnap": {
    "message": "Inhalt von $1",
    "description": "$1 represents the name of the snap"
  },
  "continue": {
    "message": "Weiter"
  },
  "continueToCoinbasePay": {
    "message": "Weiter zu Coinbase Pay"
  },
  "continueToMoonPay": {
    "message": "Weiter zu MoonPay"
  },
  "continueToTransak": {
    "message": "Weiter zur Transaktion"
  },
  "continueToWyre": {
    "message": "Weiter zu Wyre"
  },
  "contract": {
    "message": "Vertrag"
  },
  "contractAddress": {
    "message": "Vertragsadresse"
  },
  "contractAddressError": {
    "message": "Sie senden Token an die Vertragsadresse des Tokens. Dies kann zum Verlust dieser Token führen."
  },
  "contractDeployment": {
    "message": "Vertragsausführung"
  },
  "contractDescription": {
    "message": "Nehmen Sie sich einen Moment Zeit, um die Contract-Details zu überprüfen und sich so vor Betrügern zu schützen."
  },
  "contractInteraction": {
    "message": "Vertragsinteraktion"
  },
  "contractNFT": {
    "message": "NFT-Contract"
  },
  "contractRequestingAccess": {
    "message": "Contract erbittet Zugriff"
  },
  "contractRequestingSignature": {
    "message": "Contract benötigt eine Unterschrift"
  },
  "contractRequestingSpendingCap": {
    "message": "Contract fordert eine Ausgabenobergrenze"
  },
  "contractTitle": {
    "message": "Contract-Details"
  },
  "contractToken": {
    "message": "Token-Contract"
  },
  "convertTokenToNFTDescription": {
    "message": "Wir haben festgestellt, dass dieses Asset eine NFT ist. MetaMask hat jetzt volle native Unterstützung für NFTs. Möchten Sie es aus Ihrer Tokenliste entfernen und als NFT hinzufügen?"
  },
  "convertTokenToNFTExistDescription": {
    "message": "Wir haben festgestellt, dass dieses Asset als NFT hinzugefügt wurde. Möchten Sie es aus Ihrer Token-Liste entfernen?"
  },
  "coolWallet": {
    "message": "CoolWallet"
  },
  "copiedExclamation": {
    "message": "Kopiert!"
  },
  "copyAddress": {
    "message": "Adresse in die Zwischenablage kopieren"
  },
  "copyPrivateKey": {
    "message": "Das ist Ihr Private Key (klicken um zu kopieren)"
  },
  "copyRawTransactionData": {
    "message": "Roh-Transaktionsdaten kopieren"
  },
  "copyToClipboard": {
    "message": "In die Zwischenablage kopieren"
  },
  "copyTransactionId": {
    "message": "Transaktions-ID kopieren"
  },
  "create": {
    "message": "Erstellen"
  },
  "createAccount": {
    "message": "Konto erstellen"
  },
  "createNewWallet": {
    "message": "Eine neue Wallet erstellen"
  },
  "createPassword": {
    "message": "Passwort erstellen"
  },
  "currencyConversion": {
    "message": "Währungsumrechnung"
  },
  "currencySymbol": {
    "message": "Währungssymbol"
  },
  "currencySymbolDefinition": {
    "message": "Das Ticker-Symbol, das für die Währung dieses Netzwerks angezeigt wird."
  },
  "currentAccountNotConnected": {
    "message": "Ihr aktuelles Konto ist nicht verbunden"
  },
  "currentExtension": {
    "message": "Aktuelle Erweiterungsseite"
  },
  "currentLanguage": {
    "message": "Aktuelle Sprache"
  },
  "currentRpcUrlDeprecated": {
    "message": "Die aktuelle RPC-URL für dieses Netzwerk ist veraltet."
  },
  "currentTitle": {
    "message": "Aktuell:"
  },
  "currentlyUnavailable": {
    "message": "Nicht verfügbar in diesem Netzwerk"
  },
  "curveHighGasEstimate": {
    "message": "Aggressives Gasschätzungsdiagramm"
  },
  "curveLowGasEstimate": {
    "message": "Diagramm für eine niedrige Gasschätzung"
  },
  "curveMediumGasEstimate": {
    "message": "Markt-Gasschätzungsdiagramm"
  },
  "custom": {
    "message": "Erweitert"
  },
  "customContentSearch": {
    "message": "Suche nach einem zuvor hinzugefügten Netzwerk"
  },
  "customGasSettingToolTipMessage": {
    "message": "$1 verwenden, um den Gaspreis anzupassen. Das kann verwirrend sein, wenn Sie damit nicht vertraut sind. Interaktion auf eigene Gefahr.",
    "description": "$1 is key 'advanced' (text: 'Advanced') separated here so that it can be passed in with bold font-weight"
  },
  "customSpendLimit": {
    "message": "Benutzerdefiniertes Ausgabelimit"
  },
  "customSpendingCap": {
    "message": "Benutzerdefinierte Ausgabenobergrenze"
  },
  "customToken": {
    "message": "Benutzerdefiniertes Token"
  },
  "customTokenWarningInNonTokenDetectionNetwork": {
    "message": "Die Token-Erkennung ist in diesem Netzwerk noch nicht verfügbar. Bitte importieren Sie das Token manuell und stellen Sie sicher, dass Sie ihm vertrauen. Erfahren Sie mehr über $1"
  },
  "customTokenWarningInTokenDetectionNetwork": {
    "message": "Vergewissern Sie sich vor dem manuellen Importieren eines Tokens, dass Sie ihm vertrauen. Erfahren Sie mehr über $1."
  },
  "customTokenWarningInTokenDetectionNetworkWithTDOFF": {
    "message": "Stellen Sie sicher, dass Sie einem Token vertrauen, bevor Sie es importieren. Erfahren Sie, wie Sie 1$ vermeiden und die Token-Erkennung $2 aktivieren können."
  },
  "customerSupport": {
    "message": "Kundensupport"
  },
  "dappSuggested": {
    "message": "Seite vorgeschlagen"
  },
  "dappSuggestedGasSettingToolTipMessage": {
    "message": "$1 hat diesen Preis vorgeschlagen.",
    "description": "$1 is url for the dapp that has suggested gas settings"
  },
  "dappSuggestedShortLabel": {
    "message": "Seite"
  },
  "dappSuggestedTooltip": {
    "message": "$1 hat diesen Preis vorgeschlagen.",
    "description": "$1 represents the Dapp's origin"
  },
  "darkTheme": {
    "message": "Dunkel"
  },
  "data": {
    "message": "Daten"
  },
  "dataBackupSeemsCorrupt": {
    "message": "Ihre Daten konnten nicht wiederhergestellt werden. Die Datei scheint beschädigt zu sein."
  },
  "dataHex": {
    "message": "Hexadezimal"
  },
  "dcent": {
    "message": "D'Cent"
  },
  "decimal": {
    "message": "Dezimalangabe der Präzision"
  },
  "decimalsMustZerotoTen": {
    "message": "Die Dezimalangabe muss mindestens 0 und nicht höher als 36 sein."
  },
  "decrypt": {
    "message": "Entschlüsseln"
  },
  "decryptCopy": {
    "message": "Verschlüsselte Nachricht kopieren"
  },
  "decryptInlineError": {
    "message": "Diese Nachricht kann aufgrund eines Fehlers nicht entschlüsselt werden: $1",
    "description": "$1 is error message"
  },
  "decryptMessageNotice": {
    "message": "$1 möchte diese Nachricht lesen, um Ihre Aktion abzuschließen",
    "description": "$1 is the web3 site name"
  },
  "decryptMetamask": {
    "message": "Nachricht entschlüsseln"
  },
  "decryptRequest": {
    "message": "Anfrage entschlüsseln"
  },
  "delete": {
    "message": "Löschen"
  },
  "deleteAccount": {
    "message": "Konto löschen"
  },
  "deleteNetwork": {
    "message": "Netzwerk löschen?"
  },
  "deleteNetworkDescription": {
    "message": "Sind Sie sicher, dass Sie dieses Netzwerk löschen möchten?"
  },
  "deposit": {
    "message": "Einzahlung"
  },
  "depositCrypto": {
    "message": "$1 einzahlen",
    "description": "$1 represents the crypto symbol to be purchased"
  },
  "deprecatedTestNetworksLink": {
    "message": "Mehr erfahren"
  },
  "deprecatedTestNetworksMsg": {
    "message": "Aufgrund der Protokolländerungen von Ethereum: Die Testnetzwerke Rinkeby, Ropsten und Kovan funktionieren möglicherweise nicht mehr so zuverlässig und werden bald veraltet sein."
  },
  "description": {
    "message": "Beschreibung"
  },
  "details": {
    "message": "Details"
  },
  "directDepositCrypto": {
    "message": "Direkt $1 einzahlen"
  },
  "directDepositCryptoExplainer": {
    "message": "Wenn Sie bereits über $1 verfügen, ist eine direkte Einzahlung der schnellste Weg, um $1 auf Ihr Konto einzuzahlen."
  },
  "disabledGasOptionToolTipMessage": {
    "message": "“$1” ist deaktiviert, weil es nicht das Minimum einer zehnprozentigen Erhöhung gegenüber der ursprünglichen Gasgebühr erfüllt.",
    "description": "$1 is gas estimate type which can be market or aggressive"
  },
  "disconnect": {
    "message": "Verbindung trennen"
  },
  "disconnectAllAccounts": {
    "message": "Alle Konten trennen"
  },
  "disconnectAllAccountsConfirmationDescription": {
    "message": "Sind Sie sicher, dass Sie die Verbindung trennen möchten? Sie könnten die Site-Funktionalität verlieren."
  },
  "disconnectPrompt": {
    "message": "$1 trennen"
  },
  "disconnectThisAccount": {
    "message": "Dieses Konto trennen"
  },
  "dismiss": {
    "message": "Verwerfen"
  },
  "dismissReminderDescriptionField": {
    "message": "Aktivieren Sie diese Option, um die Erinnerungsmeldung zur Sicherung des Geheime Wiederherstellungsphrase zu deaktivieren. Wir empfehlen Ihnen dringend, eine Sicherungskopie Ihrer Geheime Wiederherstellungsphrase zu erstellen, um den Verlust von Geldern zu vermeiden"
  },
  "dismissReminderField": {
    "message": "Erinnerung Geheime Wiederherstellungsphrase abweisen"
  },
  "domain": {
    "message": "Domäne"
  },
  "done": {
    "message": "Fertig"
  },
  "dontShowThisAgain": {
    "message": "Nicht mehr anzeigen"
  },
  "downArrow": {
    "message": "Pfeil nach unten"
  },
  "downloadGoogleChrome": {
    "message": "Google Chrome herunterladen"
  },
  "downloadNow": {
    "message": "Jetzt herunterladen"
<<<<<<< HEAD
  },
  "downloadSecretBackup": {
    "message": "Laden Sie diesen geheimen Backup-Schlüssel herunter und bewahren Sie ihn sicher auf einer verschlüsselten externen Festplatte oder einem Speichermedium auf."
=======
>>>>>>> 7e97ff2b
  },
  "downloadStateLogs": {
    "message": "Statelogs herunterladen"
  },
  "dropped": {
    "message": "Abgewählt"
  },
  "edit": {
    "message": "Editieren"
  },
  "editANickname": {
    "message": "Spitznamen bearbeiten"
  },
  "editAddressNickname": {
    "message": "Adresse Spitzname bearbeiten"
  },
  "editCancellationGasFeeModalTitle": {
    "message": "Stornogebühr Gas bearbeiten"
  },
  "editContact": {
    "message": "Kontakt bearbeiten"
  },
  "editGasFeeModalTitle": {
    "message": "Gasgebühr bearbeiten"
  },
  "editGasLimitOutOfBounds": {
    "message": "Gaslimit muss mindestens 1$ betragen"
  },
  "editGasLimitOutOfBoundsV2": {
    "message": "Gaslimit muss größer als $1 und kleiner als $2 sein",
    "description": "$1 is the minimum limit for gas and $2 is the maximum limit"
  },
  "editGasLimitTooltip": {
    "message": "Gaslimit ist die maximale Gaseinheit die Sie zu verwenden bereit sind. Gaseinheiten sind ein Multiplikator der „Max. Prioritätsgebühr“ und der „Max. Gebühr“."
  },
  "editGasMaxBaseFeeGWEIImbalance": {
    "message": "Maximale Basisgebühr darf nicht niedriger sein als die Prioritätsgebühr"
  },
  "editGasMaxBaseFeeHigh": {
    "message": "Die maximale Basisgebühr ist höher als erforderlich"
  },
  "editGasMaxBaseFeeLow": {
    "message": "Die maximale Basisgebühr ist niedrig für aktuelle Netzwerkbedingungen"
  },
  "editGasMaxFeeHigh": {
    "message": "Die maximale Basisgebühr ist höher als erforderlich"
  },
  "editGasMaxFeeLow": {
    "message": "Die maximale Gebühr ist zu niedrig für Netzwerkbedingungen"
  },
  "editGasMaxFeePriorityImbalance": {
    "message": "Die maximale Gebühr darf nicht niedriger sein als die maximale Prioritätsgebühr"
  },
  "editGasMaxPriorityFeeBelowMinimum": {
    "message": "Die maximale Prioritätsgebühr muss größer als 0 GWEI sein"
  },
  "editGasMaxPriorityFeeBelowMinimumV2": {
    "message": "Die Prioritätsgebühr muss größer als 0 sein."
  },
  "editGasMaxPriorityFeeHigh": {
    "message": "Die maximale Prioritätsgebühr ist höher als nötig. Sie können mehr zahlen als nötig."
  },
  "editGasMaxPriorityFeeHighV2": {
    "message": "Die maximale Prioritätsgebühr ist höher als nötig. Sie können mehr zahlen als nötig"
  },
  "editGasMaxPriorityFeeLow": {
    "message": "Die maximale Prioritätsgebühr ist niedrig für aktuelle Netzwerkbedingungen"
  },
  "editGasMaxPriorityFeeLowV2": {
    "message": "Die Prioritätsgebühr ist niedrig für aktuelle Netzwerkbedingungen"
  },
  "editGasPriceTooLow": {
    "message": "Gaspreis muss größer als 0 sein"
  },
  "editGasPriceTooltip": {
    "message": "Dieses Netzwerk erfordert ein \"Gaspreis\"-Feld bei der Übermittlung einer Transaktion. Der Gaspreis ist der Betrag, den Sie pro Gaseinheit bezahlen."
  },
  "editGasSubTextAmountLabel": {
    "message": "Maximaler Betrag:",
    "description": "This is meant to be used as the $1 substitution editGasSubTextAmount"
  },
  "editGasSubTextFeeLabel": {
    "message": "Maximale Gebühr:"
  },
  "editGasTitle": {
    "message": "Priorität bearbeiten"
  },
  "editGasTooLow": {
    "message": "Unbekannte Bearbeitungszeit"
  },
  "editNonceField": {
    "message": "Nonce bearbeiten"
  },
  "editNonceMessage": {
    "message": "Dies ist eine erweiterte Funktion, verwenden Sie diese vorsichtig."
  },
  "editPermission": {
    "message": "Berechtigung bearbeiten"
  },
  "editSpeedUpEditGasFeeModalTitle": {
    "message": "Bearbeiten Beschleunigung der Gasgebühr"
  },
  "enableAutoDetect": {
    "message": " Auto-Erkennung aktivieren"
  },
  "enableFromSettings": {
    "message": " In den Einstellungen aktivieren."
  },
  "enableOpenSeaAPI": {
    "message": "OpenSea API aktivieren"
  },
  "enableOpenSeaAPIDescription": {
    "message": "Verwenden Sie die OpenSea's API, um NFT-Daten abzurufen. Die NFT-Auto-Erkennung basiert auf der OpenSea's API und wird nicht verfügbar sein, wenn diese deaktiviert ist."
  },
  "enableSmartTransactions": {
    "message": "Intelligente Transaktionen ermöglichen"
  },
  "enableToken": {
    "message": "$1 aktivieren",
    "description": "$1 is a token symbol, e.g. ETH"
  },
  "encryptionPublicKeyNotice": {
    "message": "$1 wünscht Ihren öffentlichen Verschlüsselungsschlüssel. Durch Ihre Zustimmung kann diese Site verschlüsselte Nachrichten an Sie verfassen.",
    "description": "$1 is the web3 site name"
  },
  "encryptionPublicKeyRequest": {
    "message": "Öffentlichen Verschlüsselungs-Key anfordern"
  },
  "endpointReturnedDifferentChainId": {
    "message": "Die von Ihnen eingegebene RPC-URL hat eine andere Chain-ID ($1) zurückgegeben. Bitte aktualisieren Sie die Chain-ID, damit sie mit der RPC-URL des Netzwerks übereinstimmt, das Sie hinzufügen möchten.",
    "description": "$1 is the return value of eth_chainId from an RPC endpoint"
  },
  "enhancedTokenDetectionAlertMessage": {
    "message": "Erweiterte Token-Erkennung ist derzeit über $1 verfügbar. $2"
  },
  "ensIllegalCharacter": {
    "message": "Unzulässiges Zeichen für ENS."
  },
  "ensNotFoundOnCurrentNetwork": {
    "message": "ENS-Name wurde im aktuellen Netzwerk nicht gefunden. Versuchen Sie, zum Ethereum Mainnet zu wechseln."
  },
  "ensNotSupportedOnNetwork": {
    "message": "Netzwerk unterstützt kein ENS"
  },
  "ensRegistrationError": {
    "message": "Fehler bei der ENS-Namensregistrierung"
  },
  "ensUnknownError": {
    "message": "ENS-Lookup fehlgeschlagen."
  },
  "enterANumber": {
    "message": "Nummer eingeben"
  },
  "enterMaxSpendLimit": {
    "message": "Max. Ausgabelimit eingeben"
  },
  "enterPassword": {
    "message": "Passwort eingeben"
  },
  "enterPasswordContinue": {
    "message": "Zum Fortfahren Passwort eingeben"
  },
  "errorCode": {
    "message": "Code: $1",
    "description": "Displayed error code for debugging purposes. $1 is the error code"
  },
  "errorDetails": {
    "message": "Fehlerdetails",
    "description": "Title for collapsible section that displays error details for debugging purposes"
  },
  "errorMessage": {
    "message": "Nachricht: $1",
    "description": "Displayed error message for debugging purposes. $1 is the error message"
  },
  "errorName": {
    "message": "Code: $1",
    "description": "Displayed error name for debugging purposes. $1 is the error name"
  },
  "errorPageMessage": {
    "message": "Versuchen Sie es erneut, indem Sie die Seite neu laden oder kontaktieren Sie den Support $1.",
    "description": "Message displayed on generic error page in the fullscreen or notification UI, $1 is a clickable link with text defined by the 'here' key. The link will open to a form where users can file support tickets."
  },
  "errorPagePopupMessage": {
    "message": "Versuchen Sie es erneut, indem das Popup schließen und neu laden oder kontaktieren Sie den Support $1.",
    "description": "Message displayed on generic error page in the popup UI, $1 is a clickable link with text defined by the 'here' key. The link will open to a form where users can file support tickets."
  },
  "errorPageTitle": {
    "message": "MetaMask hat einen Fehler festgestellt",
    "description": "Title of generic error page"
  },
  "errorStack": {
    "message": "Stapel:",
    "description": "Title for error stack, which is displayed for debugging purposes"
  },
  "ethGasPriceFetchWarning": {
    "message": "Der Gaspreis, der sich aus der Gaseinschätzung ergibt, ist derzeit nicht verfügbar."
  },
  "ethereumPublicAddress": {
    "message": "Öffentliche Ethereum-Adresse"
  },
  "etherscan": {
    "message": "Etherscan"
  },
  "etherscanView": {
    "message": "Account auf Etherscan anschauen"
  },
  "etherscanViewOn": {
    "message": "Auf Etherscan anzeigen"
  },
  "expandExperience": {
    "message": "Erweitern Sie Ihre Web3-Erfahrung"
  },
  "expandView": {
    "message": "Ansicht erweitern"
  },
  "experimental": {
    "message": "Experimentell"
  },
  "exportPrivateKey": {
    "message": "Private Key exportieren"
  },
  "externalExtension": {
    "message": "Externe Erweiterung"
  },
  "failed": {
    "message": "Fehlgeschlagen"
  },
  "failedToFetchChainId": {
    "message": "Konnte die Ketten-ID nicht abrufen. Ist Ihre RPC-URL korrekt?"
  },
  "failedToFetchTickerSymbolData": {
    "message": "Daten zur Überprüfung des Tickersymbols sind derzeit nicht verfügbar. Vergewissern Sie sich, dass das von Ihnen eingegebene Symbol korrekt ist. Es wirkt sich auf die Umrechnungskurse aus, die Sie für dieses Netzwerk sehen"
  },
  "failureMessage": {
    "message": "Etwas ist schief gelaufen und wir konnten die Aktion nicht abschließen"
  },
  "fast": {
    "message": "Schnell"
  },
  "feeAssociatedRequest": {
    "message": "Mit dieser Anfrage ist eine Gebühr verbunden."
  },
  "fiat": {
    "message": "FIAT",
    "description": "Exchange type"
  },
  "fileImportFail": {
    "message": "Dateiimport fehlgeschlagen? Bitte hier klicken!",
    "description": "Helps user import their account from a JSON file"
  },
  "flaskSnapSettingsCardButtonCta": {
    "message": "Details ansehen",
    "description": "Call to action a user can take to see more information about the Snap that is installed"
  },
  "flaskSnapSettingsCardDateAddedOn": {
    "message": "Hinzugefügt am",
    "description": "Start of the sentence describing when and where snap was added"
  },
  "flaskSnapSettingsCardFrom": {
    "message": "von",
    "description": "Part of the sentence describing when and where snap was added"
  },
  "flaskWelcomeUninstall": {
    "message": "Sie sollten diese Erweiterung deinstallieren",
    "description": "This request is shown on the Flask Welcome screen. It is intended for non-developers, and will be bolded."
  },
  "flaskWelcomeWarning1": {
    "message": "Flask ist für Entwickler gedacht, um mit neuen instabilen APIs zu experimentieren. Wenn Sie kein Entwickler oder Beta-Tester sind, $1.",
    "description": "This is a warning shown on the Flask Welcome screen, intended to encourage non-developers not to proceed any further. $1 is the bolded message 'flaskWelcomeUninstall'"
  },
  "flaskWelcomeWarning2": {
    "message": "Wir übernehmen keine Garantie für die Sicherheit oder Stabilität dieser Erweiterung. Die neuen von Flask angebotenen APIs sind nicht gegen Phishing-Angriffe gehärtet. Das bedeutet, dass jede Website oder jeder Snap, der Flask benötigt, ein böswilliger Versuch sein könnte, Ihre Assets zu stehlen.",
    "description": "This explains the risks of using MetaMask Flask"
  },
  "flaskWelcomeWarning3": {
    "message": "Alle Flask-APIs sind experimentell. Sie können ohne Vorankündigung geändert oder entfernt werden oder sie können auf unbestimmte Zeit in Flask bleiben, ohne jemals in die stabile MetaMask migriert zu werden. Die Verwendung erfolgt auf eigene Gefahr.",
    "description": "This message warns developers about unstable Flask APIs"
  },
  "flaskWelcomeWarning4": {
    "message": "Stellen Sie sicher, dass Sie Ihre normale MetaMask-Erweiterung deaktivieren, wenn Sie Flask verwenden.",
    "description": "This message calls to pay attention about multiple versions of MetaMask running on the same site (Flask + Prod)"
  },
  "flaskWelcomeWarningAcceptButton": {
    "message": "Ich akzeptiere die Risiken",
    "description": "this text is shown on a button, which the user presses to confirm they understand the risks of using Flask"
  },
  "followUsOnTwitter": {
    "message": "Folgen Sie uns auf Twitter"
  },
  "forbiddenIpfsGateway": {
    "message": "Verbotene IPFS-Gateway: Bitte geben Sie ein CID-Gateway an"
  },
  "forgetDevice": {
    "message": "Dieses Gerät entfernen"
  },
  "forgotPassword": {
    "message": "Passwort vergessen?"
  },
  "from": {
    "message": "Von"
  },
  "fromAddress": {
    "message": "Von: $1",
    "description": "$1 is the address to include in the From label. It is typically shortened first using shortenAddress"
  },
  "fromTokenLists": {
    "message": "Von Token-Liste: $1"
  },
  "functionApprove": {
    "message": "Funktion: Freigabe"
  },
  "functionSetApprovalForAll": {
    "message": "Funktion: ErlaubnisFürAlle"
  },
  "functionType": {
    "message": "Funktionstyp"
  },
  "gas": {
    "message": "Gas"
  },
  "gasDisplayAcknowledgeDappButtonText": {
    "message": "Vorgeschlagene Gasgebühr bearbeiten"
  },
  "gasDisplayDappWarning": {
    "message": "Diese Gasgebühr wurde von $1 vorgeschlagen. Dies kann ein Problem mit Ihrer Transaktion verursachen. Bei Fragen wenden Sie sich bitte an $1.",
    "description": "$1 represents the Dapp's origin"
  },
  "gasFee": {
    "message": "Gasgebühr"
  },
  "gasLimit": {
    "message": "Gaslimit"
  },
  "gasLimitInfoTooltipContent": {
    "message": "Die Gasgrenze ist die Höchstmenge an Gaseinheiten, die Sie auszugeben bereit sind."
  },
  "gasLimitRecommended": {
    "message": "Empfohlenes Gaslimit ist $1. Wenn das Gaslimit weniger beträgt, kann es fehlschlagen."
  },
  "gasLimitTooLow": {
    "message": "Gaslimit muss mindestens 21000 betragen"
  },
  "gasLimitTooLowWithDynamicFee": {
    "message": "Gaslimit muss mindestens 1$ betragen",
    "description": "$1 is the custom gas limit, in decimal."
  },
  "gasLimitV2": {
    "message": "Gaslimit"
  },
  "gasOption": {
    "message": "Gas-Option"
  },
  "gasPrice": {
    "message": "Gaspreis (GWEI)"
  },
  "gasPriceExcessive": {
    "message": "Ihre Gasgebühr ist unnötig hoch. Denken Sie darüber nach, den Betrag zu senken."
  },
  "gasPriceExcessiveInput": {
    "message": "Gaspreis ist übermäßig hoch"
  },
  "gasPriceExtremelyLow": {
    "message": "Gaspreis extrem niedrig"
  },
  "gasPriceFetchFailed": {
    "message": "Die Gaspreisberechnung ist aufgrund eines Netzwerkfehlers fehlgeschlagen."
  },
  "gasPriceInfoTooltipContent": {
    "message": "Der Gaspreis gibt die Menge Ether an, die Sie für jede Einheit Gas zu zahlen bereit sind."
  },
  "gasTimingHoursShort": {
    "message": "$1 Stunde",
    "description": "$1 represents a number of hours"
  },
  "gasTimingMinutes": {
    "message": "$1 Minuten",
    "description": "$1 represents a number of minutes"
  },
  "gasTimingMinutesShort": {
    "message": "Min. $1",
    "description": "$1 represents a number of minutes"
  },
  "gasTimingNegative": {
    "message": "Vielleicht in $1",
    "description": "$1 represents an amount of time"
  },
  "gasTimingPositive": {
    "message": "Wahrscheinlich in < $1",
    "description": "$1 represents an amount of time"
  },
  "gasTimingSeconds": {
    "message": "$1 Sekunden",
    "description": "$1 represents a number of seconds"
  },
  "gasTimingSecondsShort": {
    "message": "$1 Sek",
    "description": "$1 represents a number of seconds"
  },
  "gasTimingVeryPositive": {
    "message": "Sehr wahrscheinlich in < $1",
    "description": "$1 represents an amount of time"
  },
  "gasUsed": {
    "message": "Verwendetes Gas"
  },
  "gdprMessage": {
    "message": "Diese Daten werden zusammengeführt und sind daher im Sinne der Allgemeinen Datenschutzverordnung (EU) 2016/679 anonym. Weitere Informationen zu unseren Datenschutzpraktiken finden Sie in unserem $1.",
    "description": "$1 refers to the gdprMessagePrivacyPolicy message, the translation of which is meant to be used exclusively in the context of gdprMessage"
  },
  "gdprMessagePrivacyPolicy": {
    "message": "Datenschutzrichtlinie hier",
    "description": "this translation is intended to be exclusively used as the replacement for the $1 in the gdprMessage translation"
  },
  "general": {
    "message": "Allgemein"
  },
  "getEther": {
    "message": "Ether holen"
  },
  "getEtherFromFaucet": {
    "message": "Ether für das $1-Netzwerk von einem Faucet holen.",
    "description": "Displays network name for Ether faucet"
  },
  "goBack": {
    "message": "Zurück"
  },
  "goerli": {
    "message": "Goerli Testnetzwerk"
  },
  "gotIt": {
    "message": "Verstanden!"
  },
  "grantedToWithColon": {
    "message": "Ermöglicht zu:"
  },
  "gwei": {
    "message": "GWEI"
  },
  "hardware": {
    "message": "Hardware"
  },
  "hardwareWalletConnected": {
    "message": "Hardware-Wallet verknüpft"
  },
  "hardwareWalletLegacyDescription": {
    "message": "(Legat)",
    "description": "Text representing the MEW path"
  },
  "hardwareWalletSupportLinkConversion": {
    "message": "hier klicken"
  },
  "hardwareWallets": {
    "message": "Ein Hardware-Wallet verknüpfen"
  },
  "hardwareWalletsMsg": {
    "message": "Wählen Sie ein Hardware-Wallet aus, das Sie mit MetaMask verwenden möchten"
  },
  "here": {
    "message": "hier",
    "description": "as in -click here- for more information (goes with troubleTokenBalances)"
  },
  "hexData": {
    "message": "Hexdaten"
  },
  "hide": {
    "message": "Ausblenden"
  },
  "hideFullTransactionDetails": {
    "message": "Vollständige Transaktionsdetails ausblenden"
  },
  "hideSeedPhrase": {
    "message": "Seed-Phrase ausblenden"
  },
  "hideToken": {
    "message": "Token ausblenden"
  },
  "hideTokenPrompt": {
    "message": "Token ausblenden?"
  },
  "hideTokenSymbol": {
    "message": "$1 ausblenden",
    "description": "$1 is the symbol for a token (e.g. 'DAI')"
  },
  "hideZeroBalanceTokens": {
    "message": "Token ohne Saldo ausblenden"
  },
  "high": {
    "message": "Aggressiv"
  },
  "highGasSettingToolTipMessage": {
    "message": "Hohe Wahrscheinlichkeit, auch in volatilen Märkten. Verwenden Sie $1, um Schwankungen im Netzwerkverkehr, die z. B. durch den Ausfall beliebter NFTs entstehen, abzudecken.",
    "description": "$1 is key 'high' (text: 'Aggressive') separated here so that it can be passed in with bold font-weight"
  },
  "highLowercase": {
    "message": "hoch"
  },
  "history": {
    "message": "Verlauf"
  },
  "ignoreAll": {
    "message": "Alle ignorieren"
  },
  "ignoreTokenWarning": {
    "message": "Wenn Sie Token ignorieren, werden Sie nicht in Ihrem Wallet angezeigt. Sie können sie jedoch weiterhin hinzufügen, indem Sie nach ihnen suchen."
  },
  "import": {
    "message": "Importieren",
    "description": "Button to import an account from a selected file"
  },
  "importAccount": {
    "message": "Account importieren"
  },
  "importAccountError": {
    "message": "Fehler beim Importieren des Kontos."
  },
  "importAccountMsg": {
    "message": " Importierte Accounts werden nicht mit der Seed-Wörterfolge deines ursprünglichen MetaMask Accounts verknüpft. Erfahre mehr über importierte Accounts."
  },
  "importMyWallet": {
    "message": "Mein Wallet importieren"
  },
  "importNFT": {
    "message": "NFT importieren"
  },
  "importNFTAddressToolTip": {
    "message": "Auf OpenSea gibt es zum Beispiel auf der NFT-Seite unter Details einen blauen Hyperlink mit der Bezeichnung „Vertragsadresse“. Wenn Sie darauf klicken, werden Sie zur Adresse des Vertrags auf Etherscan weitergeleitet. Oben links auf der Seite sollte ein Symbol mit der Aufschrift „Vertrag“ zu sehen sein und rechts daneben eine lange Reihe von Buchstaben und Zahlen. Dies ist die Adresse des Vertrags, mit dem Ihr NFT erstellt wurde. Klicken Sie auf das „Kopieren“-Symbol rechts neben der Adresse und Sie haben sie in Ihrer Zwischenablage."
  },
  "importNFTPage": {
    "message": "NFT-Seite importieren"
  },
  "importNFTTokenIdToolTip": {
    "message": "Die ID eines Sammelobjekts ist eine eindeutige Kennung, da keine zwei NFTs gleich sind. Auch diese Nummer finden Sie in OpenSea unter „Details“. Notieren Sie sie oder kopieren Sie diese in Ihre Zwischenablage."
  },
  "importNFTs": {
    "message": "NFTs importieren"
  },
  "importSelectedTokens": {
    "message": "Ausgewählte Token importieren?"
  },
  "importSelectedTokensDescription": {
    "message": "Es werden nur die von Ihnen ausgewählten Token in Ihrem Wallet angezeigt. Sie können versteckte Token später jederzeit hinzufügen, indem Sie nach ihnen suchen."
  },
  "importTokenQuestion": {
    "message": "Token importieren?"
  },
  "importTokenWarning": {
    "message": "Jeder kann ein Token mit beliebigem Namen erstellen, einschließlich gefälschter Versionen bestehender Token. Hinzufügen und Handeln auf eigene Gefahr!"
  },
  "importTokens": {
    "message": "Token importieren"
  },
  "importTokensCamelCase": {
    "message": "Token importieren"
  },
  "importWithCount": {
    "message": "$1 importieren",
    "description": "$1 will the number of detected tokens that are selected for importing, if all of them are selected then $1 will be all"
  },
  "imported": {
    "message": "Importiert",
    "description": "status showing that an account has been fully loaded into the keyring"
  },
  "improvedTokenAllowance": {
    "message": "Verbesserte Erfahrung mit der Token-Erlaubnis"
  },
  "improvedTokenAllowanceDescription": {
    "message": "Aktivieren Sie diese Option, um die verbesserte Token-Erlaubnis zu erhalten, wenn ein Dapp eine ERC20-Genehmigung anfordert."
  },
  "inYourSettings": {
    "message": "in Ihren Einstellungen"
  },
  "infuraBlockedNotification": {
    "message": "MetaMask kann sich nicht mit dem Blockchain Host verbinden. Überprüfen Sie mögliche Gründe $1.",
    "description": "$1 is a clickable link with with text defined by the 'here' key"
  },
  "initialTransactionConfirmed": {
    "message": "Ihre erste Transaktion wurde vom Netzwerk bestätigt. Klicken Sie auf Okay, um zurückzukehren."
  },
  "inputLogicEmptyState": {
    "message": "Geben Sie nur eine Nummer ein, die Sie den Contract jetzt oder in Zukunft ausgeben lassen möchten. Sie können die Ausgabenbegrenzung später jederzeit ändern."
  },
  "inputLogicEqualOrSmallerNumber": {
    "message": "Dies erlaubt dem Contract, $1 von Ihrem aktuellen Guthaben auszugeben.",
    "description": "$1 is the current token balance in the account and the name of the current token"
  },
  "inputLogicHigherNumber": {
    "message": "Dies erlaubt dem Contract, Ihr gesamtes Token-Guthaben auszugeben, bis die Grenze erreicht wurde oder Sie die Einschränkung widerrufen. Sollte dies nicht Ihre Absicht sein, ziehen Sie eine niedrigere Ausgabegrenze in Betracht."
  },
  "install": {
    "message": "Installieren,"
  },
  "insufficientBalance": {
    "message": "Guthaben reicht nicht aus."
  },
  "insufficientCurrencyBuyOrDeposit": {
    "message": "Sie haben nicht genügen $1 auf Ihrem Konto, um die Transaktionsgebühren im $2-Netzwerk zu zahlen. $3 oder von einem anderen Konto einzahlen.",
    "description": "$1 is the native currency of the network, $2 is the name of the current network, $3 is the key 'buy' + the ticker symbol of the native currency of the chain wrapped in a button"
  },
  "insufficientCurrencyBuyOrReceive": {
    "message": "Sie haben nicht genügend $1 auf Ihrem Konto, um die Transaktionsgebühren im Netzwerk $2 zu zahlen. $3 oder $4 von einem anderen Konto.",
    "description": "$1 is the native currency of the network, $2 is the name of the current network, $3 is the key 'buy' + the ticker symbol of the native currency of the chain wrapped in a button, $4 is the key 'deposit' button"
  },
  "insufficientCurrencyDeposit": {
    "message": "Sie haben nicht genügen $1 auf Ihrem Konto, um die Transaktionsgebühren im $2-Netzwerk zu zahlen. $1 von einem anderen Konto einzahlen.",
    "description": "$1 is the native currency of the network, $2 is the name of the current network"
  },
  "insufficientFunds": {
    "message": "Nicht genügend Guthaben."
  },
  "insufficientFundsForGas": {
    "message": "Unzureichende Mittel für Gas"
  },
  "insufficientTokens": {
    "message": "Nicht genügend Token."
  },
  "invalidAddress": {
    "message": "Ungültige Adresse"
  },
  "invalidAddressRecipient": {
    "message": "Empfängeradresse ist unzulässig"
  },
  "invalidAddressRecipientNotEthNetwork": {
    "message": "Kein ETH-Netzwerk, auf Kleinschreibung gesetzt"
  },
  "invalidAssetType": {
    "message": "Dieses Asset ist ein NFT und muss auf der Seite „NFTs importieren“ unter dem Tab NFTs erneut hinzugefügt werden"
  },
  "invalidBlockExplorerURL": {
    "message": "Ungültige Block Explorer URI"
  },
  "invalidChainIdTooBig": {
    "message": "Ungültige Ketten-ID. Die Ketten-ID ist zu groß."
  },
  "invalidCustomNetworkAlertContent1": {
    "message": "Die Ketten-ID für benutzerdefiniertes Netzwerk '$1' muss neu eingegeben werden.",
    "description": "$1 is the name/identifier of the network."
  },
  "invalidCustomNetworkAlertContent2": {
    "message": "Um Sie vor betrügerischen oder böswilligen Netzanbietern zu schützen, sind nun Ketten-IDs für alle benutzerdefinierten Netzwerke erforderlich."
  },
  "invalidCustomNetworkAlertContent3": {
    "message": "Gehen Sie zu Einstellungen > Netzwerk und geben Sie die Ketten-ID ein. Sie finden die Ketten-IDs der beliebtesten Netzwerke auf $1.",
    "description": "$1 is a link to https://chainid.network"
  },
  "invalidCustomNetworkAlertTitle": {
    "message": "Ungültiges benutzerdefiniertes Netzwerk"
  },
  "invalidHexNumber": {
    "message": "Ungültige Hexadezimalzahl."
  },
  "invalidHexNumberLeadingZeros": {
    "message": "Ungültige Hexadezimalnummer. Entferne alle führenden Nulle."
  },
  "invalidIpfsGateway": {
    "message": "Ungültiges IPFS-Gateway: Der Wert muss eine gültige URL sein"
  },
  "invalidNumber": {
    "message": "Ungültige Zahl. Geben Sie eine Dezimalzahl oder '0x'-prefix Hexadezimalzahl ein."
  },
  "invalidNumberLeadingZeros": {
    "message": "Ungültige Hexadezimalnummer. Entfernen Sie alle führenden Nulle."
  },
  "invalidRPC": {
    "message": "Ungültige RPC URI"
  },
  "invalidSeedPhrase": {
    "message": "Ungültiger Seedschlüssel"
  },
  "invalidSeedPhraseCaseSensitive": {
    "message": "Ungültige Eingabe! Die geheime Wiederherstellungsphrase berücksichtigt Groß- und Kleinschreibung."
  },
  "jazzAndBlockies": {
    "message": "Jazzicons und Blockies sind zwei verschiedene Arten von einzigartigen Symbolen, mit denen Sie ein Konto auf einen Blick erkennen können."
  },
  "jazzicons": {
    "message": "Jazzicons"
  },
  "jsDeliver": {
    "message": "jsDeliver"
  },
  "jsonFile": {
    "message": "JSON Datei",
    "description": "format for importing an account"
  },
  "keepTapsOnTokens": {
    "message": "um ihre Token und NFTs über Konten und Netzwerke hinweg im Auge behalten zu können."
  },
  "keystone": {
    "message": "Keystone"
  },
  "knownAddressRecipient": {
    "message": "Bekannte Vertragsadresse."
  },
  "knownTokenWarning": {
    "message": "Mit dieser Aktion werden Token bearbeitet, die bereits in Ihrer Wallet aufgelistet sind und die dazu verwendet werden können, Sie zu betrügen. Genehmigen Sie diese Aktion nur, wenn Sie sicher sind, dass Sie den Wert dieser Token ändern wollen. Erfahren Sie mehr über $1"
  },
  "lastConnected": {
    "message": "Zuletzt verbunden"
  },
  "learnCancelSpeeedup": {
    "message": "Erfahren Sie, wie Sie $1",
    "description": "$1 is link to cancel or speed up transactions"
  },
  "learnMore": {
    "message": "Mehr erfahren"
  },
  "learnMoreAboutGas": {
    "message": "Wollen Sie $1 über Gas?",
    "description": "$1 will be replaced by the learnMore translation key"
  },
  "learnMoreUpperCase": {
    "message": "Mehr erfahren"
  },
  "learnScamRisk": {
    "message": "Betrügereien und Sicherheitsrisiken."
  },
  "ledgerAccountRestriction": {
    "message": "Sie müssen Ihr letztes Konto verwenden, ehe Sie ein neues hinzufügen können."
  },
  "ledgerConnectionInstructionCloseOtherApps": {
    "message": "Schließen Sie jede andere Software, die mit Ihrem Gerät verbunden ist, und klicken Sie hier, um zu aktualisieren."
  },
  "ledgerConnectionInstructionHeader": {
    "message": "Vor dem Klicken bestätigen:"
  },
  "ledgerConnectionInstructionStepFour": {
    "message": "Aktivieren Sie \"Smart Contract Data\" oder \"blind signing\" auf Ihrem Ledger Gerät"
  },
  "ledgerConnectionInstructionStepOne": {
    "message": "Nutzen Sie Ledger Live unter Einstellungen > Erweitert"
  },
  "ledgerConnectionInstructionStepThree": {
    "message": "Schließen Sie Ihr Ledger Gerät an und wählen Sie die Ethereum App aus"
  },
  "ledgerConnectionInstructionStepTwo": {
    "message": "Ledger Live App öffnen und entsperren"
  },
  "ledgerConnectionPreferenceDescription": {
    "message": "Passen Sie an, wie Sie Ihren Ledger mit MetaMask verbinden. $1 wird empfohlen, aber andere Optionen sind verfügbar. Erfahren Sie hier mehr: $2",
    "description": "A description that appears above a dropdown where users can select between up to three options - Ledger Live, U2F or WebHID - depending on what is supported in their browser. $1 is the recommended browser option, it will be either WebHID or U2f. $2 is a link to an article where users can learn more, but will be the translation of the learnMore message."
  },
  "ledgerDeviceOpenFailureMessage": {
    "message": "Das Ledger-Gerät konnte nicht geöffnet werden. Ihr Ledger könnte mit anderer Software verbunden sein. Bitte schließen Sie Ledger Live oder andere Anwendungen, die mit Ihrem Ledger Gerät verbunden sind, und versuchen Sie es erneut."
  },
  "ledgerLive": {
    "message": "Ledger Live",
    "description": "The name of a desktop app that can be used with your ledger device. We can also use it to connect a users Ledger device to MetaMask."
  },
  "ledgerLiveApp": {
    "message": "Ledger Live-App"
  },
  "ledgerLocked": {
    "message": "Keine Verbindung zum Ledger-Gerät. Bitte stellen Sie sicher, dass Ihr Gerät entsperrt ist und die Ethereum-App geöffnet ist."
  },
  "ledgerTimeout": {
    "message": "Ledger Live braucht zu lange für eine Reaktion oder um eine Verbindung herzustellen. Stellen Sie sicher, dass die Ledger Live-App geöffnet und Ihr Gerät entsperrt ist."
  },
  "ledgerTransportChangeWarning": {
    "message": "Wenn Ihre Ledger Live-App geöffnet ist, trennen Sie bitte eine offene Ledger Live-Verbindung und schließen Sie die Ledger Live-App."
  },
  "ledgerWebHIDNotConnectedErrorMessage": {
    "message": "Das Gerät wurde nicht verbunden. Wenn Sie Ihren Ledger verbinden möchten, klicken Sie bitte erneut auf 'Weiter' und genehmigen Sie die HID-Verbindung",
    "description": "An error message shown to the user during the hardware connect flow."
  },
  "levelArrow": {
    "message": "Richtungspfeil"
  },
  "lightTheme": {
    "message": "Leicht"
  },
  "likeToImportTokens": {
    "message": "Möchtest du diese Token hinzufügen?"
  },
  "link": {
    "message": "Link"
  },
  "links": {
    "message": "Links"
  },
  "loadMore": {
    "message": "Mehr laden"
  },
  "loading": {
    "message": "Laden..."
  },
  "loadingNFTs": {
    "message": "NFTs werden geladen ..."
  },
  "loadingTokens": {
    "message": "Token laden ..."
  },
  "localhost": {
    "message": "Localhost 8545"
  },
  "lock": {
    "message": "Ausloggen"
  },
  "lockTimeTooGreat": {
    "message": "Sperrzeit ist zu groß"
  },
  "logo": {
    "message": "$1-Logo",
    "description": "$1 is the name of the ticker"
  },
  "low": {
    "message": "Niedrig"
  },
  "lowGasSettingToolTipMessage": {
    "message": "Verwenden Sie $1, um auf einen günstigeren Preis zu warten. Zeitschätzungen sind viel ungenauer, da die Preise nicht vorhersehbar sind.",
    "description": "$1 is key 'low' separated here so that it can be passed in with bold font-weight"
  },
  "lowLowercase": {
    "message": "niedrig"
  },
  "lowPriorityMessage": {
    "message": "Künftige Transaktionen werden nach dieser in die Warteschlange gestellt."
  },
  "mainnet": {
    "message": "Ethereum Hauptnetz"
  },
  "mainnetToken": {
    "message": "Diese Adresse stimmt mit einer bekannten Ethereum-Mainnet-Token-Adresse überein. Überprüfen Sie erneut die Vertragsadresse und das Netzwerk für das Token, das Sie hinzufügen möchten."
  },
  "makeAnotherSwap": {
    "message": "Eine neue Wallet erstellen"
  },
  "makeSureNoOneWatching": {
    "message": "Stellen Sie sicher, dass niemand Ihren Bildschirm beobachtet",
    "description": "Warning to users to be care while creating and saving their new Secret Recovery Phrase"
  },
  "malformedData": {
    "message": "Fehlerhafte Daten"
  },
  "manageSnaps": {
    "message": "Verwalten Sie Ihre installierten Snaps"
  },
  "max": {
    "message": "Max."
  },
  "maxBaseFee": {
    "message": "Max. Basisgebühr"
  },
  "maxFee": {
    "message": "Maximale Gebühr"
  },
  "maxPriorityFee": {
    "message": "Maximale Prioritätsgebühr"
  },
  "medium": {
    "message": "Markt"
  },
  "mediumGasSettingToolTipMessage": {
    "message": "Verwenden Sie $1 für schnelle Verarbeitung zum aktuellen Marktpreis.",
    "description": "$1 is key 'medium' (text: 'Market') separated here so that it can be passed in with bold font-weight"
  },
  "memo": {
    "message": " Memo"
  },
  "message": {
    "message": "Nachricht"
  },
  "metaMaskConnectStatusParagraphOne": {
    "message": "Sie haben nun mehr Kontrolle über Ihre Kontoverbindungen in MetaMask."
  },
  "metaMaskConnectStatusParagraphThree": {
    "message": "Klicken Sie hier, um Ihre verbundenen Konten zu verwalten."
  },
  "metaMaskConnectStatusParagraphTwo": {
    "message": "Die Schaltfläche Verbindungsstatus zeigt an, ob die Site, die Sie besuchen, mit Ihrem aktuell ausgewählten Konto verbunden ist."
  },
  "metamaskSwapsOfflineDescription": {
    "message": "MetaMask Swaps wird gewartet. Bitte versuchen Sie es später erneut."
  },
  "metamaskVersion": {
    "message": "MetaMask-Version"
  },
  "metametricsCommitmentsAllowOptOut": {
    "message": "Erlaubt Ihnen immer die Abmeldung über Einstellungen"
  },
  "metametricsCommitmentsBoldNever": {
    "message": "Nie",
    "description": "This string is localized separately from some of the commitments so that we can bold it"
  },
  "metametricsCommitmentsIntro": {
    "message": "MetaMask wird.."
  },
  "metametricsCommitmentsNeverCollectIP": {
    "message": "$1 Erfassen Sie Ihre vollständige IP-Adresse",
    "description": "The $1 is the bolded word 'Never', from 'metametricsCommitmentsBoldNever'"
  },
  "metametricsCommitmentsNeverCollectKeysEtc": {
    "message": "$ erfassen Sie Schlüssel, Adressen, Transaktionen, Salden, Hashes oder persönliche Informationen",
    "description": "The $1 is the bolded word 'Never', from 'metametricsCommitmentsBoldNever'"
  },
  "metametricsCommitmentsNeverSellDataForProfit": {
    "message": "$1 Daten für Gewinn verkaufen. Niemals!",
    "description": "The $1 is the bolded word 'Never', from 'metametricsCommitmentsBoldNever'"
  },
  "metametricsCommitmentsSendAnonymizedEvents": {
    "message": "Anonymisierte Ereignisse für Klicks und Seitenaufrufe senden"
  },
  "metametricsHelpImproveMetaMask": {
    "message": "Hilf uns MetaMask zu verbessern"
  },
  "metametricsOptInDescription": {
    "message": "MetaMask möchte Nutzungsdaten sammeln, um besser zu verstehen, wie unsere Nutzer mit der Erweiterung umgehen. Diese Daten werden verwendet, um die Benutzerfreundlichkeit und das Benutzererlebnis unseres Produkts und des Ethereum-Ökosystems kontinuierlich zu verbessern."
  },
  "mismatchedChainLinkText": {
    "message": "die Netzwerkdetails überprüfen",
    "description": "Serves as link text for the 'mismatchedChain' key. This text will be embedded inside the translation for that key."
  },
  "mismatchedChainRecommendation": {
    "message": "Wir empfehlen, dass Sie vor dem Fortfahren $1.",
    "description": "$1 is a clickable link with text defined by the 'mismatchedChainLinkText' key. The link will open to instructions for users to validate custom network details."
  },
  "mismatchedNetworkName": {
    "message": "Laut unseren Aufzeichnungen stimmt dieser Netzwerkname nicht mit dieser Chain-ID überein."
  },
  "mismatchedNetworkSymbol": {
    "message": "Das angegebene Währungssymbol entspricht nicht dem Symbol, das wir für diese Chain-ID erwarten."
  },
  "mismatchedRpcUrl": {
    "message": "Laut unseren Aufzeichnungen stimmt der angegebene RPC-URL-Wert nicht mit einem bekannten Provider für diese Chain-ID überein."
  },
  "missingNFT": {
    "message": "Sie sehen Ihr NFT nicht?"
  },
  "missingSetting": {
    "message": "Sie können eine Einstellung nicht finden?"
  },
  "missingSettingRequest": {
    "message": "Hier anfragen"
  },
  "missingToken": {
    "message": "Sie sehen Ihren Token nicht?"
  },
  "mobileSyncWarning": {
    "message": "Die Funktion \"Mit Erweiterung synchronisieren\" ist vorübergehend deaktiviert. Wenn Sie Ihre Erweiterungs-Wallet auf MetaMask mobile verwenden möchten, dann gehen Sie in Ihrer mobilen App zurück zu den Einrichtungsoptionen für die Wallet und wählen Sie die Option \"Import mit Geheime Wiederherstellungsphrase\". Verwenden Sie die Geheime Wiederherstellungsphrase Ihrer Erweiterungs-Wallet, um Ihre Wallet in Mobile zu importieren."
  },
  "mustSelectOne": {
    "message": "Du musst mindestens 1 Token auswählen."
  },
  "myAccounts": {
    "message": "Meine Konten"
  },
  "name": {
    "message": "Name"
  },
  "nativeToken": {
    "message": "Das native Token dieses Netzwerks ist $1. Dieses Token wird für die Gasgebühr verwendet.",
    "description": "$1 represents the name of the native token on the current network"
  },
  "needCryptoInWallet": {
    "message": "Um mit dezentralen Anwendungen zu interagieren, die MetaMask verwenden, benötigen Sie $1 in Ihrer Wallet.",
    "description": "$1 represents the cypto symbol to be purchased"
  },
  "needHelp": {
    "message": "Brauchen Sie Hilfe? Kontaktieren Sie $1",
    "description": "$1 represents `needHelpLinkText`, the text which goes in the help link"
  },
  "needHelpFeedback": {
    "message": "Teilen Sie Ihr Feedback"
  },
  "needHelpLinkText": {
    "message": "MetaMask-Support"
  },
  "needHelpSubmitTicket": {
    "message": "Ticket übermitteln"
  },
  "needImportFile": {
    "message": "Für den Import musst du eine Datei auswählen.",
    "description": "User is important an account and needs to add a file to continue"
  },
  "negativeETH": {
    "message": "Negative ETH Beträge können nicht versendet werden."
  },
  "network": {
    "message": "Netzwerk:"
  },
  "networkAddedSuccessfully": {
    "message": "Netzwerk erfolgreich hinzugefügt!"
  },
  "networkDetails": {
    "message": "Netzwerkdetails"
  },
  "networkIsBusy": {
    "message": "Das Netzwerk ist ausgelastet. Die Gaspreise sind hoch und die Schätzungen sind weniger genau."
  },
  "networkName": {
    "message": "Netzwerkname"
  },
  "networkNameArbitrum": {
    "message": "Arbitrum"
  },
  "networkNameAvalanche": {
    "message": "Avalanche"
  },
  "networkNameBSC": {
    "message": "BSC"
  },
  "networkNameDefinition": {
    "message": "Der diesem Netzwerk zugeordnete Name."
  },
  "networkNameEthereum": {
    "message": "Ethereum"
  },
  "networkNameGoerli": {
    "message": "Goerli"
  },
  "networkNameOptimism": {
    "message": "Optimism"
  },
  "networkNamePolygon": {
    "message": "Polygon"
  },
  "networkNameTestnet": {
    "message": "Testnet"
  },
  "networkProvider": {
    "message": "Netzwerkanbieter"
  },
  "networkSettingsChainIdDescription": {
    "message": "Die Ketten-ID wird zur Unterzeichnung von Transaktionen verwendet. Sie muss mit der vom Netzwerk zurückgegebenen Ketten-ID übereinstimmen. Sie können eine Dezimalzahl oder '0x'-prefix Hexadezimalzahl eingeben, aber wir werden die Zahl dezimal anzeigen."
  },
  "networkStatus": {
    "message": "Netzwerkstatus"
  },
  "networkStatusBaseFeeTooltip": {
    "message": "Die Basisgebühr wird vom Netzwerk festgelegt und ändert sich alle 13-14 Sekunden. Unsere $1 und $2 Optionen berücksichtigen plötzliche Erhöhungen.",
    "description": "$1 and $2 are bold text for Medium and Aggressive respectively."
  },
  "networkStatusPriorityFeeTooltip": {
    "message": "Prioritätsgebühr (alias „Miner Tip“) geht direkt an Miner und veranlasst sie, Ihre Transaktion zu priorisieren."
  },
  "networkStatusStabilityFeeTooltip": {
    "message": "Die Gasgebühren betragen $1 bezogen auf die letzten 72 Stunden.",
    "description": "$1 is networks stability value - stable, low, high"
  },
  "networkURL": {
    "message": "Netzwerk-URL"
  },
  "networkURLDefinition": {
    "message": "Die URL, die für den Zugriff auf dieses Netzwerk verwendet wird."
  },
  "networks": {
    "message": "Netzwerke"
  },
  "nevermind": {
    "message": "Schon gut"
  },
  "new": {
    "message": "Neu!"
  },
  "newAccount": {
    "message": "Neues Konto"
  },
  "newAccountNumberName": {
    "message": "Konto $1",
    "description": "Default name of next account to be created on create account screen"
  },
  "newCollectibleAddedMessage": {
    "message": "Sammelobjekt wurde erfolgreich hinzugefügt!"
  },
  "newContact": {
    "message": "Neuer Kontakt"
  },
  "newContract": {
    "message": "Neuer Contract"
  },
  "newNFTDetectedMessage": {
    "message": "Erlauben Sie MetaMask, automatisch NFTs von Opensea zu erkennen und in Ihrem Wallet anzuzeigen."
  },
  "newNFTsDetected": {
    "message": "Neu! NFT-Erkennung"
  },
  "newNetworkAdded": {
    "message": "“$1” wurde erfolgreich hinzugefügt!"
  },
  "newPassword": {
    "message": "Neues Passwort (min. 8 Zeichen)"
  },
  "newTokensImportedMessage": {
    "message": "Sie haben $1 erfolgreich importiert.",
    "description": "$1 is the string of symbols of all the tokens imported"
  },
  "newTokensImportedTitle": {
    "message": "Token importiert"
  },
  "newValues": {
    "message": "neue Werte"
  },
  "next": {
    "message": "Weiter"
  },
  "nextNonceWarning": {
    "message": "Nonce ist höher als vorgeschlagen nonce von $1",
    "description": "The next nonce according to MetaMask's internal logic"
  },
  "nft": {
    "message": "NFT"
  },
  "nftTokenIdPlaceholder": {
    "message": "Token-ID eingeben"
  },
  "nftWarningContent": {
    "message": "Sie gewähren den Zugriff auf $1, auch auf solche, die Sie in Zukunft besitzen könnten. Die Gegenseite kann diese NFTs jederzeit aus Ihrem Wallet übertragen, ohne Sie zu fragen, bis Sie diese Genehmigung widerrufen. $2",
    "description": "$1 is nftWarningContentBold bold part, $2 is Learn more link"
  },
  "nftWarningContentBold": {
    "message": "alle Ihre $1-NFTs",
    "description": "$1 is name of the collection"
  },
  "nftWarningContentGrey": {
    "message": "Seien Sie vorsichtig."
  },
  "nfts": {
    "message": "NFTs"
  },
  "nickname": {
    "message": "Nickname"
  },
  "noAccountsFound": {
    "message": "Keine Konten für die angegebene Suchanfrage gefunden"
  },
  "noAddressForName": {
    "message": "Für den angegebene Namen wurde keine Adresse eingegeben."
  },
  "noConversionDateAvailable": {
    "message": "Kein Umrechnungskursdaten verfügbar"
  },
  "noConversionRateAvailable": {
    "message": "Kein Umrechnungskurs verfügbar"
  },
  "noNFTs": {
    "message": "Noch keine NFTs"
  },
  "noSnaps": {
    "message": "Keine Snaps installiert"
  },
  "noThanks": {
    "message": "Nein Danke"
  },
  "noThanksVariant2": {
    "message": "Nein, danke."
  },
  "noTransactions": {
    "message": "Keine Transaktionen"
  },
  "noWebcamFound": {
    "message": "Die Webcam Ihres Computers wurde nicht gefunden. Bitte versuchen Sie es erneut."
  },
  "noWebcamFoundTitle": {
    "message": "Webcam nicht gefunden"
  },
  "nonce": {
    "message": "Unbekannt"
  },
  "nonceField": {
    "message": "Transaktion nonce anpassen"
  },
  "nonceFieldDescription": {
    "message": "Aktivieren Sie dies, um die nonce (Transaktionsnummer) auf den Bestätigungsbildschirmen zu ändern. Dies ist eine erweiterte Funktion, verwenden Sie diese vorsichtig."
  },
  "nonceFieldHeading": {
    "message": "Eigene Nonce"
  },
  "notBusy": {
    "message": "Nicht besetzt"
  },
  "notCurrentAccount": {
    "message": "Ist dies das richtige Konto? Es unterscheidet sich von dem aktuell ausgewählten Konto in Ihrer Wallet"
  },
  "notEnoughGas": {
    "message": "Nicht genügend Gas"
  },
  "notifications": {
    "message": "Benachrichtigungen"
  },
  "notifications10ActionText": {
    "message": "Einstellungen ansehen",
    "description": "The 'call to action' on the button, or link, of the 'Visit in Settings' notification. Upon clicking, users will be taken to Settings page."
  },
  "notifications10DescriptionOne": {
    "message": "Die verbesserte Token-Erkennung ist derzeit in den Netzwerken Ethereum Mainnet, Polygon, BSC und Avalanche verfügbar. Es gibt bald mehr!"
  },
  "notifications10DescriptionThree": {
    "message": "Die Token-Erkennungsfunktion ist derzeit standardmäßig NICHT eingeschaltet. Sie können sie jedoch in den Einstellungen aktivieren."
  },
  "notifications10DescriptionTwo": {
    "message": "Wir beziehen Token von Token-Listen Dritter. Token, die in mehr als zwei Token-Listen aufgeführt sind, werden automatisch erkannt."
  },
  "notifications10Title": {
    "message": "Die verbesserte Token-Erkennung ist da"
  },
  "notifications11Description": {
    "message": "Token können von jedem erstellt werden und können doppelte Namen haben. Wenn Sie ein Token sehen, dem Sie nicht vertrauen oder mit dem Sie noch nie interagiert haben, ist es sicherer, ihm nicht zu vertrauen."
  },
  "notifications11Title": {
    "message": "Betrug und Sicherheitsrisiken"
  },
  "notifications12ActionText": {
    "message": "Dunkelmodus aktivieren"
  },
  "notifications12Description": {
    "message": "Der Dunkelmodus wird für neue Benutzer je nach ihren Systemeinstellungen aktiviert. Für bestehende Benutzer aktivieren Sie den Dunkelmodus manuell unter Einstellungen -> Experimentell."
  },
  "notifications12Title": {
    "message": "Wann Dunkelmodus? Jetzt Dunkelmodus! 🕶️🦊"
  },
  "notifications13ActionText": {
    "message": "Benutzerdefinierte Netzwerkliste anzeigen"
  },
  "notifications13Description": {
    "message": "Sie können die folgenden beliebten benutzerdefinierten Netzwerke jetzt einfach hinzufügen: Arbitrum, Avalanche, Binance Smart Chain, Fantom, Harmony, Optimism, Palm und Polygon! Gehen Sie zu „Einstellungen“ -> „Experimentell“ und schalten Sie „Benutzerdefinierte Netzwerkliste anzeigen“ ein, um diese Funktion zu aktivieren.",
    "description": "Description of a notification in the 'See What's New' popup. Describes popular network feature."
  },
  "notifications13Title": {
    "message": "Beliebte Netzwerke hinzufügen"
  },
  "notifications14ActionText": {
    "message": "Backup-Einstellungen anzeigen"
  },
  "notifications14Description": {
    "message": "Wir markieren unsere 3Box-Datenfunktion Anfang Oktober als veraltet. Um Ihr Wallet manuell zu sichern und wiederherzustellen, verwenden Sie die Schaltfläche „Jetzt sichern“ in den erweiterten Einstellungen.",
    "description": "Description of a notification in the 'See What's New' popup. Describes 3box deprecation."
  },
  "notifications14Title": {
    "message": "3Box Abschreibung"
  },
  "notifications15Description": {
    "message": "Sie müssen nichts tun – verwenden Sie Ihr Wallet also wie gewohnt. Achten Sie auf mögliche Betrugsversuche bezüglich des Merge.",
    "description": "Description of a notification in the 'See What's New' popup. Advises users about the ethereum merge (https://ethereum.org/en/upgrades/merge/#main-content) and potential scams."
  },
  "notifications15Title": {
    "message": "Ethereum Merge ist da!"
  },
<<<<<<< HEAD
  "notifications16ActionText": {
    "message": "Hier ausprobieren"
  },
  "notifications16Description": {
    "message": "Wir haben unsere Token-Bestätigung neu gestaltet, um Ihnen zu helfen, fundiertere Entscheidungen zu treffen."
  },
  "notifications16Title": {
    "message": "Verbesserte Erfahrung mit der Token-Erlaubnis"
  },
=======
>>>>>>> 7e97ff2b
  "notifications17ActionText": {
    "message": "Sicherheits- und Datenschutzeinstellungen anzeigen"
  },
  "notifications17Description": {
    "message": "Dieses Update gibt Ihnen mehr Möglichkeiten zur Kontrolle Ihrer Privatsphäre. Wir haben mehr Transparenz in Hinsicht auf die Sammlung von Daten sowie deutlichere Optionen bezüglich des Teilens hinzugefügt. Ändern Sie Ihre Einstellungen oder löschen Sie die Erweiterungsnutzung über Sicherheits- und Datenschutzeinstellungen."
  },
  "notifications17Title": {
    "message": "Sicherheits- und Datenschutzeinstellungen"
  },
  "notifications1Description": {
    "message": "Mobile MetaMask-Anwender können jetzt Token in ihren mobilen Wallets swappen. Scannen Sie den QR-Code, um die mobile App zu erhalten und mit dem Swapping zu beginnen.",
    "description": "Description of a notification in the 'See What's New' popup. Describes the swapping on mobile feature."
  },
  "notifications1Title": {
    "message": "Swappen auf dem Handy ist da!",
    "description": "Title for a notification in the 'See What's New' popup. Tells users that they can now use MetaMask Swaps on Mobile."
  },
  "notifications3ActionText": {
    "message": "Mehr erfahren",
    "description": "The 'call to action' on the button, or link, of the 'Stay secure' notification. Upon clicking, users will be taken to a page about security on the metamask support website."
  },
  "notifications3Description": {
    "message": "Bleiben Sie auf dem Laufenden bezüglich der bewährten Sicherheitsverfahren von MetaMask und erhalten Sie die neuesten Sicherheitstipps des offiziellen Metamask-Supports.",
    "description": "Description of a notification in the 'See What's New' popup. Describes the information they can get on security from the linked support page."
  },
  "notifications3Title": {
    "message": "Sicher bleiben",
    "description": "Title for a notification in the 'See What's New' popup. Encourages users to consider security."
  },
  "notifications4ActionText": {
    "message": "Swapping beginnen",
    "description": "The 'call to action' on the button, or link, of the 'Swap on Binance Smart Chain!' notification. Upon clicking, users will be taken to a page where then can swap tokens on Binance Smart Chain."
  },
  "notifications4Description": {
    "message": "Erhalten Sie die besten Preise für Token-Swaps direkt in Ihrer Wallet. MetaMask vernetzt Sie jetzt mit mehreren dezentralen Tauschbörsen und professionellen Marktmachern auf Binance Smart Chain.",
    "description": "Description of a notification in the 'See What's New' popup."
  },
  "notifications4Title": {
    "message": "Bei Binance Smart Chain swappen",
    "description": "Title for a notification in the 'See What's New' popup. Encourages users to do swaps on Binance Smart Chain."
  },
  "notifications5Description": {
    "message": "Ihre \"Seed Phrase\" heißt jetzt \"Geheime Wiederherstellungsphrase\".",
    "description": "Description of a notification in the 'See What's New' popup. Describes the seed phrase wording update."
  },
  "notifications6DescriptionOne": {
    "message": "Ab Chrome Version 91 unterstützt die API, die unseren Ledger-Support (U2F) ermöglicht hat, keine Hardware-Wallets mehr. MetaMask hat einen neuen Ledger Live-Support implementiert, mit dem Sie sich weiterhin über die Ledger Live-Desktop-App mit Ihrem Ledger-Gerät verbinden können.",
    "description": "Description of a notification in the 'See What's New' popup. Describes the Ledger support update."
  },
  "notifications6DescriptionThree": {
    "message": "Wenn Sie mit Ihrem Ledger-Konto in MetaMask interagieren, öffnet sich ein neuer Tab und Sie werden aufgefordert, die Ledger Live-App zu öffnen. Sobald die App geöffnet ist, werden Sie aufgefordert, eine WebSocket-Verbindung zu Ihrem MetaMask-Konto zuzulassen. Das ist alles!",
    "description": "Description of a notification in the 'See What's New' popup. Describes the Ledger support update."
  },
  "notifications6DescriptionTwo": {
    "message": "Sie können den Ledger Live Support aktivieren, indem Sie auf Einstellungen > Erweitert > Ledger Live verwenden klicken.",
    "description": "Description of a notification in the 'See What's New' popup. Describes the Ledger support update."
  },
  "notifications6Title": {
    "message": "Update des Ledger-Supports für Chrome-Anwender",
    "description": "Title for a notification in the 'See What's New' popup. Lets users know about the Ledger support update"
  },
  "notifications7DescriptionOne": {
    "message": "MetaMask v10.1.0 enthielt neuen Support für EIP-1559 Transaktionen bei der Verwendung von Ledger-Geräten.",
    "description": "Description of a notification in the 'See What's New' popup. Describes changes for ledger and EIP1559 in v10.1.0"
  },
  "notifications7DescriptionTwo": {
    "message": "Um Transaktionen auf Ethereum Mainnet abzuschließen, stellen Sie sicher, dass Ihr Ledger-Gerät die neueste Firmware hat.",
    "description": "Description of a notification in the 'See What's New' popup. Describes the need to update ledger firmware."
  },
  "notifications7Title": {
    "message": "Ledger-Firmware-Update",
    "description": "Title for a notification in the 'See What's New' popup. Notifies ledger users of the need to update firmware."
  },
  "notifications8ActionText": {
    "message": "Zu den erweiterten Einstellungen gehen",
    "description": "Description on an action button that appears in the What's New popup. Tells the user that if they click it, they will go to our Advanced settings page."
  },
  "notifications8DescriptionOne": {
    "message": "Ab MetaMask v10.4.0 benötigen Sie kein Ledger Live mehr, um Ihr Ledger Gerät mit MetaMask zu verbinden.",
    "description": "Description of a notification in the 'See What's New' popup. Describes changes for how Ledger Live is no longer needed to connect the device."
  },
  "notifications8DescriptionTwo": {
    "message": "Für einfacheres und stabileres Ledger-Erlebnis gehen Sie in den Einstellungen auf die Registerkarte Erweitert und stellen Sie den 'Bevorzugten Ledger-Verbindungstyp' auf 'WebHID' um.",
    "description": "Description of a notification in the 'See What's New' popup. Describes how the user can turn off the Ledger Live setting."
  },
  "notifications8Title": {
    "message": "Verbesserung der Ledger-Verbindung",
    "description": "Title for a notification in the 'See What's New' popup. Notifies ledger users that there is an improvement in how they can connect their device."
  },
  "notifications9DescriptionOne": {
    "message": "Wir geben Ihnen nun weitere Einblicke in die Registerkarte \"Daten\" bei der Bestätigung von intelligenten Vertragstransaktionen."
  },
  "notifications9DescriptionTwo": {
    "message": "Sie können sich jetzt vor der Bestätigung einen besseren Überblick über die Details Ihrer Transaktion verschaffen und Transaktionsadressen einfacher zu Ihrem Adressbuch hinzufügen, damit Sie sichere und fundierte Entscheidungen treffen können."
  },
  "notifications9Title": {
    "message": "👓 Wir machen Transaktionen leichter lesbar."
  },
  "notificationsEmptyText": {
    "message": "Hier gibt es nichts zu sehen."
  },
  "notificationsHeader": {
    "message": "Benachrichtigungen"
  },
  "notificationsInfos": {
    "message": "$1 von $2",
    "description": "$1 is the date at which the notification has been dispatched and $2 is the link to the snap that dispatched the notification."
  },
  "notificationsMarkAllAsRead": {
    "message": "Alle als gelesen markieren"
  },
  "numberOfNewTokensDetectedPlural": {
    "message": "$1 neue Token in diesem Konto gefunden",
    "description": "$1 is the number of new tokens detected"
  },
  "numberOfNewTokensDetectedSingular": {
    "message": "1 neues Token in diesem Konto gefunden"
  },
  "ofTextNofM": {
    "message": "von"
  },
  "off": {
    "message": "Aus"
  },
  "offlineForMaintenance": {
    "message": "Offline für Wartung"
  },
  "ok": {
    "message": "Ok"
  },
  "on": {
    "message": "An"
  },
  "onboardingAdvancedPrivacyIPFSDescription": {
    "message": "Das IPFS-Gateway ermöglicht es, auf von Dritten gehostete Daten zuzugreifen und diese einzusehen. Sie können ein benutzerdefiniertes IPFS-Gateway hinzufügen oder weiterhin das Standard-Gateway verwenden."
  },
  "onboardingAdvancedPrivacyIPFSInvalid": {
    "message": "Bitte geben Sie eine gültige URL ein"
  },
  "onboardingAdvancedPrivacyIPFSTitle": {
    "message": "Benutzerdefiniertes IPFS-Gateway hinzufügen"
  },
  "onboardingAdvancedPrivacyIPFSValid": {
    "message": "URL für IPFS-Gateway ist gültig"
  },
  "onboardingAdvancedPrivacyNetworkButton": {
    "message": "Benutzerdefiniertes Netzwerk hinzufügen"
  },
  "onboardingAdvancedPrivacyNetworkDescription": {
    "message": "Wir verwenden Infura als Anbieter für ferngesteuerte Prozeduranrufe (RPC), um den verlässlichsten und vertraulichsten Zugriff auf Ethereum-Daten zu ermöglichen, den wir können. Sie können Ihren eigenen RPC auswählen, bedenken Sie aber, dass RPC Ihre IP-Adresse und Ihr Ethereum-Wallet erhalten wird, um Transaktionen durchzuführen. Lesen Sie unsere $1, um mehr darüber zu erfahren, wie Infura mit Ihren Daten umgeht."
  },
  "onboardingAdvancedPrivacyNetworkTitle": {
    "message": "Wählen Sie Ihr Netzwerk"
  },
  "onboardingCreateWallet": {
    "message": "Eine neue Wallet erstellen"
  },
  "onboardingImportWallet": {
    "message": "Existierende Wallet importieren"
  },
  "onboardingMetametricsAgree": {
    "message": "Ich stimme zu"
  },
  "onboardingMetametricsAllowOptOut": {
    "message": "Erlaubt Ihnen immer die Abmeldung über Einstellungen"
  },
  "onboardingMetametricsDataTerms": {
    "message": "Diese Daten werden gesammelt und sind daher im Rahmen der Datenschutz-Grundverordnung (EU) 2016/679 anonym."
  },
  "onboardingMetametricsDescription": {
    "message": "MetaMask möchte Nutzungsdaten sammeln, um ein besseres Verständnis zu erhalten, wie unsere Benutzer mit MetaMask interagieren. Diese Daten werden verwendet, um Dienste anzubieten, was auf Ihrer Nutzung basierte Dienstverbesserungen einschließt."
  },
  "onboardingMetametricsDescription2": {
    "message": "MetaMask wird ..."
  },
  "onboardingMetametricsDisagree": {
    "message": "Nein Danke"
  },
  "onboardingMetametricsInfuraTerms": {
    "message": "*Wenn Sie Infura als Standard-RPC-Anbieter in MetaMask vewenden, speichert Infura Ihre IP-Adresse und Ihre Etherum-Wallet-Adresse, wenn Sie eine Transaktion senden. Wir speichern diese Daten in keinster Weise in unserem System, um sie miteinander in Verbindung zu bringen. Für weitere Informationen darüber, wie MetaMask und Infura in Hinischt auf Datenspeicherung zusammenarbeiten, sehen Sie sich bitte unser Update $1 an. Für mehr Informationen bezüglich unseren allgemeinen Datenschutzpraktiken, sehen Sie sich bitte unsere $2 an.",
    "description": "$1 represents `onboardingMetametricsInfuraTermsPolicyLink`, $2 represents `onboardingMetametricsInfuraTermsPolicy`"
  },
  "onboardingMetametricsInfuraTermsPolicy": {
    "message": "Datenschutzerklärung hier"
  },
  "onboardingMetametricsInfuraTermsPolicyLink": {
    "message": "hier"
  },
  "onboardingMetametricsModalTitle": {
    "message": "Benutzerdefiniertes Netzwerk hinzufügen"
  },
  "onboardingMetametricsNeverCollect": {
    "message": "$1 speichert Daten, die wir nicht benötigen, um die Dienstleistung zur Verfügung zu stellen (wie zum Beispiel Keys, Adresse, Transaktions-Hashs oder Guthaben)",
    "description": "$1 represents `onboardingMetametricsNeverEmphasis`"
  },
  "onboardingMetametricsNeverCollectIP": {
    "message": "$1 speichert Ihre vollständige IP-Adresse*",
    "description": "$1 represents `onboardingMetametricsNeverEmphasis`"
  },
  "onboardingMetametricsNeverEmphasis": {
    "message": "Nie"
  },
  "onboardingMetametricsNeverSellData": {
    "message": "$1 Daten verkaufen. Niemals!",
    "description": "$1 represents `onboardingMetametricsNeverEmphasis`"
  },
  "onboardingMetametricsSendAnonymize": {
    "message": "Anonymisierte Ereignisse für Klicks und Seitenaufrufe senden"
  },
  "onboardingMetametricsTitle": {
    "message": "Helfen Sie uns, MetaMask zu verbessern"
  },
  "onboardingPinExtensionBillboardAccess": {
    "message": "Voller Zugriff"
  },
  "onboardingPinExtensionBillboardDescription": {
    "message": "Diese Erweiterungen können Informationen sehen und ändern"
  },
  "onboardingPinExtensionBillboardDescription2": {
    "message": "auf dieser Site."
  },
  "onboardingPinExtensionBillboardTitle": {
    "message": "Erweiterungen"
  },
  "onboardingPinExtensionChrome": {
    "message": "Klicken Sie auf das Symbol der Browser-Erweiterung"
  },
  "onboardingPinExtensionDescription": {
    "message": "Legen Sie MetaMask in Ihrem Browser ab, damit Sie auf die Transaktionsbestätigungen zugreifen und sie leicht einsehen können."
  },
  "onboardingPinExtensionDescription2": {
    "message": "Sie können MetaMask öffnen, indem Sie auf die Erweiterung klicken, und mit nur einem Klick auf Ihre Wallet zugreifen."
  },
  "onboardingPinExtensionDescription3": {
    "message": "Klicken Sie auf das Symbol der Browser-Erweiterung, um sie sofort zu öffnen"
  },
  "onboardingPinExtensionLabel": {
    "message": "MetaMask pinnen"
  },
  "onboardingPinExtensionStep1": {
    "message": "1"
  },
  "onboardingPinExtensionStep2": {
    "message": "2"
  },
  "onboardingPinExtensionTitle": {
    "message": "Ihre MetaMask Installation ist abgeschlossen!"
  },
  "onboardingShowIncomingTransactionsDescription": {
    "message": "Die Anzeige der eingehenden Transaktionen in Ihrer Wallet beruht auf der Kommunikation mit $1. Etherscan hat Zugriff auf Ihre Ethereum-Adresse und Ihre IP-Adresse. $2 anzeigen.",
    "description": "$1 is a clickable link with text defined by the 'etherscan' key. $2 is a clickable link with text defined by the 'privacyMsg' key."
  },
  "onboardingUsePhishingDetectionDescription": {
    "message": "Phishing-Warnungen basieren auf der Kommunikation mit $1. jsDeliver hat Zugriff auf Ihre IP-Adresse. $2 ansehen.",
    "description": "The $1 is the word 'jsDeliver', from key 'jsDeliver' and $2 is the words Privacy Policy from key 'privacyMsg', both separated here so that it can be wrapped as a link"
  },
  "onlyAddTrustedNetworks": {
    "message": "Ein betrügerischer Netzwerkanbieter kann bezüglich des Status der Blockchain täuschen und Ihre Netzwerkaktivitäten aufzeichnen. Fügen Sie nur vertrauenswürdige Netzwerke hinzu."
  },
  "onlyConnectTrust": {
    "message": "Verbinden Sie sich nur mit Sites, denen Sie vertrauen."
  },
  "openFullScreenForLedgerWebHid": {
    "message": "Öffnen Sie MetaMask im Vollbildmodus, um Ihren Ledger über WebHID zu verbinden.",
    "description": "Shown to the user on the confirm screen when they are viewing MetaMask in a popup window but need to connect their ledger via webhid."
  },
  "openInBlockExplorer": {
    "message": "Im Block-Explorer öffnen"
  },
  "optional": {
    "message": "Optional"
  },
  "optionalWithParanthesis": {
    "message": "(Optional)"
  },
  "or": {
    "message": "oder"
  },
  "origin": {
    "message": "Ursprung"
  },
  "osTheme": {
    "message": "System"
  },
  "otherSnaps": {
    "message": "sonstige Snaps",
    "description": "Used in the 'permission_rpc' message."
  },
  "padlock": {
    "message": "Schloss"
  },
  "parameters": {
    "message": "Parameter"
  },
  "participateInMetaMetrics": {
    "message": "Bei MetaMetrics teilnehmen"
  },
  "participateInMetaMetricsDescription": {
    "message": "Nehmen Sie an MetaMetrics teil, um uns bei der Verbesserung von MetaMask zu helfen"
  },
  "password": {
    "message": "Passwort"
  },
  "passwordNotLongEnough": {
    "message": "Passwort ist nicht lang genug"
  },
  "passwordSetupDetails": {
    "message": "Dieses Passwort wird Ihre MetaMask Wallet nur auf diesem Gerät entsperren. MetaMask kann dieses Passwort nicht wiederherstellen."
  },
  "passwordStrength": {
    "message": "Passwortstärke: $1",
    "description": "Return password strength to the user when user wants to create password."
  },
  "passwordStrengthDescription": {
    "message": "Ein starkes Passwort kann die Sicherheit Ihres Wallet erhöhen, falls Ihr Gerät gestohlen oder kompromittiert wird."
  },
  "passwordTermsWarning": {
    "message": "Ich verstehe, dass MetaMask dieses Passwort für mich nicht wiederherstellen kann. $1"
  },
  "passwordsDontMatch": {
    "message": "Passwörter stimmen nicht überein"
  },
  "pastePrivateKey": {
    "message": "Füge deine Private Key Zeichenfolge hier ein:",
    "description": "For importing an account from a private key"
  },
  "pending": {
    "message": "ausstehend"
  },
  "pendingTransactionInfo": {
    "message": "Diese Transaktion wird erst verarbeitet, wenn sie abgeschlossen ist."
  },
  "pendingTransactionMultiple": {
    "message": "Sie haben ($1) ausstehende Transaktionen."
  },
  "pendingTransactionSingle": {
    "message": "Sie haben ($1) ausstehende Transaktionen.",
    "description": "$1 is count of pending transactions"
  },
  "permissionRequest": {
    "message": "Berechtigungsanfrage"
  },
  "permissionRequestCapitalized": {
    "message": "Berechtigungsanfrage"
  },
  "permissionRequested": {
    "message": "Jetzt angefragt"
  },
  "permissionRevoked": {
    "message": "In diesem Update entzogen"
  },
  "permission_accessNetwork": {
    "message": "Zugriff auf das Internet.",
    "description": "The description of the `endowment:network-access` permission."
  },
  "permission_accessSnap": {
    "message": "Verbinden Sie sich mit dem $1-Snap.",
    "description": "The description for the `wallet_snap_*` permission. $1 is the name of the Snap."
  },
  "permission_cronjob": {
    "message": "Regelmäßige Transaktionen planen und ausführen.",
    "description": "The description for the `snap_cronjob` permission"
  },
  "permission_customConfirmation": {
    "message": "Bestätigung in MetaMask anzeigen.",
    "description": "The description for the `snap_confirm` permission"
  },
  "permission_dialog": {
    "message": "Dialogfenster in MetaMask anzeigen.",
    "description": "The description for the `snap_dialog` permission"
  },
  "permission_ethereumAccounts": {
    "message": "Siehe Adresse, Kontostand, Aktivität und Einleitung von Transaktionen",
    "description": "The description for the `eth_accounts` permission"
  },
  "permission_ethereumProvider": {
    "message": "Auf den Ethereum-Anbieter zugreifen.",
    "description": "The description for the `endowment:ethereum-provider` permission"
  },
  "permission_getEntropy": {
    "message": "Leiten Sie beliebige Schlüssel ab, die für diesen Snap eindeutig sind.",
    "description": "The description for the `snap_getEntropy` permission"
  },
  "permission_longRunning": {
    "message": "Für unbestimmte Zeit ausführen.",
    "description": "The description for the `endowment:long-running` permission"
  },
  "permission_manageBip32Keys": {
    "message": "Verwalten Sie Ihre Konten und Vermögenswerte unter $1 ($2).",
    "description": "The description for the `snap_getBip32Entropy` permission. $1 is a derivation path, e.g. 'm/44'/0'/0''. $2 is the elliptic curve name, e.g. 'secp256k1'."
  },
  "permission_manageBip44Keys": {
    "message": "Verwalten Sie Ihre „$1“-Konten und Vermögenswerte.",
    "description": "The description for the `snap_getBip44Entropy` permission. $1 is the name of a protocol, e.g. 'Filecoin'."
  },
  "permission_manageState": {
    "message": "Ihre Saten speichern und auf Ihrem Gerät verwalten.",
    "description": "The description for the `snap_manageState` permission"
  },
  "permission_notifications": {
    "message": "Benachrichtigungen anzeigen.",
    "description": "The description for the `snap_notify` permission"
  },
  "permission_rpc": {
    "message": "$1 erlauben, direkt mit diesem Snap zu kommunizieren.",
    "description": "The description for the `endowment:rpc` permission. $1 is 'other snaps' or 'websites'."
  },
  "permission_transactionInsight": {
    "message": "Transaktions-Einsichten abrufen und anzeigen.",
    "description": "The description for the `endowment:transaction-insight` permission"
  },
  "permission_transactionInsightOrigin": {
    "message": "Ursprung der Webseite anzeigen, die Transaktionen vorschlägt",
    "description": "The description for the `transactionOrigin` caveat, to be used with the `endowment:transaction-insight` permission"
  },
  "permission_unknown": {
    "message": "Unbekannte Berechtigung: $1",
    "description": "$1 is the name of a requested permission that is not recognized."
  },
  "permission_viewBip32PublicKeys": {
    "message": "Öffentlichen Key für $1 ($2) anzeigen.",
    "description": "The description for the `snap_getBip32PublicKey` permission. $1 is a derivation path, e.g. 'm/44'/0'/0''. $2 is the elliptic curve name, e.g. 'secp256k1'."
  },
  "permissions": {
    "message": "Berechtigungen"
  },
  "personalAddressDetected": {
    "message": "Personalisierte Adresse identifiziert. Bitte füge die Token Contract Adresse ein."
  },
  "pleaseConfirm": {
    "message": "Bitte bestätigen"
  },
  "plusXMore": {
    "message": "+ $1 mehr",
    "description": "$1 is a number of additional but unshown items in a list- this message will be shown in place of those items"
  },
  "popularCustomNetworks": {
    "message": "Beliebte benutzerdefinierte Netzwerke"
  },
  "portfolioSite": {
    "message": "Portfolio-Seite"
  },
  "preferredLedgerConnectionType": {
    "message": "Bevorzugter Ledger-Verbindungstyp",
    "description": "A header for a dropdown in Settings > Advanced. Appears above the ledgerConnectionPreferenceDescription message"
  },
  "preparingSwap": {
    "message": "Swap wird vorbereitet ..."
  },
  "prev": {
    "message": "Zurück"
  },
  "primaryCurrencySetting": {
    "message": "Hauptwährung"
  },
  "primaryCurrencySettingDescription": {
    "message": "Wählen Sie 'Nativ', um dem Anzeigen von Werten in der nativen Währung der Kette (z. B. ETH) Vorrang zu geben. Wählen Sie 'Fiat', um dem Anzeigen von Werten in Ihrer gewählten Fiat-Währung Vorrang zu geben."
  },
  "priorityFee": {
    "message": "Prioritätsgebühr"
  },
  "priorityFeeProperCase": {
    "message": "Prioritätsgebühr"
  },
  "privacy": {
    "message": "Datenschutz"
  },
  "privacyMsg": {
    "message": "Datenschutzrichtlinie"
  },
  "privateKey": {
    "message": "Privater Key",
    "description": "select this type of file to use to import an account"
  },
  "privateKeyWarning": {
    "message": "Warnung: Niemals jemandem deinen Private Key mitteilen. Jeder der im Besitz deines Private Keys ist, kann jegliches Guthaben deines Accounts stehlen."
  },
  "privateNetwork": {
    "message": "Privates Netzwerk"
  },
  "proceedWithTransaction": {
    "message": "Ich möchte dennoch fortfahren"
  },
  "proposedApprovalLimit": {
    "message": "Vorgeschlagenes Genehmigungslimit"
  },
  "provide": {
    "message": "Bereitstellen"
  },
  "publicAddress": {
    "message": "Öffentliche Adresse"
  },
  "queue": {
    "message": "Warteschlange"
  },
  "queued": {
    "message": "In Warteschlange"
  },
  "reAddAccounts": {
    "message": "alle anderen Konten erneut hinzuzufügen"
  },
  "reAdded": {
    "message": "erneut hinzugefügt"
  },
  "readdToken": {
    "message": "Du kannst diesen Token immer erneut hinzufügen, indem du in den Menüpunkt \"Token hinzufügen\" in den Einstellungen deines Accounts gehst."
  },
  "receive": {
    "message": "Erhalten"
  },
  "recents": {
    "message": "Letzte"
  },
  "recipientAddressPlaceholder": {
    "message": "Suchen, öffentliche Adresse (0x) oder ENS"
  },
  "recommendedGasLabel": {
    "message": "Empfohlen"
  },
  "recoveryPhraseReminderBackupStart": {
    "message": "Hier anfangen"
  },
  "recoveryPhraseReminderConfirm": {
    "message": "Verstanden"
  },
  "recoveryPhraseReminderHasBackedUp": {
    "message": "Bewahren Sie Ihre Geheime Wiederherstellungsphrase immer an einem sicheren und geheimen Ort auf"
  },
  "recoveryPhraseReminderHasNotBackedUp": {
    "message": "Möchten Sie Ihre Geheime Wiederherstellungsphrase erneut sichern?"
  },
  "recoveryPhraseReminderItemOne": {
    "message": "Teilen Sie niemals Ihre Geheime Wiederherstellungsphrase mit jemandem"
  },
  "recoveryPhraseReminderItemTwo": {
    "message": "Das MetaMask-Team wird nie Ihre geheime Wiederherstellungsphrase wissen wollen"
  },
  "recoveryPhraseReminderSubText": {
    "message": "Ihre geheime Wiederherstellungfrage betrifft alle Ihre Konten."
  },
  "recoveryPhraseReminderTitle": {
    "message": "Schützen Sie Ihr Guthaben"
  },
  "refreshList": {
    "message": "Liste aktualisieren"
  },
  "reject": {
    "message": "Ablehnen"
  },
  "rejectAll": {
    "message": "Alle verwerfen"
  },
  "rejectRequestsDescription": {
    "message": "Sie sind im Begriff, $1 Anfragen geschlossen abzulehnen."
  },
  "rejectRequestsN": {
    "message": "$1 Anfragen ablehnen"
  },
  "rejectTxsDescription": {
    "message": "Sie sind im Begriff, $1 Transaktionen geschlossen abzulehnen."
  },
  "rejectTxsN": {
    "message": "$1 Transaktionen ablehnen"
  },
  "rejected": {
    "message": "Abgelehnt"
  },
  "remember": {
    "message": "Erinnern:"
  },
  "remove": {
    "message": "Entfernen"
  },
  "removeAccount": {
    "message": "Konto entfernen"
  },
  "removeAccountDescription": {
    "message": "Dieses Konto wird aus Ihrer Wallet entfernt. Bitte stellen Sie sicher, dass Sie den ursprünglichen Seedschlüssel oder den privaten Schlüssel für dieses importierte Konto haben, bevor Sie fortfahren. Über die Dropdown-Liste des Kontos können Sie Konten importieren oder neu anlegen."
  },
  "removeNFT": {
    "message": "NFT entfernen"
  },
  "removeSnap": {
    "message": "Snap entfernen"
  },
  "removeSnapConfirmation": {
    "message": "Sind Sie sicher, dass Sie $1 entfernen möchten?",
    "description": "$1 represents the name of the snap"
  },
  "removeSnapDescription": {
    "message": "Diese Aktion wird diesen Snap und seine Daten löschen sowie alle von Ihnen erteilten Berechtigungen entziehen."
  },
  "replace": {
    "message": "ersetzen"
  },
  "requestsAwaitingAcknowledgement": {
    "message": "Anfragen warten auf Bestätigung"
  },
  "required": {
    "message": "Benötigt"
  },
  "reset": {
    "message": "Zurücksetzen"
  },
  "resetAccount": {
    "message": "Konto zurücksetzen"
  },
  "resetAccountDescription": {
    "message": "Durch das Zurücksetzen Ihres Kontos wird Ihr Transaktionsverlauf gelöscht."
  },
  "resetWallet": {
    "message": "Wallet zurücksetzen"
  },
  "resetWalletSubHeader": {
    "message": "MetaMask speichert keine Kopie Ihres Passworts. Wenn Sie Probleme haben, Ihr Konto zu entsperren, müssen Sie Ihre Wallet zurücksetzen. Sie können dies tun, indem Sie die geheime Wiederherstellungsphrase angeben, die Sie bei der Einrichtung Ihrer Wallet verwendet haben."
  },
  "resetWalletUsingSRP": {
    "message": "Diese Aktion löscht Ihr aktuelles Wallet und die geheime Wiederherstellungsphrase von diesem Gerät zusammen mit der Liste der Konten, die Sie erstellt haben. Nach dem Zurücksetzen mit einer geheimen Wiederherstellungsphrase sehen Sie eine Liste von Konten, die auf der geheimen Wiederherstellungsphrase basiert, die Sie zum Zurücksetzen verwenden. Diese neue Liste enthält automatisch Konten, die ein Guthaben aufweisen. Sie können auch $1, die zuvor erstellt wurden. Benutzerdefinierte Konten, die Sie importiert haben, müssen $2 sein und alle benutzerdefinierten Token, die Sie einem Konto hinzugefügt haben, müssen ebenfalls $3 sein."
  },
  "resetWalletWarning": {
    "message": "Vergewissern Sie sich, dass Sie die richtige geheime Wiederherstellungsphrase verwenden, bevor Sie fortfahren. Sie können dies nicht mehr rückgängig machen."
  },
  "restartMetamask": {
    "message": "MetaMask neu starten"
  },
  "restore": {
    "message": "Wiederherstellen"
  },
  "restoreFailed": {
    "message": "Wiederherstellung Ihrer Daten aus der bereitgestellten Datei nicht möglich"
  },
  "restoreSuccessful": {
    "message": "Ihre Daten wurden erfolgreich wiederhergestellt."
  },
  "restoreUserData": {
    "message": "Benutzerdaten wiederherstellen"
  },
  "restoreUserDataDescription": {
    "message": "Sie können die Benutzereinstellungen, die bevorzugte Einstellungen und Kontoadressen umfassen, aus einer vormals gesicherten JSON-Datei wiederherstellen."
  },
  "retryTransaction": {
    "message": "Transaktion wiederholen"
  },
  "reusedTokenNameWarning": {
    "message": "Ein Token hier verwendet ein Symbol von einem anderen Token das Sie beobachten. Dies kann verwirrend oder trügerisch sein."
  },
  "revealSeedWords": {
    "message": "Seed-Wörterfolge anzeigen"
  },
  "revealSeedWordsDescription": {
    "message": "Wenn Sie einmal Ihren Browser oder Computer wechseln, benötigen Sie diesen Seed-Schlüssel, um auf Ihre Konten zuzugreifen. Bewahren Sie ihn an einem sicheren und geheimen Ort auf."
  },
  "revealSeedWordsWarning": {
    "message": "Bitte niemals deine Seed-Wörterfolge an einem öffentlichen Ort kenntlich machen. Mit diesen Wörtern können alle deine Accounts gestohlen werden."
  },
  "revealSeedWordsWarningTitle": {
    "message": "Zeigen Sie diesen Schlüssel KEINER ANDEREN PERSON!"
  },
  "revealTheSeedPhrase": {
    "message": "Seed-Phrase anzeigen"
  },
  "reviewSpendingCap": {
    "message": "Überprüfen SIe Ihre Ausgabegrenze"
  },
  "revokeAllTokensTitle": {
    "message": "Erlaubnis zum Zugriff auf alle Ihre $1 entziehen?",
    "description": "$1 is the symbol of the token for which the user is revoking approval"
  },
  "revokeApproveForAllDescription": {
    "message": "Wenn Sie diese Erlaubnis entziehen, wird folgende/s/r $1 nicht mehr dazu in der Lage sein, auf Ihr/e/n $2 zuzugreifen.",
    "description": "$1 is either a string or link of a given token symbol or name"
  },
  "revokeSpendingCap": {
    "message": "Ausgabengrenze für Ihr $1 aufgeben",
    "description": "$1 is a token symbol"
  },
  "revokeSpendingCap": {
    "message": "Ausgabengrenze für Ihr $1 aufgeben",
    "description": "$1 is a token symbol"
  },
  "revokeSpendingCapTooltipText": {
    "message": "Mit diesem Contract können Sie keine weiteren Ihrer aktuellen oder zukünftigen Token ausgeben."
  },
  "rpcUrl": {
    "message": "Neue RPC-URL"
  },
  "safeTransferFrom": {
    "message": "Sicherer Transfer von"
  },
  "save": {
    "message": "Speichern"
  },
  "saveAsCsvFile": {
    "message": "Als CSV-Datei speichern"
  },
  "scanInstructions": {
    "message": "Platzieren Sie den QR-Code vor Ihrer Kamera."
  },
  "scanQrCode": {
    "message": "QR-Code scannen"
  },
  "scrollDown": {
    "message": "Herunterscrollen"
  },
  "search": {
    "message": "Suche"
  },
  "searchAccounts": {
    "message": "Konten durchsuchen"
  },
  "searchResults": {
    "message": "Suchergebnisse"
  },
  "searchSettings": {
    "message": "In Einstellungen suchen"
  },
  "searchTokens": {
    "message": "Token suchen"
  },
  "secretRecoveryPhrase": {
    "message": "Geheime Wiederherstellungsphrase"
  },
  "secureWallet": {
    "message": "Sichere Wallet"
  },
  "security": {
    "message": "Sicherheit"
  },
  "securityAndPrivacy": {
    "message": "Sicherheit & Datenschutz"
  },
  "seedPhraseConfirm": {
    "message": "Bestätigen Sie die geheime Wiederherstellungsphrase"
  },
  "seedPhraseEnterMissingWords": {
    "message": "Bestätigen Sie die geheime Wiederherstellungsphrase"
  },
  "seedPhraseIntroNotRecommendedButtonCopy": {
    "message": "Später erinnern (nicht empfohlen)"
  },
  "seedPhraseIntroRecommendedButtonCopy": {
    "message": "Meine Wallet sichern (empfohlen)"
  },
  "seedPhraseIntroSidebarBulletFour": {
    "message": "an mehreren geheimen Orten notieren und speichern."
  },
  "seedPhraseIntroSidebarBulletOne": {
    "message": "In einem Passwort-Manager speichern"
  },
  "seedPhraseIntroSidebarBulletThree": {
    "message": "In einem Safe speichern."
  },
  "seedPhraseIntroSidebarCopyOne": {
    "message": "Ihre geheime Wiederherstellungsphrase ist eine 12-Wort-Phrase, die der „Master-Schlüssel“ Ihrer Wallet und Ihres Geldes ist"
  },
  "seedPhraseIntroSidebarCopyThree": {
    "message": "Wenn jemand nach Ihrer Wiederherstellungsphrase fragt, versucht er wahrscheinlich Sie zu betrügen und Ihr Geld zu stehlen"
  },
  "seedPhraseIntroSidebarCopyTwo": {
    "message": "Geben Sie niemals Ihre geheime Wiederherstellungsphrase weiter, nicht einmal an MetaMask!"
  },
  "seedPhraseIntroSidebarTitleOne": {
    "message": "Was ist eine geheime Sicherungsphrase?"
  },
  "seedPhraseIntroSidebarTitleThree": {
    "message": "Soll ich meine geheime Wiederherstellungsprase weitergeben?"
  },
  "seedPhraseIntroSidebarTitleTwo": {
    "message": "Wie kann ich meine geheime Wiederherstellungsprase speichern?"
  },
  "seedPhraseIntroTitle": {
    "message": "Sichere deine Wallet"
  },
  "seedPhraseIntroTitleCopy": {
    "message": "Bevor Sie loslegen, schauen Sie sich dieses kurze Video an, um mehr über Ihre Geheime Wiederherstellungsphrase zu erfahren und wie Sie Ihre Wallet sicher halten können."
  },
  "seedPhraseReq": {
    "message": "Seed-Wörterfolgen bestehen aus 12 Wörtern"
  },
  "seedPhraseWriteDownDetails": {
    "message": "Schreiben Sie diese geheime Wiederherstellungsphrase mit 12 Wörtern auf und speichern Sie sie an einem Ort, auf den nur Sie Zugriff haben."
  },
  "seedPhraseWriteDownHeader": {
    "message": "Schreiben Sie Ihre geheime Sicherungsphrase auf"
  },
  "selectAccounts": {
    "message": "Wählen Sie das Konto/die Konten aus, um sie auf dieser Seite zu verwenden"
  },
  "selectAll": {
    "message": "\nAlle auswählen"
  },
  "selectAnAccount": {
    "message": "Ein Konto auswählen"
  },
  "selectAnAccountAlreadyConnected": {
    "message": "Dieses Konto wurde bereits mit MetaMask verbunden"
  },
  "selectHdPath": {
    "message": "HD-Pfad auswählen"
  },
  "selectNFTPrivacyPreference": {
    "message": "NFT-Erkennung in den Einstellungen aktivieren"
  },
  "selectPathHelp": {
    "message": "Wenn Sie Ihre bestehenden Ledger-Konten nachfolgend nicht sehen, versuchen Sie, die Pfade zu \"Legacy (MEW / MyCrypto)\" zu ändern"
  },
  "selectType": {
    "message": "Typ auswählen"
  },
  "selectingAllWillAllow": {
    "message": "Wenn Sie alle auswählen, erlauben Sie dieser Site, alle Ihre aktuellen Konten anzusehen. Stellen Sie sicher, dass Sie dieser Site vertrauen."
  },
  "send": {
    "message": "Senden"
  },
  "sendBugReport": {
    "message": "Übermitteln Sie uns einen Fehlerbericht."
  },
  "sendSpecifiedTokens": {
    "message": "$1 senden",
    "description": "Symbol of the specified token"
  },
  "sendTo": {
    "message": "Senden an"
  },
  "sendTokens": {
    "message": "Token senden"
  },
  "sendingDisabled": {
    "message": "Das Senden von ERC-1155 NFT-Assets wird noch nicht unterstützt."
  },
  "sendingNativeAsset": {
    "message": "$1 senden",
    "description": "$1 represents the native currency symbol for the current network (e.g. ETH or BNB)"
  },
  "sendingToTokenContractWarning": {
    "message": "Warnhinweis: Sie sind im Begriff, an einen Token-Contract zu senden, und dies könnte zu einem Verlust Ihres Guthabens führen. $1",
    "description": "$1 is a clickable link with text defined by the 'learnMoreUpperCase' key. The link will open to a support article regarding the known contract address warning"
  },
  "sepolia": {
    "message": "Sepolia-Testnetzwerk"
  },
  "setAdvancedPrivacySettingsDetails": {
    "message": "MetaMask nutzt diese vertrauenswürdigen Dienstleistungen von Drittanbietern, um die Benutzerfreundlichkeit und Sicherheit der Produkte zu verbessern."
  },
  "setApprovalForAll": {
    "message": "Erlaubnis für alle erteilen"
  },
  "setApprovalForAllTitle": {
    "message": "$1 ohne Ausgabenlimit genehmigen",
    "description": "The token symbol that is being approved"
  },
  "setSpendingCap": {
    "message": "Eine Ausgabegrenze für Ihr $1 einrichten",
    "description": "$1 is a token symbol"
  },
  "settings": {
    "message": "Einstellungen"
  },
  "settingsSearchMatchingNotFound": {
    "message": "Keine passenden Ergebnisse gefunden."
  },
  "shorthandVersion": {
    "message": "v$1",
    "description": "$1 is replaced by a version string (e.g. 1.2.3)"
  },
  "show": {
    "message": "Zeigen"
  },
  "showAdvancedGasInline": {
    "message": "Erweiterte Gaskontrollen"
  },
  "showAdvancedGasInlineDescription": {
    "message": "Wählen Sie dies aus, um den Gaspreis und die Limitkontrollen direkt auf den Senden- und Bestätigen-Bildschirmen anzuzeigen."
  },
  "showFiatConversionInTestnets": {
    "message": "Umwandlung auf Testnets anzeigen"
  },
  "showFiatConversionInTestnetsDescription": {
    "message": "Wählen Sie dies aus, um die Fiat-Konversion auf Testnets anzuzeigen"
  },
  "showHexData": {
    "message": "Hexdaten anzeigen"
  },
  "showHexDataDescription": {
    "message": "Wählen Sie dies aus, um das Hexdatenfeld auf dem Senden-Bildschirm anzuzeigen"
  },
  "showHide": {
    "message": "Ein-/Ausblenden"
  },
  "showIncomingTransactions": {
    "message": "Eingehende Transaktionen anzeigen"
  },
  "showIncomingTransactionsDescription": {
    "message": "Aktivieren Sie dies, um Etherscan zu aktivieren und eingehende Transaktionen in der Transaktionsliste anzuzeigen",
    "description": "$1 is the link to etherscan url and $2 is the link to the privacy policy of consensys APIs"
  },
  "showPermissions": {
    "message": "Berechtigungen anzeigen"
  },
  "showPrivateKeys": {
    "message": "Private Keys anzeigen"
  },
  "showTestnetNetworks": {
    "message": "Test-Netzwerke anzeigen"
  },
  "showTestnetNetworksDescription": {
    "message": "Wählen Sie dies, um Testnetzwerke in der Netzwerkliste anzuzeigen"
  },
  "sigRequest": {
    "message": "Unterschriftsanfrage"
  },
  "sign": {
    "message": "Unterschreiben"
  },
  "signatureRequest": {
    "message": "Unterschriftsanfrage"
  },
  "signatureRequestGuidance": {
    "message": "Unterschreiben Sie diese Nachricht nur, wenn Sie den Inhalt vollständig verstehen und der anfragenden Seite vertrauen."
  },
  "signatureRequestWarning": {
    "message": "Das Unterschreiben dieser Nachricht könnte gefährlich sein. Sie könnten der Gegenseite dieser Nachricht vollständige Kontrolle über Ihr Konto und Ihre Vermögenswerte gewähren. Das bedeutet, dass sie Ihr Konto jederzeit leeren könnten. Seien Sie vorsichtig. $1."
  },
  "signed": {
    "message": "Unterschrieben"
  },
  "signin": {
    "message": "Anmelden"
  },
  "simulationErrorMessageV2": {
    "message": "Wir konnten das Gas nicht schätzen. Es könnte einen Fehler im Vertrag geben und diese Transaktion könnte fehlschlagen."
  },
  "skip": {
    "message": "Überspringen"
  },
  "skipAccountSecurity": {
    "message": "Kontosicherheit überspringen?"
  },
  "skipAccountSecurityDetails": {
    "message": "Mir ist klar, dass ich meine Konten und alle dazugehörigen Vermögenswerte verlieren kann, solange ich keine Sicherungskopie meiner Geheimen Wiederherstellungsphrase erstelle."
  },
  "smartTransaction": {
    "message": "Intelligente Transaktionen"
  },
  "snapAccess": {
    "message": "$1-Snap hat Zugriff auf:",
    "description": "$1 represents the name of the snap"
  },
  "snapAdded": {
    "message": "Am $1 von $2 hinzugefügt",
    "description": "$1 represents the date the snap was installed, $2 represents which origin installed the snap."
  },
  "snapContent": {
    "message": "Diese Inhalte stammen von $1",
    "description": "This is shown when a snap shows transaction insight information in the confirmation UI. $1 is a link to the snap's settings page with the link text being the name of the snap."
  },
  "snapError": {
    "message": "Snap-Fehler: '$1'. Fehler-Code: '$2'",
    "description": "This is shown when a snap encounters an error. $1 is the error message from the snap, and $2 is the error code."
  },
  "snapInstall": {
    "message": "Snap installieren"
  },
  "snapInstallWarningCheck": {
    "message": "Um zu bestätigen, dass Sie das verstanden haben, markieren Sie das Kästchen."
  },
  "snapInstallWarningCheckPlural": {
    "message": "Um zu bestätigen, dass Sie alles verstanden haben, markieren Sie alle Kästchen."
  },
  "snapInstallWarningKeyAccess": {
    "message": "Sie gewähren dem Snap „$1“ wichtige $2-Zugriffsrechte. Dies kann nicht rückgängig gemacht werden und gibt „$1“ Kontrolle über Ihre $2-Konten und Vermögenswerte. Stellen Sie sicher, dass Sie „$1“ vertrauen, bevor Sie fortfahren.",
    "description": "The first parameter is the name of the snap and the second one is the protocol"
  },
  "snapRequestsPermission": {
    "message": "Für diesen Snap werden die folgenden Berechtigungen beantragt:"
  },
  "snapUpdate": {
    "message": "Snap aktualisieren"
  },
  "snapUpdateExplanation": {
    "message": "$1 benötigt eine neuere Version Ihres Snaps.",
    "description": "$1 is the dapp that is requesting an update to the snap."
  },
  "snaps": {
    "message": "Snaps"
  },
  "snapsInsightError": {
    "message": "Ein Fehler ist mit $1: $2 aufgetreten",
    "description": "This is shown when the insight snap throws an error. $1 is the snap name, $2 is the error message."
  },
  "snapsInsightLoading": {
    "message": "Transaktions-Einsicht wird geladen ..."
  },
  "snapsNoInsight": {
    "message": "Der Snap brachte keine Einsicht"
  },
  "snapsSettingsDescription": {
    "message": "Verwalten Sie Ihre Snaps"
  },
  "snapsStatus": {
    "message": "Snap-Status ist von der Aktivität abhängig."
  },
  "snapsToggle": {
    "message": "Ein Snap wird nur ausgeführt, wenn er aktiviert ist"
  },
  "snapsUIError": {
    "message": "Die vom Snap spezifizierte UI ist ungültig."
  },
  "someNetworksMayPoseSecurity": {
    "message": "Einige Netzwerke können Sicherheits- und/oder Datenschutzrisiken bergen. Informieren Sie sich über die Risiken, bevor Sie ein Netzwerk hinzufügen und nutzen."
  },
  "somethingIsWrong": {
    "message": "Etwas ist schief gegangen. Versuchen Sie, die Seite neu zu laden."
  },
  "somethingWentWrong": {
    "message": "Hoppla! Da hat etwas nicht geklappt."
  },
  "source": {
    "message": "Quelle"
  },
  "speedUp": {
    "message": "Beschleunigen"
  },
  "speedUpCancellation": {
    "message": "Diese Stornierung beschleunigen"
  },
  "speedUpExplanation": {
    "message": "Wir haben die Gasgebühr auf der Grundlage der aktuellen Netzbedingungen aktualisiert und um mindestens 10 % erhöht (erforderlich durch das Netz)."
  },
  "speedUpPopoverTitle": {
    "message": "Diese Transaktion beschleunigen"
  },
  "speedUpTooltipText": {
    "message": "Neue Gasgebühr"
  },
  "speedUpTransaction": {
    "message": "Diese Transaktion beschleunigen"
  },
  "spendLimitInsufficient": {
    "message": "Ausgabelimit unzureichend"
  },
  "spendLimitInvalid": {
    "message": "Ausgabelimit ungültig; muss eine positive Zahl sein"
  },
  "spendLimitPermission": {
    "message": "Ausgabelimit Berechtigung"
  },
  "spendLimitRequestedBy": {
    "message": "Ausgabelimit von $1 angefordert",
    "description": "Origin of the site requesting the spend limit"
  },
  "spendLimitTooLarge": {
    "message": "Ausgabelimit zu groß"
  },
  "spendingCapError": {
    "message": "Fehler: Nur Zahlen eingeben"
  },
  "spendingCapErrorDescription": {
    "message": "Geben Sie nur eine Nummer ein, auf die $1 jetzt oder in Zukunft zugreifen kann. Sie können das die Token-Begrenzung später jederzeit ändern.",
    "description": "$1 is origin of the site requesting the token limit"
  },
  "srpInputNumberOfWords": {
    "message": "Ich habe eine $1-Wort-Phrase",
    "description": "This is the text for each option in the dropdown where a user selects how many words their secret recovery phrase has during import. The $1 is the number of words (either 12, 15, 18, 21, or 24)."
  },
  "srpPasteFailedTooManyWords": {
    "message": "Das Einfügen schlug fehl, weil sie mehr als 24 Wörter enthielt. Eine geheime Wiederherstellungsphrase darf maximal 24 Wörter enthalten.",
    "description": "Description of SRP paste erorr when the pasted content has too many words"
  },
  "srpPasteTip": {
    "message": "Sie können Ihre gesamte geheime Wiederherstellungsphrase in ein beliebiges Feld einfügen",
    "description": "Our secret recovery phrase input is split into one field per word. This message explains to users that they can paste their entire secrete recovery phrase into any field, and we will handle it correctly."
  },
  "srpToggleShow": {
    "message": "Dieses Wort der geheimen Wiederherstellungsphrase anzeigen/ausblenden",
    "description": "Describes a toggle that is used to show or hide a single word of the secret recovery phrase"
  },
  "srpWordHidden": {
    "message": "Dieses Wort ist ausgeblendet",
    "description": "Explains that a word in the secret recovery phrase is hidden"
  },
  "srpWordShown": {
    "message": "Dieses Wort wird angezeigt",
    "description": "Explains that a word in the secret recovery phrase is being shown"
  },
  "stable": {
    "message": "Stabil"
  },
  "stableLowercase": {
    "message": "stabil"
  },
  "stateLogError": {
    "message": "Fehler beim Abfragen der Statelogs."
  },
  "stateLogFileName": {
    "message": "MetaMask-Statusprotokolle"
  },
  "stateLogs": {
    "message": "Statelogs"
  },
  "stateLogsDescription": {
    "message": "Statelogs zeigen die Public Adresse und die gesendeten Transaktionen deines Accounts."
  },
  "status": {
    "message": "Status"
  },
  "statusConnected": {
    "message": "Verbinden"
  },
  "statusNotConnected": {
    "message": "Nicht verbunden"
  },
  "step1LatticeWallet": {
    "message": "Verbinden Sie Ihr Lattice1"
  },
  "step1LatticeWalletMsg": {
    "message": "Sie können MetaMask mit Ihrem Lattice1-Gerät verbinden, sobald dieses eingerichtet und online ist. Entsperren Sie Ihr Gerät und halten Sie Ihre Geräte-ID bereit.",
    "description": "$1 represents the `hardwareWalletSupportLinkConversion` localization key"
  },
  "step1LedgerWallet": {
    "message": "Ledger App herunterladen"
  },
  "step1LedgerWalletMsg": {
    "message": "Herunterladen, einrichten und Ihr Passwort eingeben, um $1 freizuschalten.",
    "description": "$1 represents the `ledgerLiveApp` localization value"
  },
  "step1TrezorWallet": {
    "message": "Trezor Wallet verbinden"
  },
  "step1TrezorWalletMsg": {
    "message": "Schließen Sie Ihre Trezor Wallet direkt an Ihren Computer an und entsperren Sie sie. Stellen Sie sicher, dass Sie die richtige Passphrase verwenden.",
    "description": "$1 represents the `hardwareWalletSupportLinkConversion` localization key"
  },
  "step2LedgerWallet": {
    "message": "Ledger Wallet verbinden"
  },
  "step2LedgerWalletMsg": {
    "message": "Schließen Sie Ihre Ledger Wallet direkt an Ihren Computer an, entsperren Sie sie und öffnen Sie die Ethereum-App.",
    "description": "$1 represents the `hardwareWalletSupportLinkConversion` localization key"
  },
  "stillGettingMessage": {
    "message": "Erhalten Sie diese Meldung immer noch?"
  },
  "strong": {
    "message": "Stark"
  },
  "stxAreHere": {
    "message": "Intelligente Transaktionen sind da!"
  },
  "stxBenefit1": {
    "message": "Transaktionskosten minimieren"
  },
  "stxBenefit2": {
    "message": "Transaktionsausfälle reduzieren"
  },
  "stxBenefit3": {
    "message": "Steckengebliebene Transaktionen eliminieren"
  },
  "stxBenefit4": {
    "message": "Front-Running verhindern"
  },
  "stxCancelled": {
    "message": "Swap wäre gescheitert"
  },
  "stxCancelledDescription": {
    "message": "Ihre Transaktion wäre fehlgeschlagen und wurde storniert, um Sie vor unnötigen Gasgebühren zu schützen."
  },
  "stxCancelledSubDescription": {
    "message": "Versuchen Sie Ihren Swap erneut. Wir werden hier sein, um Sie beim nächsten Mal vor ähnlichen Risiken zu schützen."
  },
  "stxDescription": {
    "message": "MetaMask-Swap ist jetzt viel intelligenter geworden! Wenn Sie intelligente Transaktionen aktivieren, kann MetaMask Ihren Swap programmgesteuert optimieren, um Ihnen zu helfen:"
  },
  "stxErrorNotEnoughFunds": {
    "message": "Nicht genügend Mittel für eine intelligente Transaktion."
  },
  "stxErrorUnavailable": {
    "message": "Intelligente Transaktionen sind vorübergehend nicht verfügbar."
  },
  "stxFailure": {
    "message": "Swap fehlgeschlagen"
  },
  "stxFailureDescription": {
    "message": "Plötzliche Marktveränderungen können zu Ausfällen führen. Wenn das Problem weiterhin besteht, wenden Sie sich bitte an $1.",
    "description": "This message is shown to a user if their swap fails. The $1 will be replaced by support.metamask.io"
  },
  "stxPendingPrivatelySubmittingSwap": {
    "message": "Ihr Swap wird privat eingereicht ..."
  },
  "stxPendingPubliclySubmittingSwap": {
    "message": "Ihr Swap wird öffentlich eingereicht ..."
  },
  "stxSubDescription": {
    "message": "* Intelligente Transaktionen versuchen mehrmals, Ihre Transaktion privat zu übermitteln. Wenn alle Versuche fehlschlagen, wird die Transaktion öffentlich übertragen, um sicherzustellen, dass Ihr Swap erfolgreich durchgeführt wird."
  },
  "stxSuccess": {
    "message": "Swap abgeschlossen!"
  },
  "stxSuccessDescription": {
    "message": "Ihr $1 ist jetzt verfügbar.",
    "description": "$1 is a token symbol, e.g. ETH"
  },
  "stxSwapCompleteIn": {
    "message": "Swap abgeschlossen in <",
    "description": "'<' means 'less than', e.g. Swap will complete in < 2:59"
  },
  "stxTooltip": {
    "message": "Simulieren Sie Transaktionen vor der Übermittlung, um die Transaktionskosten zu senken und Ausfälle zu vermeiden."
  },
  "stxTryingToCancel": {
    "message": "Es wird versucht, Ihre Transaktion abzubrechen ..."
  },
  "stxUnknown": {
    "message": "Status unbekannt"
  },
  "stxUnknownDescription": {
    "message": "Eine Transaktion war erfolgreich, aber wir sind uns nicht sicher, um welche es sich handelt. Dies kann darauf zurückzuführen sein, dass eine andere Transaktion eingereicht wurde, während dieser Swap bearbeitet wurde."
  },
  "stxUserCancelled": {
    "message": "Swap abgebrochen"
  },
  "stxUserCancelledDescription": {
    "message": "Ihre Transaktion wurde abgebrochen und Sie haben keine unnötigen Gasgebühren gezahlt."
  },
  "stxYouCanOptOut": {
    "message": "Sie können sich in den erweiterten Einstellungen jederzeit abmelden."
  },
  "submit": {
    "message": "Abschicken"
  },
  "submitted": {
    "message": "Abgeschickt"
  },
  "support": {
    "message": "Support"
  },
  "supportCenter": {
    "message": "Besuchen Sie unser Support Center"
  },
  "swap": {
    "message": "Swap"
  },
  "swapAggregator": {
    "message": "Aggregator"
  },
  "swapAllowSwappingOf": {
    "message": "Swapping von $1 zulassen",
    "description": "Shows a user that they need to allow a token for swapping on their hardware wallet"
  },
  "swapAmountReceived": {
    "message": "garantierter Betrag"
  },
  "swapAmountReceivedInfo": {
    "message": "Dies ist der Mindestbetrag, den Sie erhalten werden. Je nach Slippage können Sie auch mehr erhalten."
  },
  "swapApproval": {
    "message": "$1 für Swaps genehmigen",
    "description": "Used in the transaction display list to describe a transaction that is an approve call on a token that is to be swapped.. $1 is the symbol of a token that has been approved."
  },
  "swapApproveNeedMoreTokens": {
    "message": "Sie benötigen $1 mehr $2, um diesen Swap abzuschließen",
    "description": "Tells the user how many more of a given token they need for a specific swap. $1 is an amount of tokens and $2 is the token symbol."
  },
  "swapBestOfNQuotes": {
    "message": "Die besten $1 Kurse.",
    "description": "$1 is the number of quotes that the user can select from when opening the list of quotes on the 'view quote' screen"
  },
  "swapBuildQuotePlaceHolderText": {
    "message": "Keine Token verfügbar mit $1",
    "description": "Tells the user that a given search string does not match any tokens in our token lists. $1 can be any string of text"
  },
  "swapConfirmWithHwWallet": {
    "message": "Mit Ihrer Hardware-Wallet bestätigen"
  },
  "swapContractDataDisabledErrorDescription": {
    "message": "In der Ethereum-App auf Ihrem Ledger gehen Sie zu \"Einstellungen\" und erlauben Vertragsdaten. Versuchen Sie dann Ihren Swap erneut."
  },
  "swapContractDataDisabledErrorTitle": {
    "message": "Vertragsdaten sind in Ihrem Ledger nicht aktiviert"
  },
  "swapCustom": {
    "message": "benutzerdefiniert"
  },
  "swapDecentralizedExchange": {
    "message": "Dezentralisierter Austausch"
  },
  "swapDirectContract": {
    "message": "Direkter Vertrag"
  },
  "swapEditLimit": {
    "message": "Limit bearbeiten"
  },
  "swapEnableDescription": {
    "message": "Dies ist erforderlich und gibt MetaMask die Erlaubnis, Ihren $1 zu swappen.",
    "description": "Gives the user info about the required approval transaction for swaps. $1 will be the symbol of a token being approved for swaps."
  },
  "swapEnableTokenForSwapping": {
    "message": "Das macht $1 für Swapping",
    "description": "$1 is for the 'enableToken' key, e.g. 'enable ETH'"
  },
  "swapEstimatedNetworkFees": {
    "message": "Geschätzte Netzwerkgebühren"
  },
  "swapEstimatedNetworkFeesInfo": {
    "message": "Dies ist eine Schätzung der Netzwerkgebühr, die für den Abschluss Ihres Swaps verwendet wird. Der tatsächliche Betrag kann sich je nach Netzwerkbedingungen ändern."
  },
  "swapFailedErrorDescriptionWithSupportLink": {
    "message": "Transaktionsfehler kommen vor und wir sind hier, um zu helfen. Wenn das Problem weiterhin besteht, können Sie unseren Kundensupport unter $1 erreichen, um weitere Hilfe zu erhalten.",
    "description": "This message is shown to a user if their swap fails. The $1 will be replaced by support.metamask.io"
  },
  "swapFailedErrorTitle": {
    "message": "Swap fehlgeschlagen"
  },
  "swapFetchingQuoteNofN": {
    "message": "Angebot $1 von $2 ",
    "description": "A count of possible quotes shown to the user while they are waiting for quotes to be fetched. $1 is the number of quotes already loaded, and $2 is the total number of resources that we check for quotes. Keep in mind that not all resources will have a quote for a particular swap."
  },
  "swapFetchingQuotes": {
    "message": "Preisangaben abrufen"
  },
  "swapFetchingQuotesErrorDescription": {
    "message": "Hmmm... etwas ist schief gelaufen. Versuchen Sie es erneut, oder wenden Sie sich an den Kundendienst, wenn der Fehler weiterhin besteht."
  },
  "swapFetchingQuotesErrorTitle": {
    "message": "Fehler beim Abrufen der Preisangaben"
  },
  "swapFetchingTokens": {
    "message": "Token abrufen..."
  },
  "swapFromTo": {
    "message": "Swap von $1 auf $2",
    "description": "Tells a user that they need to confirm on their hardware wallet a swap of 2 tokens. $1 is a source token and $2 is a destination token"
  },
  "swapGasFeesDetails": {
    "message": "Die Gasgebühren werden geschätzt und werden aufgrund der Komplexität des Netztraffics und der Transaktionskomplexität schwanken."
  },
  "swapGasFeesLearnMore": {
    "message": "Erfahren Sie mehr über Gasgebühren"
  },
  "swapGasFeesSplit": {
    "message": "Die Gasgebühren auf dem vorherigen Bildschirm werden auf diese beiden Transaktionen aufgeteilt."
  },
  "swapGasFeesSummary": {
    "message": "Gasgebühren werden an Krypto-Miner gezahlt, die Transaktionen im $1-Netzwerk verarbeiten. MetaMask profitiert nicht von den Gasgebühren.",
    "description": "$1 is the selected network, e.g. Ethereum or BSC"
  },
  "swapHighSlippageWarning": {
    "message": "Der Slippage-Betrag ist sehr hoch."
  },
  "swapIncludesMMFee": {
    "message": "Enthält eine MetaMask-Gebühr von $1%.",
    "description": "Provides information about the fee that metamask takes for swaps. $1 is a decimal number."
  },
  "swapLowSlippageError": {
    "message": "Transaktion kann fehlschlagen, maximale Slippage zu niedrig."
  },
  "swapMaxSlippage": {
    "message": "Max. Slippage"
  },
  "swapMetaMaskFee": {
    "message": "MetaMask Gebühr"
  },
  "swapMetaMaskFeeDescription": {
    "message": "Wir finden jedes Mal den besten Kurs bei den besten Liquiditätsquellen. Eine Gebühr von $1% ist automatisch darin enthalten.",
    "description": "Provides information about the fee that metamask takes for swaps. $1 is a decimal number."
  },
  "swapNQuotesWithDot": {
    "message": "$1 Kurse.",
    "description": "$1 is the number of quotes that the user can select from when opening the list of quotes on the 'view quote' screen"
  },
  "swapNewQuoteIn": {
    "message": "Neue Kurse in $1",
    "description": "Tells the user the amount of time until the currently displayed quotes are update. $1 is a time that is counting down from 1:00 to 0:00"
  },
  "swapOnceTransactionHasProcess": {
    "message": "Ihre $1 werden Ihrem Konto gutgeschrieben, sobald diese Transaktion abgeschlossen ist.",
    "description": "This message communicates the token that is being transferred. It is shown on the awaiting swap screen. The $1 will be a token symbol."
  },
  "swapPriceDifference": {
    "message": "Sie sind dabei, $1 $2 (~$3) gegen $4 $5 (~$6) zu swappen.",
    "description": "This message represents the price slippage for the swap.  $1 and $4 are a number (ex: 2.89), $2 and $5 are symbols (ex: ETH), and $3 and $6 are fiat currency amounts."
  },
  "swapPriceDifferenceTitle": {
    "message": "Preisdifferenz von ~$1%",
    "description": "$1 is a number (ex: 1.23) that represents the price difference."
  },
  "swapPriceImpactTooltip": {
    "message": "Der Kursaufschlag ist die Differenz zwischen dem aktuellen Kurs und dem bei der Ausführung der Transaktion erhaltenen Betrag. Der Kursaufschlag ist eine Funktion der Größe Ihres Handels im Verhältnis zur Größe des Liquiditätspools."
  },
  "swapPriceUnavailableDescription": {
    "message": "Der Kursaufschlag konnte aufgrund fehlender Marktpreisdaten nicht ermittelt werden. Bitte vergewissern Sie sich vor dem Swap, dass Sie mit der Menge der Token, die Sie erhalten werden, einverstanden sind."
  },
  "swapPriceUnavailableTitle": {
    "message": "Überprüfen Sie Ihren Kurs, bevor Sie fortfahren"
  },
  "swapProcessing": {
    "message": "Wird verarbeitet"
  },
  "swapQuoteDetails": {
    "message": "Kursdetails"
  },
  "swapQuoteSource": {
    "message": "Kursquelle"
  },
  "swapQuotesExpiredErrorDescription": {
    "message": "Bitte fordern Sie neue Kurse an, um die aktuellen Preise zu erhalten."
  },
  "swapQuotesExpiredErrorTitle": {
    "message": "Kurs-Timeout"
  },
  "swapQuotesNotAvailableErrorDescription": {
    "message": "Versuchen Sie die Menge oder Slippage Einstellungen anzupassen und versuchen Sie es erneut."
  },
  "swapQuotesNotAvailableErrorTitle": {
    "message": "Keine Kurse verfügbar"
  },
  "swapRate": {
    "message": "Kurs"
  },
  "swapReceiving": {
    "message": "Empfangen"
  },
  "swapReceivingInfoTooltip": {
    "message": "Dies ist eine Schätzung. Der genaue Betrag hängt von der Slippage ab."
  },
  "swapRequestForQuotation": {
    "message": "Kursanfrage"
  },
  "swapReviewSwap": {
    "message": "Swap überprüfen"
  },
  "swapSearchNameOrAddress": {
    "message": "Namen suchen oder Adresse einfügen"
  },
  "swapSelect": {
    "message": "Auswählen"
  },
  "swapSelectAQuote": {
    "message": "Kurs auswählen"
  },
  "swapSelectAToken": {
    "message": "Token auswählen"
  },
  "swapSelectQuotePopoverDescription": {
    "message": "Unten sind alle Kurse aus verschiedenen Liquiditätsquellen zusammengefasst."
  },
  "swapSlippageNegative": {
    "message": "Slippage muss größer oder gleich Null sein"
  },
  "swapSlippagePercent": {
    "message": "$1%",
    "description": "$1 is the amount of % for slippage"
  },
  "swapSlippageTooltip": {
    "message": "Wenn sich der Kurs zwischen der Aufgabe Ihrer Bestellung und der Bestätigung ändert, nennt man das „Slippage”. Ihr Swap wird automatisch storniert, wenn die Abweichung die von Ihnen eingestellte „Abweichungstoleranz” überschreitet."
  },
  "swapSource": {
    "message": "Liquiditätsquelle"
  },
  "swapSourceInfo": {
    "message": "Wir suchen mehrere Liquiditätsquellen (Börsen, Aggregatoren und professionelle Marktmacher), um die besten Kurse und niedrigsten Netzwerkgebühren zu finden."
  },
  "swapSuggested": {
    "message": "Swap vorgeschlagen"
  },
  "swapSuggestedGasSettingToolTipMessage": {
    "message": "Swaps sind komplexe und zeitkritische Transaktionen. Wir empfehlen diese Gasgebühr für ein gutes Gleichgewicht zwischen Kosten und Vertrauen in einen erfolgreichen Swap."
  },
  "swapSwapFrom": {
    "message": "Swap von"
  },
  "swapSwapSwitch": {
    "message": "Von und zu Token wechseln"
  },
  "swapSwapTo": {
    "message": "Wechseln zu"
  },
  "swapToConfirmWithHwWallet": {
    "message": "zur Bestätigung mit deiner Hardware-Wallet"
  },
  "swapTokenAvailable": {
    "message": "Ihr $1 wurde Ihrem Konto hinzugefügt.",
    "description": "This message is shown after a swap is successful and communicates the exact amount of tokens the user has received for a swap. The $1 is a decimal number of tokens followed by the token symbol."
  },
  "swapTokenBalanceUnavailable": {
    "message": "Ihr $1 Guthaben konnte nicht abgerufen werden",
    "description": "This message communicates to the user that their balance of a given token is currently unavailable. $1 will be replaced by a token symbol"
  },
  "swapTokenToToken": {
    "message": "$1 mit $2 tauschen",
    "description": "Used in the transaction display list to describe a swap. $1 and $2 are the symbols of tokens in involved in a swap."
  },
  "swapTokenVerificationAddedManually": {
    "message": "Dieses Token wurde manuell hinzugefügt."
  },
  "swapTokenVerificationMessage": {
    "message": "Bestätigen Sie immer die Token-Adresse auf $1.",
    "description": "Points the user to Etherscan as a place they can verify information about a token. $1 is replaced with the translation for \"Etherscan\" followed by an info icon that shows more info on hover."
  },
  "swapTokenVerificationOnlyOneSource": {
    "message": "Nur an 1 Quelle verifiziert."
  },
  "swapTokenVerificationSources": {
    "message": "Auf $1 Quellen überprüft.",
    "description": "Indicates the number of token information sources that recognize the symbol + address. $1 is a decimal number."
  },
  "swapTooManyDecimalsError": {
    "message": "$1 erlaubt bis zu $2 Dezimalstellen",
    "description": "$1 is a token symbol and $2 is the max. number of decimals allowed for the token"
  },
  "swapTransactionComplete": {
    "message": "Transaktion vollständig"
  },
  "swapTwoTransactions": {
    "message": "2 Transaktionen"
  },
  "swapUnknown": {
    "message": "Unbekannt"
  },
  "swapVerifyTokenExplanation": {
    "message": "Mehrere Token können denselben Namen und dasselbe Symbol verwenden. Überprüfe $1, um sicherzugehen, dass dies der Token ist, den du suchst.",
    "description": "This appears in a tooltip next to the verifyThisTokenOn message. It gives the user more information about why they should check the token on a block explorer. $1 will be the name or url of the block explorer, which will be the translation of 'etherscan' or a block explorer url specified for a custom network."
  },
  "swapYourTokenBalance": {
    "message": "$1 $2 zum Swap verfügbar",
    "description": "Tells the user how much of a token they have in their balance. $1 is a decimal number amount of tokens, and $2 is a token symbol"
  },
  "swapZeroSlippage": {
    "message": "0 % Slippage"
  },
  "swapsAdvancedOptions": {
    "message": "Erweiterte Optionen"
  },
  "swapsExcessiveSlippageWarning": {
    "message": "Der Slippage-Betrag ist zu hoch und wird zu einem schlechten Kurs führen. Bitte reduzieren Sie die Slippage-Toleranz auf einen Wert unter 15 %."
  },
  "swapsMaxSlippage": {
    "message": "Slippage Toleranz"
  },
  "swapsNotEnoughForTx": {
    "message": "Nicht genug $1, um diese Transaktion abzuschließen",
    "description": "Tells the user that they don't have enough of a token for a proposed swap. $1 is a token symbol"
  },
  "swapsViewInActivity": {
    "message": "In Aktivität anzeigen"
  },
  "switchEthereumChainConfirmationDescription": {
    "message": "Dadurch wird das ausgewählte Netzwerk innerhalb von MetaMask auf ein zuvor hinzugefügtes Netzwerk umgeschaltet:"
  },
  "switchEthereumChainConfirmationTitle": {
    "message": "Dieser Site das Wechseln eines Netzwerks erlauben?"
  },
  "switchNetwork": {
    "message": "Netzwerk wechseln"
  },
  "switchNetworks": {
    "message": "Netzwerk wechseln"
  },
  "switchToNetwork": {
    "message": "Zu $1 wechseln",
    "description": "$1 represents the custom network that has previously been added"
  },
  "switchToThisAccount": {
    "message": "Zu diesem Konto wechseln"
  },
  "switchedTo": {
    "message": "Sie haben gewechselt zu"
  },
  "switchingNetworksCancelsPendingConfirmations": {
    "message": "Das Wechseln der Netzwerke wird alle ausstehenden Bestätigungen abbrechen"
  },
  "symbol": {
    "message": "Symbol"
  },
  "symbolBetweenZeroTwelve": {
    "message": "Das Symbol darf maximal 11 Zeichen lang sein."
  },
  "syncFailed": {
    "message": "Sync fehlgeschlagen"
  },
  "syncInProgress": {
    "message": "Synchronisation läuft"
  },
  "syncWithMobile": {
    "message": "Mit Mobilgerät synchronisieren"
  },
  "syncWithMobileBeCareful": {
    "message": "Stellen Sie sicher, dass niemand sonst auf Ihren Bildschirm blickt, wenn Sie diesen Code scannen"
  },
  "syncWithMobileComplete": {
    "message": "Ihre Daten wurden erfolgreich synchronisiert. Viel Spaß mit der MetaMask-Handy-App!"
  },
  "syncWithMobileDesc": {
    "message": "Sie können Ihre Konten und Informationen mit Ihrem Mobilgerät synchronisieren. Öffnen Sie die MetaMask-Mobilapp, gehen Sie zu \"Einstellungen\" und tippen Sie auf \"Von Browsererweiterung aus synchronisieren\""
  },
  "syncWithMobileDescNewUsers": {
    "message": "Wenn Sie die MetaMask-Mobilapp gerade zum ersten Mal öffnen, folgen Sie einfach den Schritten auf Ihrem Telefon."
  },
  "syncWithMobileScanThisCode": {
    "message": "Scannen Sie diesen Code mit Ihrer MetaMask-Mobilapp"
  },
  "syncWithMobileTitle": {
    "message": "Mit Mobilgerät synchronisieren"
  },
  "tenPercentIncreased": {
    "message": "10% Erhöhung"
  },
  "terms": {
    "message": "Nutzungsbedingungen"
  },
  "termsOfService": {
    "message": "Nutzungsbedingungen"
  },
  "testFaucet": {
    "message": "Testfaucet"
  },
  "testNetworks": {
    "message": "Test-Netzwerke"
  },
  "theme": {
    "message": "Motiv"
  },
  "themeDescription": {
    "message": "Wählen Sie Ihr bevorzugtes MetaMask-Motiv aus."
  },
  "thingsToKeep": {
    "message": "Was Sie beachten sollten:"
  },
  "time": {
    "message": "Zeit"
  },
  "tips": {
    "message": "Tipps"
  },
  "to": {
    "message": "An"
  },
  "toAddress": {
    "message": "An: $1",
    "description": "$1 is the address to include in the To label. It is typically shortened first using shortenAddress"
  },
  "toggleTestNetworks": {
    "message": "$1 Test-Netzwerke",
    "description": "$1 is a clickable link with text defined by the 'showHide' key. The link will open Settings > Advanced where users can enable the display of test networks in the network dropdown."
  },
  "token": {
    "message": "Token"
  },
  "tokenAddress": {
    "message": "Token-Adresse"
  },
  "tokenAlreadyAdded": {
    "message": "Der Token wurde bereits hinzugefügt."
  },
  "tokenContractAddress": {
    "message": "Token-Vertragsadresse"
  },
  "tokenDecimalFetchFailed": {
    "message": "Token Dezimalstellen erforderlich."
  },
  "tokenDecimalTitle": {
    "message": "Token-Dezimale:"
  },
  "tokenDetails": {
    "message": "Token-Details"
  },
  "tokenFoundTitle": {
    "message": "1 neues Token gefunden"
  },
  "tokenId": {
    "message": "Token-ID"
  },
  "tokenList": {
    "message": "Token-Listen:"
  },
  "tokenNftAutoDetection": {
    "message": "Automatische Token- und NFT-Erkennung"
  },
  "tokenScamSecurityRisk": {
    "message": "Token-Betrügereien und Sicherheitsrisiken"
  },
  "tokenShowUp": {
    "message": "Ihre Token werden möglicherweise nicht automatisch in Ihrem Wallet angezeigt."
  },
  "tokenSymbol": {
    "message": "Tokensymbol"
  },
  "tokensFoundTitle": {
    "message": "$1 neue Token gefunden",
    "description": "$1 is the number of new tokens detected"
  },
  "tooltipApproveButton": {
    "message": "Ich verstehe"
  },
  "total": {
    "message": "Gesamt"
  },
  "transaction": {
    "message": "Transaktion"
  },
  "transactionCancelAttempted": {
    "message": "Transaktionsstornierung versucht mit Gasgebühr von $1 bei $2"
  },
  "transactionCancelSuccess": {
    "message": "Transaktion bei $2 erfolgreich storniert"
  },
  "transactionConfirmed": {
    "message": "Transaktion bei $2 bestätigt."
  },
  "transactionCreated": {
    "message": "Transaktion mit einem Wert von $1 bei $2 erstellt."
  },
  "transactionData": {
    "message": "Transaktionsdaten"
  },
  "transactionDecodingAccreditationDecoded": {
    "message": "Dekodiert von Trüffel"
  },
  "transactionDecodingAccreditationVerified": {
    "message": "Verifizierter Vertrag auf $1"
  },
  "transactionDecodingUnsupportedNetworkError": {
    "message": "Transaktionsdekodierung ist nicht verfügbar für chainId $1"
  },
  "transactionDetailDappGasMoreInfo": {
    "message": "Site vorgeschlagen"
  },
  "transactionDetailDappGasTooltip": {
    "message": "Bearbeiten der empfohlenen Gasgebühr der MetaMask basierend auf dem neuesten Block."
  },
  "transactionDetailGasHeading": {
    "message": "Voraussichtliche Gasgebühr"
  },
  "transactionDetailGasInfoV2": {
    "message": "geschätzt"
  },
  "transactionDetailGasTooltipConversion": {
    "message": "Erfahren Sie mehr über Gasgebühren"
  },
  "transactionDetailGasTooltipExplanation": {
    "message": "Die Gasgebühren werden vom Netzwerk festgelegt und schwanken je nach Netzwerk-Traffic und Transaktionskomplexität."
  },
  "transactionDetailGasTooltipIntro": {
    "message": "Gasgebühren werden an Krypto-Miner gezahlt, die Transaktionen im $1-Netzwerk verarbeiten. MetaMask profitiert nicht von den Gasgebühren."
  },
  "transactionDetailGasTotalSubtitle": {
    "message": "Betrag + Gasgebühr"
  },
  "transactionDetailLayer2GasHeading": {
    "message": "Gasgebühr Stufe 2"
  },
  "transactionDetailMultiLayerTotalSubtitle": {
    "message": "Betrag + Gebühren"
  },
  "transactionDropped": {
    "message": "Transaktion bei $2 eingestellt."
  },
  "transactionError": {
    "message": "Transaktionsfehler. Fehler in Vertragscode eingefügt."
  },
  "transactionErrorNoContract": {
    "message": "Das Abrufen einer Funktion bei einer Nicht-Vertragsadresse wird versucht."
  },
  "transactionErrored": {
    "message": "Bei der Transaktion ist ein Fehler aufgetreten."
  },
  "transactionFee": {
    "message": "Transaktionsgebühr"
  },
  "transactionHistoryBaseFee": {
    "message": "Basisgebühr (GWEI)"
  },
  "transactionHistoryL1GasLabel": {
    "message": "Gesamte L1 Gasgebühr"
  },
  "transactionHistoryL2GasLimitLabel": {
    "message": "L2 Gaslimit"
  },
  "transactionHistoryL2GasPriceLabel": {
    "message": "L2 Gaspreis"
  },
  "transactionHistoryMaxFeePerGas": {
    "message": "Maximale Gebühr pro Gas"
  },
  "transactionHistoryPriorityFee": {
    "message": "Prioritätsgebühr (GWEI)"
  },
  "transactionHistoryTotalGasFee": {
    "message": "Gesamte Gasgebühr"
  },
  "transactionResubmitted": {
    "message": "Transaktion an $1 bei $2 mit erhöhter Gasgebühr erneut übermittelt"
  },
  "transactionSecurityCheck": {
    "message": "Sicherheitsprüfung der Transaktion"
  },
  "transactionSecurityCheckDescription": {
    "message": "Aktivieren Sie dies, um einer dritten Partei (OpenSea) zu gestatten, alle Ihre Transaktionen zu überprüfen, Signatur-Anfragen zu stellen und Sie vor bekannten bösartigen Anfragen zu schützen."
  },
  "transactionSubmitted": {
    "message": "Transaktion mit einer Gasgebühr von $1 bei $2 übermittelt."
  },
  "transactionUpdated": {
    "message": "Transaktion für $2 aktualisiert."
  },
  "transactions": {
    "message": "Transaktionen"
  },
  "transfer": {
    "message": "Überweisung"
  },
  "transferBetweenAccounts": {
    "message": "Zwischen meinen Konten transferieren"
  },
  "transferFrom": {
    "message": "Transferieren von"
  },
  "troubleConnectingToWallet": {
    "message": "Wir hatten Probleme mit der Verbindung zu Ihrem $1, versuchen Sie, $2 zu überprüfen und versuchen es erneut.",
    "description": "$1 is the wallet device name; $2 is a link to wallet connection guide"
  },
  "troubleStarting": {
    "message": "Beim Starten von MetaMask ist ein Problem aufgetreten. Dies könnte ein vorübergehendes Problem sein. Versuchen Sie daher, die Erweiterung neu zu starten."
  },
  "troubleTokenBalances": {
    "message": "Wir haben Schwierigkeiten dein Tokenguthaben zu laden. Du kannst es hier anzeigen lassen",
    "description": "Followed by a link (here) to view token balances"
  },
  "trustSiteApprovePermission": {
    "message": "Durch Erteilung der Erlaubnis erlauben Sie den folgenden $1 Zugriff auf Ihr Guthaben"
  },
  "tryAgain": {
    "message": "Erneut versuchen"
  },
  "tryOur": {
    "message": "Probieren Sie unser"
  },
  "turnOnTokenDetection": {
    "message": "Erweiterte Token-Erkennung aktivieren"
  },
  "tutorial": {
    "message": "Tutorial"
  },
  "twelveHrTitle": {
    "message": "12 Std:"
  },
  "txInsightsNotSupported": {
    "message": "Transaktionseinsichten für diesen Vertrag zu diesem Zeitpunkt nicht unterstützt."
  },
  "typePassword": {
    "message": "Passwort eingeben"
  },
  "typeYourSRP": {
    "message": "Geben Sie Ihre geheime Wiederherstellungsphrase ein"
  },
  "u2f": {
    "message": "U2F",
    "description": "A name on an API for the browser to interact with devices that support the U2F protocol. On some browsers we use it to connect MetaMask to Ledger devices."
  },
  "unapproved": {
    "message": "Nicht genehmigt"
  },
  "units": {
    "message": "Einheiten"
  },
  "unknown": {
    "message": "Unbekannt"
  },
  "unknownCameraError": {
    "message": "Beim Versuch, auf Ihre Kamera zuzugreifen, ist ein Fehler aufgetreten. Bitte versuchen Sie es erneut …"
  },
  "unknownCameraErrorTitle": {
    "message": "Hoppla! Etwas ist schiefgegangen ..."
  },
  "unknownCollection": {
    "message": "Unbenannte Sammlung"
  },
  "unknownNetwork": {
    "message": "Unbekanntes privates Netzwerk"
  },
  "unknownQrCode": {
    "message": "Fehler: Wir konnten diesen QR-Code nicht identifizieren."
  },
  "unlimited": {
    "message": "Unbegrenzt"
  },
  "unlock": {
    "message": "Entsperren"
  },
  "unlockMessage": {
    "message": "Das dezentrale Web erwartet Sie"
  },
  "unrecognizedChain": {
    "message": "Dieses benutzerdefinierte Netzwerk ist nicht erkannt.",
    "description": "$1 is a clickable link with text defined by the 'unrecognizedChanLinkText' key. The link will open to instructions for users to validate custom network details."
  },
  "unrecognizedProtocol": {
    "message": "$1 (unbekanntes Protokoll)",
    "description": "Shown when the protocol is unknown by the extension. $1 is the protocol code."
  },
  "unsendableAsset": {
    "message": "Verwenden von Sammelbaren (ERC-721) Token wird derzeit nicht unterstützt",
    "description": "This is an error message we show the user if they attempt to send a collectible asset type, for which currently don't support sending"
  },
  "unverifiedContractAddressMessage": {
    "message": "Wir können diesen Vertrag nicht verifizieren. Stellen Sie sicher, dass Sie dieser Adresse vertrauen."
  },
  "upArrow": {
    "message": "Aufwärtspfeil"
  },
  "updatedWithDate": {
    "message": "$1 aktualisiert"
  },
  "urlErrorMsg": {
    "message": "URIs benötigen die korrekten HTTP/HTTPS Präfixe."
  },
  "urlExistsErrorMsg": {
    "message": "Diese URL wird derzeit vom $1-Netzwerk verwendet."
  },
  "useCollectibleDetection": {
    "message": "NFTs automatisch erkennen"
  },
  "useCollectibleDetectionDescription": {
    "message": "Durch die Anzeige von NFTs-Medien und -Daten kann deine IP-Adresse an zentrale Server weitergegeben werden. APIs von Drittanbietern (wie OpenSea) werden verwendet, um NFTs in deiner Wallet zu erkennen. Dadurch wird deine Kontoadresse bei diesen Diensten offengelegt. Lass diese Option deaktiviert, wenn du nicht möchtest, dass die App Daten von diesen Diensten abruft."
  },
  "useCollectibleDetectionDescriptionLine2": {
    "message": "Beachten Sie außerdem Folgendes:"
  },
  "useCollectibleDetectionDescriptionLine3": {
    "message": "NFT-Metadaten können Links zu Webseiten mit Betrugs- oder Phishing-Inhalten enthalten."
  },
  "useCollectibleDetectionDescriptionLine4": {
    "message": "Jeder kann NFTs via Airdrop in Ihrem Konto ablegen. Dies kann anstößige Inhalte einschließen, die automatisch in Ihrem Wallet angezeigt werden könnten."
  },
  "useDefault": {
    "message": "Standardeinstellungen verwenden"
  },
  "useMultiAccountBalanceChecker": {
    "message": "Kontoguthaben-Anfragen sammeln"
  },
  "useMultiAccountBalanceCheckerDescription": {
    "message": "Wir sammeln Konten und fragen bei Infura an, um Ihr Guthaben anzuzeigen. Wenn Sie dies deaktivieren, werden nur aktive Konten abgefragt. Einige Dapps funktionieren nicht, wenn Sie Ihr Wallet nicht verbinden."
  },
  "usePhishingDetection": {
    "message": "Phishing-Erkennung verwenden"
  },
  "usePhishingDetectionDescription": {
    "message": "Zeigt eine Warnung für Phishing-Domänen, die Ethereum Benutzer ansprechen"
  },
  "useTokenDetectionPrivacyDesc": {
    "message": "Die automatische Anzeige der an Ihr Konto gesendeten Token erfordert die Kommunikation mit Servern von Drittanbietern, um die Bilder der Token abzurufen. Diese Server haben Zugriff auf Ihre IP-Adresse."
  },
  "usedByClients": {
    "message": "Verwendet von einer Reihe verschiedenen Kunden"
  },
  "userName": {
    "message": "Nutzername"
  },
  "verifyContractDetails": {
    "message": "Contract-Details verifizieren"
  },
  "verifyThisTokenDecimalOn": {
    "message": "Token Dezimalstellen finden Sie auf $1",
    "description": "Points the user to etherscan as a place they can verify information about a token. $1 is replaced with the translation for \"etherscan\""
  },
  "verifyThisTokenOn": {
    "message": "Diesen Token auf $1 überprüfen",
    "description": "Points the user to etherscan as a place they can verify information about a token. $1 is replaced with the translation for \"etherscan\""
  },
  "verifyThisUnconfirmedTokenOn": {
    "message": "Überprüfen Sie diesen Token auf $1 und stellen Sie sicher, dass dies der Token ist, den Sie handeln möchten.",
    "description": "Points the user to etherscan as a place they can verify information about a token. $1 is replaced with the translation for \"etherscan\""
  },
  "view": {
    "message": "Anzeigen"
  },
  "viewAccount": {
    "message": " Konto einsehen"
  },
  "viewAllDetails": {
    "message": "Alle Details anzeigen"
  },
  "viewContact": {
    "message": "Kontakt anzeigen"
  },
  "viewDetails": {
    "message": "Details anzeigen"
  },
  "viewFullTransactionDetails": {
    "message": "Alle Transaktionsdetails anzeigen"
  },
  "viewMore": {
    "message": "Mehr anzeigen"
  },
  "viewOnBlockExplorer": {
    "message": "Im Block-Explorer anzeigen"
  },
  "viewOnCustomBlockExplorer": {
    "message": "Zeige $1 bei $2",
    "description": "$1 is the action type. e.g (Account, Transaction, Swap) and $2 is the Custom Block Exporer URL"
  },
  "viewOnEtherscan": {
    "message": "$1 auf Etherscan anzeigen",
    "description": "$1 is the action type. e.g (Account, Transaction, Swap)"
  },
  "viewOnOpensea": {
    "message": "Auf Opensea ansehen"
  },
  "viewinExplorer": {
    "message": "$1 im Explorer anzeigen",
    "description": "$1 is the action type. e.g (Account, Transaction, Swap)"
  },
  "visitWebSite": {
    "message": "Besuchen Sie unsere Webseite"
  },
  "walletConnectionGuide": {
    "message": "unsere Hardware-Wallet-Verbindungsanleitung"
  },
  "walletCreationSuccessDetail": {
    "message": "Sie haben Ihre Wallet erfolgreich geschützt. Halten Sie Ihre geheime Wiederherstellungsphrase sicher und geheim -- es liegt in Ihrer Verantwortung!"
  },
  "walletCreationSuccessReminder1": {
    "message": "MetaMask kann Ihre Geheime Wiederherstellungsphrase nicht wiederherstellen."
  },
  "walletCreationSuccessReminder2": {
    "message": "MetaMask-Team wird nie nach Ihrer geheimen Wiederherstellungsphrase fragen."
  },
  "walletCreationSuccessReminder3": {
    "message": "$1 mit jemandem oder riskieren Sie, dass Ihr Geld gestohlen wird",
    "description": "$1 is separated as walletCreationSuccessReminder3BoldSection so that we can bold it"
  },
  "walletCreationSuccessReminder3BoldSection": {
    "message": "Geben Sie niemals Ihre Geheime Wiederherstellungsphrase an andere weiter",
    "description": "This string is localized separately from walletCreationSuccessReminder3 so that we can bold it"
  },
  "walletCreationSuccessTitle": {
    "message": "Wallet-Erstellung erfolgreich"
  },
  "wantToAddThisNetwork": {
    "message": "Möchten Sie dieses Netzwerk hinzufügen?"
  },
  "warning": {
    "message": "Warnung"
  },
  "warningTooltipText": {
    "message": "$1 Der Contract könnte Ihr gesamtes Token-Guthaben ohne weitere Benachrichtigung oder Zustimmung ausgeben. Schützen Sie sich, indem Sie eine niedrigere Ausgabenobergrenze festlegen.",
    "description": "$1 is a fa-exclamation-circle icon with text 'Be careful' in 'warning' colour"
  },
  "weak": {
    "message": "Schwach"
  },
  "web3ShimUsageNotification": {
    "message": "Wir haben festgestellt, dass die aktuelle Website versucht hat, die entfernte window.web3 API zu verwenden. Sollte die Site defekt sein, klicken Sie bitte auf $1 für weitere Informationen.",
    "description": "$1 is a clickable link."
  },
  "webhid": {
    "message": "WebHID",
    "description": "Refers to a interface for connecting external devices to the browser. Used for connecting ledger to the browser. Read more here https://developer.mozilla.org/en-US/docs/Web/API/WebHID_API"
  },
  "websites": {
    "message": "Webseiten",
    "description": "Used in the 'permission_rpc' message."
<<<<<<< HEAD
  },
  "welcome": {
    "message": "Willkommen zu MetaMask"
=======
>>>>>>> 7e97ff2b
  },
  "welcomeBack": {
    "message": "Willkommen zurück!"
  },
  "welcomeExploreDescription": {
    "message": "Kryptowährungen und Vermögenswerte halten, versenden und investieren."
  },
  "welcomeExploreTitle": {
    "message": "Erkunden dezentraler Apps"
  },
  "welcomeLoginDescription": {
    "message": "Verwenden Sie MetaMask, um sich bei dezentralen Apps anzumelden – keine Anmeldung erforderlich."
  },
  "welcomeLoginTitle": {
    "message": "Sagen Sie Hallo zu Ihrer Wallet"
  },
  "welcomeToMetaMask": {
    "message": "Los geht's"
  },
  "welcomeToMetaMaskIntro": {
    "message": "MetaMask ist eine sichere Wallet, welche die Welt von web3 für alle zugänglich macht und die das Vertrauen von Millionen genießt."
  },
  "whatsNew": {
    "message": "Was ist neu",
    "description": "This is the title of a popup that gives users notifications about new features and updates to MetaMask."
  },
  "whatsThis": {
    "message": "Was ist das?"
  },
  "xOfY": {
    "message": "$1 von $2",
    "description": "$1 and $2 are intended to be two numbers, where $2 is a total, and $1 is a count towards that total"
  },
  "xOfYPending": {
    "message": "$1 von $2 ausstehend",
    "description": "$1 and $2 are intended to be two numbers, where $2 is a total number of pending confirmations, and $1 is a count towards that total"
  },
  "yes": {
    "message": "Ja"
  },
  "yesLetsTry": {
    "message": "Ja, versuchen wir es"
  },
  "youHaveAddedAll": {
    "message": "Sie haben alle beliebten Netzwerke hinzugefügt. Sie können weitere Netzwerke entdecken $1 oder Sie können $2",
    "description": "$1 is a link with the text 'here' and $2 is a button with the text 'add more networks manually'"
  },
  "youNeedToAllowCameraAccess": {
    "message": "Sie müssen Zugriff auf die Kamera erlauben, um diese Funktion nutzen zu können."
  },
  "youSign": {
    "message": "Du unterschreibst"
  },
  "yourFundsMayBeAtRisk": {
    "message": "Ihr Guthaben könnte gefährdet sein"
  },
  "yourNFTmayBeAtRisk": {
    "message": "Ihr NFT könnte gefährdet sein"
  },
  "yourPrivateSeedPhrase": {
    "message": "Ihr privater Seed-Schlüssel"
  },
  "zeroGasPriceOnSpeedUpError": {
    "message": "Keine Gaskosten bei Beschleunigung"
  }
}<|MERGE_RESOLUTION|>--- conflicted
+++ resolved
@@ -377,13 +377,6 @@
     "message": "Zugriff auf und Transfer Ihrer $1 erlauben?",
     "description": "$1 is the symbol of the token for which the user is granting approval"
   },
-  "approveTokenDescription": {
-    "message": "Dies gestattet es Dritten, ohne weitere Benachrichtigung auf die folgenden NFTs zuzugreifen und diese zu übertragen, bis Sie dieses Zugriffsrecht widerrufen."
-  },
-  "approveTokenTitle": {
-    "message": "Zugriff auf und Transfer Ihrer $1 erlauben?",
-    "description": "$1 is the symbol of the token for which the user is granting approval"
-  },
   "approved": {
     "message": "Genehmigt"
   },
@@ -481,41 +474,11 @@
   },
   "beta": {
     "message": "Beta"
-<<<<<<< HEAD
   },
   "betaHeaderText": {
     "message": "Dies ist eine BETA-Version. Bitte melden Sie Fehler $1",
     "description": "$1 represents the word 'here' in a hyperlink"
   },
-  "betaMetamaskDescription": {
-    "message": "MetaMask ist eine sichere Wallet, welche die Welt von web3 für alle zugänglich macht."
-  },
-  "betaMetamaskDescriptionDisclaimerHeading": {
-    "message": "Haftungsausschluss für die Beta-Version"
-  },
-  "betaMetamaskDescriptionExplanation": {
-    "message": "Diese Version ermöglicht es Ihnen, kommende Funktionen zu testen, bevor sie veröffentlicht werden, was dazu beiträgt, MetaMask noch besser zu machen. Wie bei allen Beta-Versionen besteht ein erhöhtes Risiko von Fehlern.  MetaMask Beta unterliegt sowohl unserem $1 als auch unserem $2.",
-    "description": "$1 represents localization item betaMetamaskDescriptionExplanationTermsLinkText.  $2 represents localization item betaMetamaskDescriptionExplanationBetaTermsLinkText"
-  },
-  "betaMetamaskDescriptionExplanation2": {
-    "message": "Wenn Sie fortfahren, akzeptieren und bestätigen Sie diese Risiken, unsere $1 sowie unsere $2.",
-    "description": "$1 represents localization item betaMetamaskDescriptionExplanationTermsLinkText.  $2 represents localization item betaMetamaskDescriptionExplanation2BetaTermsLinkText"
-  },
-  "betaMetamaskDescriptionExplanation2BetaTermsLinkText": {
-    "message": "Beta-Bedingungen"
-  },
-  "betaMetamaskDescriptionExplanationBetaTermsLinkText": {
-    "message": "Beta-Zusatzbedingungen"
-  },
-  "betaMetamaskDescriptionExplanationTermsLinkText": {
-    "message": "Standardbedingungen"
-=======
-  },
-  "betaHeaderText": {
-    "message": "Dies ist eine BETA-Version. Bitte melden Sie Fehler $1",
-    "description": "$1 represents the word 'here' in a hyperlink"
->>>>>>> 7e97ff2b
-  },
   "betaMetamaskVersion": {
     "message": "MetaMask-Version"
   },
@@ -530,12 +493,6 @@
   },
   "betaWalletCreationSuccessReminder2": {
     "message": "MetaMask Beta wird Sie nie nach Ihrer geheimen Wiederherstellungsphrase fragen."
-<<<<<<< HEAD
-  },
-  "betaWelcome": {
-    "message": "Willkommen bei MetaMask Beta"
-=======
->>>>>>> 7e97ff2b
   },
   "blockExplorerAccountAction": {
     "message": "Konto",
@@ -1092,12 +1049,6 @@
   },
   "downloadNow": {
     "message": "Jetzt herunterladen"
-<<<<<<< HEAD
-  },
-  "downloadSecretBackup": {
-    "message": "Laden Sie diesen geheimen Backup-Schlüssel herunter und bewahren Sie ihn sicher auf einer verschlüsselten externen Festplatte oder einem Speichermedium auf."
-=======
->>>>>>> 7e97ff2b
   },
   "downloadStateLogs": {
     "message": "Statelogs herunterladen"
@@ -1660,12 +1611,6 @@
     "message": "Importiert",
     "description": "status showing that an account has been fully loaded into the keyring"
   },
-  "improvedTokenAllowance": {
-    "message": "Verbesserte Erfahrung mit der Token-Erlaubnis"
-  },
-  "improvedTokenAllowanceDescription": {
-    "message": "Aktivieren Sie diese Option, um die verbesserte Token-Erlaubnis zu erhalten, wenn ein Dapp eine ERC20-Genehmigung anfordert."
-  },
   "inYourSettings": {
     "message": "in Ihren Einstellungen"
   },
@@ -2334,18 +2279,6 @@
   "notifications15Title": {
     "message": "Ethereum Merge ist da!"
   },
-<<<<<<< HEAD
-  "notifications16ActionText": {
-    "message": "Hier ausprobieren"
-  },
-  "notifications16Description": {
-    "message": "Wir haben unsere Token-Bestätigung neu gestaltet, um Ihnen zu helfen, fundiertere Entscheidungen zu treffen."
-  },
-  "notifications16Title": {
-    "message": "Verbesserte Erfahrung mit der Token-Erlaubnis"
-  },
-=======
->>>>>>> 7e97ff2b
   "notifications17ActionText": {
     "message": "Sicherheits- und Datenschutzeinstellungen anzeigen"
   },
@@ -3022,10 +2955,6 @@
     "message": "Ausgabengrenze für Ihr $1 aufgeben",
     "description": "$1 is a token symbol"
   },
-  "revokeSpendingCap": {
-    "message": "Ausgabengrenze für Ihr $1 aufgeben",
-    "description": "$1 is a token symbol"
-  },
   "revokeSpendingCapTooltipText": {
     "message": "Mit diesem Contract können Sie keine weiteren Ihrer aktuellen oder zukünftigen Token ausgeben."
   },
@@ -4022,9 +3951,6 @@
   "tokenList": {
     "message": "Token-Listen:"
   },
-  "tokenNftAutoDetection": {
-    "message": "Automatische Token- und NFT-Erkennung"
-  },
   "tokenScamSecurityRisk": {
     "message": "Token-Betrügereien und Sicherheitsrisiken"
   },
@@ -4409,12 +4335,6 @@
   "websites": {
     "message": "Webseiten",
     "description": "Used in the 'permission_rpc' message."
-<<<<<<< HEAD
-  },
-  "welcome": {
-    "message": "Willkommen zu MetaMask"
-=======
->>>>>>> 7e97ff2b
   },
   "welcomeBack": {
     "message": "Willkommen zurück!"
