{
  "QRHardwareInvalidTransactionTitle": {
    "message": "Lỗi"
  },
  "QRHardwareMismatchedSignId": {
    "message": "Dữ liệu giao dịch không đồng nhất. Vui lòng kiểm tra chi tiết giao dịch."
  },
  "QRHardwarePubkeyAccountOutOfRange": {
    "message": "Không còn tài khoản nào. Nếu bạn muốn truy cập một tài khoản khác không được liệt kê bên dưới, vui lòng kết nối lại với ví cứng và chọn tài khoản đó."
  },
  "QRHardwareScanInstructions": {
    "message": "Đặt mã QR phía trước máy ảnh. Màn hình bị mờ nhưng không ảnh hưởng đến khả năng đọc."
  },
  "QRHardwareSignRequestCancel": {
    "message": "Từ chối"
  },
  "QRHardwareSignRequestDescription": {
    "message": "Sau khi bạn đã ký bằng ví của mình, nhấn vào 'Lấy Chữ Ký' để nhận chữ ký"
  },
  "QRHardwareSignRequestGetSignature": {
    "message": "Lấy Chữ Ký"
  },
  "QRHardwareSignRequestSubtitle": {
    "message": "Quét mã QR bằng ví của bạn"
  },
  "QRHardwareSignRequestTitle": {
    "message": "Yêu Cầu Chữ Ký"
  },
  "QRHardwareUnknownQRCodeTitle": {
    "message": "Lỗi"
  },
  "QRHardwareUnknownWalletQRCode": {
    "message": "Mã QR không hợp lệ. Vui lòng quét mã QR đồng bộ của ví cứng."
  },
  "QRHardwareWalletImporterTitle": {
    "message": "Quét mã QR"
  },
  "QRHardwareWalletSteps1Description": {
    "message": "Kết nối với một ví cứng ngoại tuyến hoàn toàn có thể truyền tin bằng mã QR. Các ví cứng ngoại tuyến hoàn toàn được hỗ trợ chính thức bao gồm:"
  },
  "QRHardwareWalletSteps1Title": {
    "message": "Ví cứng dựa trên QR"
  },
  "QRHardwareWalletSteps2Description": {
    "message": "AirGap Vault & Ngrave (Sắp Ra Mắt)"
  },
  "about": {
    "message": "Giới thiệu"
  },
  "acceleratingATransaction": {
    "message": "* Việc đẩy nhanh giao dịch bằng cách sử dụng giá gas cao hơn sẽ tăng khả năng được mạng xử lý nhanh hơn, nhưng không phải lúc nào điều này cũng được đảm bảo."
  },
  "acceptTermsOfUse": {
    "message": "Tôi đã đọc và đồng ý với $1",
    "description": "$1 is the `terms` message"
  },
  "accessAndSpendNotice": {
    "message": "$1 có thể truy cập và chi tiêu đến số tiền tối đa",
    "description": "$1 is the url of the site requesting ability to spend"
  },
  "accessAndSpendNoticeNFT": {
    "message": "$1 có thể truy cập và chi tiêu tài sản này",
    "description": "$1 is the url of the site requesting ability to spend"
  },
  "accessYourWalletWithSRP": {
    "message": "Truy cập ví của bạn bằng Cụm từ khôi phục bí mật"
  },
  "accessYourWalletWithSRPDescription": {
    "message": "MetaMask không thể khôi phục mật khẩu của bạn. Chúng tôi sẽ sử dụng Cụm từ khôi phục bí mật của bạn để xác thực quyền sở hữu, khôi phục ví và thiết lập mật khẩu mới. Trước tiên, hãy nhập Cụm từ khôi phục bí mật mà bạn đã được cấp khi tạo ví. $1",
    "description": "$1 is the words 'Learn More' from key 'learnMore', separated here so that it can be added as a link"
  },
  "accessingYourCamera": {
    "message": "Đang truy cập máy ảnh..."
  },
  "account": {
    "message": "Tài khoản"
  },
  "accountDetails": {
    "message": "Chi tiết tài khoản"
  },
  "accountIdenticon": {
    "message": "Biểu tượng nhận biết tài khoản"
  },
  "accountName": {
    "message": "Tên tài khoản"
  },
  "accountNameDuplicate": {
    "message": "Tên tài khoản này đã tồn tại",
    "description": "This is an error message shown when the user enters a new account name that matches an existing account name"
  },
  "accountOptions": {
    "message": "Tùy chọn tài khoản"
  },
  "accountSelectionRequired": {
    "message": "Bạn cần chọn một tài khoản!"
  },
  "active": {
    "message": "Đang hoạt động"
  },
  "activity": {
    "message": "Hoạt động"
  },
  "activityLog": {
    "message": "Nhật ký hoạt động"
  },
  "add": {
    "message": "Thêm"
  },
  "addANetwork": {
    "message": "Thêm mạng"
  },
  "addANetworkManually": {
    "message": "Thêm mạng theo cách thủ công"
  },
  "addANickname": {
    "message": "Thêm tên riêng"
  },
  "addAcquiredTokens": {
    "message": "Thêm token mà bạn đã mua bằng MetaMask"
  },
  "addAlias": {
    "message": "Thêm biệt danh"
  },
  "addContact": {
    "message": "Thêm địa chỉ liên hệ"
  },
  "addCustomToken": {
    "message": "Thêm Token Tùy Chỉnh"
  },
  "addCustomTokenByContractAddress": {
    "message": "Bạn không tìm thấy token? Bạn có thể dán địa chỉ của bất kỳ token nào để thêm token đó theo cách thủ công. Bạn có thể tìm thấy địa chỉ hợp đồng token trên $1.",
    "description": "$1 is a blockchain explorer for a specific network, e.g. Etherscan for Ethereum"
  },
  "addEthereumChainConfirmationDescription": {
    "message": "Thao tác này sẽ cho phép sử dụng mạng này trong MetaMask."
  },
  "addEthereumChainConfirmationRisks": {
    "message": "MetaMask không xác minh mạng tùy chỉnh."
  },
  "addEthereumChainConfirmationRisksLearnMore": {
    "message": "Tìm hiểu về $1.",
    "description": "$1 is a link with text that is provided by the 'addEthereumChainConfirmationRisksLearnMoreLink' key"
  },
  "addEthereumChainConfirmationRisksLearnMoreLink": {
    "message": "lừa đảo và các nguy cơ về an ninh mạng",
    "description": "Link text for the 'addEthereumChainConfirmationRisksLearnMore' translation key"
  },
  "addEthereumChainConfirmationTitle": {
    "message": "Cho phép trang này thêm một mạng?"
  },
  "addFriendsAndAddresses": {
    "message": "Thêm bạn bè và địa chỉ mà bạn tin tưởng"
  },
  "addFromAListOfPopularNetworks": {
    "message": "Thêm từ danh sách các mạng phổ biến hoặc thêm mạng theo cách thủ công. Chỉ tương tác với các đối tượng mà bạn tin tưởng."
  },
  "addMemo": {
    "message": "Thêm bản ghi nhớ"
  },
  "addNetwork": {
    "message": "Thêm mạng"
  },
  "addNetworkTooltipWarning": {
    "message": "Kết nối mạng này dựa vào các bên thứ ba. Kết nối này có thể kém tin cậy hơn hoặc cho phép các bên thứ ba theo dõi hoạt động. $1",
    "description": "$1 is Learn more link"
  },
  "addSuggestedTokens": {
    "message": "Thêm token được đề xuất"
  },
  "addToken": {
    "message": "Thêm token"
  },
  "address": {
    "message": "Địa chỉ"
  },
  "addressBookIcon": {
    "message": "Biểu tượng sổ địa chỉ"
  },
  "advanced": {
    "message": "Nâng cao"
  },
  "advancedBaseGasFeeToolTip": {
    "message": "Khi các giao dịch của bạn được đưa vào khối, mọi phần chênh lệch giữa phí cơ bản tối đa và phí cơ bản thực tế đều sẽ được hoàn lại. Tổng số tiền sẽ được tính bằng phí cơ bản tối đa (theo GWEI) * giới hạn gas."
  },
  "advancedGasFeeDefaultOptIn": {
    "message": "Lưu $1 này làm mặc định của tôi cho \"Nâng cao\""
  },
  "advancedGasFeeDefaultOptOut": {
    "message": "Luôn sử dụng các giá trị và thiết lập nâng cao này làm mặc định."
  },
  "advancedGasFeeModalTitle": {
    "message": "Phí gas nâng cao"
  },
  "advancedGasPriceTitle": {
    "message": "Giá gas"
  },
  "advancedOptions": {
    "message": "Tùy chọn nâng cao"
  },
  "advancedPriorityFeeToolTip": {
    "message": "Phí ưu tiên (hay còn được gọi là \"phí khích lệ thợ đào\") được chuyển trực tiếp cho các thợ đào và khuyến khích họ ưu tiên giao dịch của bạn."
  },
  "affirmAgree": {
    "message": "Tôi đồng ý"
  },
  "airgapVault": {
    "message": "AirGap Vault"
  },
  "airgapVaultTutorial": {
    "message": " (Hướng dẫn)"
  },
  "alertDisableTooltip": {
    "message": "Bạn có thể thay đổi trong phần \"Cài đặt > Cảnh báo\""
  },
  "alertSettingsUnconnectedAccount": {
    "message": "Đang duyệt trang web khi chọn một tài khoản không được kết nối"
  },
  "alertSettingsUnconnectedAccountDescription": {
    "message": "Cảnh báo này hiển thị trong cửa sổ bật lên khi bạn đang duyệt một trang web đã được kết nối trên web3, nhưng tài khoản đang chọn không được kết nối."
  },
  "alertSettingsWeb3ShimUsage": {
    "message": "Khi một trang web cố dùng API window.web3 đã bị xóa"
  },
  "alertSettingsWeb3ShimUsageDescription": {
    "message": "Cảnh báo này hiển thị trong cửa sổ bật lên khi bạn đang duyệt một trang web cố sử dụng API window.web3 đã bị xóa nên có thể bị lỗi."
  },
  "alerts": {
    "message": "Cảnh báo"
  },
  "allowExternalExtensionTo": {
    "message": "Cho phép tiện ích bên ngoài này:"
  },
  "allowSpendToken": {
    "message": "Cấp quyền truy cập vào $1 của bạn?",
    "description": "$1 is the symbol of the token that are requesting to spend"
  },
  "allowThisSiteTo": {
    "message": "Cho phép trang web này:"
  },
  "allowWithdrawAndSpend": {
    "message": "Cho phép $1 rút và chi tiêu tối đa số tiền sau đây:",
    "description": "The url of the site that requested permission to 'withdraw and spend'"
  },
  "amount": {
    "message": "Số tiền"
  },
  "appDescription": {
    "message": "Ví Ethereum trên trình duyệt của bạn",
    "description": "The description of the application"
  },
  "appName": {
    "message": "MetaMask",
    "description": "The name of the application"
  },
  "appNameBeta": {
    "message": "MetaMask Beta",
    "description": "The name of the application (Beta)"
  },
  "appNameFlask": {
    "message": "MetaMask Flask",
    "description": "The name of the application (Flask)"
  },
  "approve": {
    "message": "Phê duyệt giới hạn chi tiêu"
  },
  "approveAndInstall": {
    "message": "Chấp nhận và cài đặt"
  },
  "approveButtonText": {
    "message": "Phê duyệt"
  },
  "approveSpendLimit": {
    "message": "Phê duyệt giới hạn chi tiêu $1",
    "description": "The token symbol that is being approved"
  },
  "approved": {
    "message": "Đã phê duyệt"
  },
  "approvedAmountWithColon": {
    "message": "Số tiền được duyệt:"
  },
  "approvedAsset": {
    "message": "Tài sản được chấp nhận"
  },
  "areYouDeveloper": {
    "message": "Bạn có phải là lập trình viên không?"
  },
  "areYouSure": {
    "message": "Bạn có chắc chắn không?"
  },
  "asset": {
    "message": "Tài sản"
  },
  "assetOptions": {
    "message": "Tùy chọn tài sản"
  },
  "assets": {
    "message": "Tài sản"
  },
  "attemptToCancel": {
    "message": "Cố gắng hủy?"
  },
  "attemptToCancelDescription": {
    "message": "Việc gửi lần thử này không đảm bảo rằng giao dịch gốc của bạn sẽ được hủy. Nếu lần hủy này thành công, bạn sẽ chịu phí giao dịch nêu ở trên."
  },
  "attemptingConnect": {
    "message": "Đang cố gắng kết nối với chuỗi khối."
  },
  "attributions": {
    "message": "Ghi nhận đóng góp"
  },
  "authorizedPermissions": {
    "message": "Bạn đã cấp các quyền sau đây"
  },
  "autoLockTimeLimit": {
    "message": "Hẹn giờ tự động khóa (phút)"
  },
  "autoLockTimeLimitDescription": {
    "message": "Đặt khoảng thời gian không hoạt động tính bằng phút trước khi MetaMask khóa."
  },
  "average": {
    "message": "Trung bình"
  },
  "back": {
    "message": "Quay lại"
  },
  "backToAll": {
    "message": "Quay lại toàn bộ danh sách"
  },
  "backupApprovalInfo": {
    "message": "Đây là mã bí mật bắt buộc phải dùng để khôi phục ví trong trường hợp bạn bị mất thiết bị, quên mật khẩu, phải cài đặt lại MetaMask hoặc muốn truy cập ví của mình trên một thiết bị khác."
  },
  "backupApprovalNotice": {
    "message": "Sao lưu Cụm mật khẩu khôi phục bí mật để đảm bảo an toàn cho ví và tiền của bạn."
  },
  "backupNow": {
    "message": "Sao lưu ngay"
  },
  "balance": {
    "message": "Số dư"
  },
  "balanceOutdated": {
    "message": "Số dư có thể đã cũ"
  },
  "baseFee": {
    "message": "Phí cơ bản"
  },
  "basic": {
    "message": "Cơ bản"
  },
  "betaMetamaskDescription": {
    "message": "Được hàng triệu người tin dùng, MetaMask là một ví an toàn cho phép mọi người có thể truy cập vào thế giới web3."
  },
  "betaMetamaskDescriptionExplanation": {
    "message": "Sử dụng phiên bản này để thử nghiệm các tính năng sắp ra mắt trước khi chúng được phát hành. Việc sử dụng và phản hồi của bạn sẽ giúp chúng tôi xây dựng phiên bản MetaMask tốt nhất có thể. Việc bạn sử dụng MetaMask Beta phải tuân theo $1 tiêu chuẩn cũng như $2 của chúng tôi. Vì đây là phiên bản Beta, nguy cơ xuất hiện lỗi sẽ nhiều hơn bình thường. Bằng cách tiếp tục, bạn chấp nhận và thừa nhận những nguy cơ này, cũng như những nguy cơ theo Điều Khoản Beta và Điều Khoản của chúng tôi.",
    "description": "$1 represents localization item betaMetamaskDescriptionExplanationTermsLinkText.  $2 represents localization item betaMetamaskDescriptionExplanationBetaTermsLinkText"
  },
  "betaMetamaskDescriptionExplanationBetaTermsLinkText": {
    "message": "Điều Khoản Beta Bổ Sung"
  },
  "betaMetamaskDescriptionExplanationTermsLinkText": {
    "message": "Điều khoản"
  },
  "betaMetamaskVersion": {
    "message": "Phiên Bản MetaMask Beta"
  },
  "betaWelcome": {
    "message": "Chào mừng đến với MetaMask Beta"
  },
  "blockExplorerAccountAction": {
    "message": "Tài khoản",
    "description": "This is used with viewOnEtherscan and viewInExplorer e.g View Account in Explorer"
  },
  "blockExplorerAssetAction": {
    "message": "Tài sản",
    "description": "This is used with viewOnEtherscan and viewInExplorer e.g View Asset in Explorer"
  },
  "blockExplorerSwapAction": {
    "message": "Hoán đổi",
    "description": "This is used with viewOnEtherscan e.g View Swap on Etherscan"
  },
  "blockExplorerUrl": {
    "message": "URL trình khám phá khối"
  },
  "blockExplorerUrlDefinition": {
    "message": "URL được dùng làm trình khám phá khối cho mạng này."
  },
  "blockExplorerView": {
    "message": "Xem tài khoản tại $1",
    "description": "$1 replaced by URL for custom block explorer"
  },
  "blockies": {
    "message": "Blockies"
  },
  "browserNotSupported": {
    "message": "Trình duyệt của bạn không được hỗ trợ..."
  },
  "buildContactList": {
    "message": "Xây dựng danh sách liên hệ của bạn"
  },
  "builtAroundTheWorld": {
    "message": "MetaMask được thiết kế và xây dựng trên khắp thế giới."
  },
  "busy": {
    "message": "Đang bận"
  },
  "buy": {
    "message": "Mua"
  },
  "buyAsset": {
    "message": "Mua $1",
    "description": "$1 is the ticker symbol of a an asset the user is being prompted to purchase"
  },
  "buyCryptoWithCoinbasePay": {
    "message": "Mua $1 bằng Coinbase Pay",
    "description": "$1 represents the crypto symbol to be purchased"
  },
  "buyCryptoWithCoinbasePayDescription": {
    "message": "Bạn có thể dễ dàng mua hoặc chuyển khoản tiền điện tử bằng tài khoản Coinbase của mình.",
    "description": "$1 represents the crypto symbol to be purchased"
  },
  "buyCryptoWithMoonPay": {
    "message": "Mua $1 bằng MoonPay",
    "description": "$1 represents the cypto symbol to be purchased"
  },
  "buyCryptoWithMoonPayDescription": {
    "message": "MoonPay hỗ trợ các phương thức thanh toán phổ biến, bao gồm Visa, Mastercard, Apple / Google / Samsung Pay và chuyển khoản ngân hàng tại hơn 145 quốc gia. Nạp token vào tài khoản MetaMask của bạn."
  },
  "buyCryptoWithTransak": {
    "message": "Mua $1 bằng Transak",
    "description": "$1 represents the cypto symbol to be purchased"
  },
  "buyCryptoWithTransakDescription": {
    "message": "Transak hỗ trợ thẻ tín dụng và ghi nợ, Apple Pay, MobiKwik và chuyển khoản ngân hàng (tùy thuộc vào vị trí) tại hơn 100 quốc gia. Nạp trực tiếp $1 vào tài khoản MetaMask của bạn.",
    "description": "$1 represents the crypto symbol to be purchased"
  },
  "buyWithWyre": {
    "message": "Mua $1 qua Wyre"
  },
  "buyWithWyreDescription": {
    "message": "Wyre cho phép bạn dùng thẻ ghi nợ để nạp $1 trực tiếp vào tài khoản MetaMask của mình."
  },
  "bytes": {
    "message": "Byte"
  },
  "canToggleInSettings": {
    "message": "Bạn có thể bật lại thông báo này trong phần Cài đặt -> Cảnh báo."
  },
  "cancel": {
    "message": "Hủy"
  },
  "cancelEdit": {
    "message": "Hủy Chỉnh Sửa"
  },
  "cancelPopoverTitle": {
    "message": "Hủy giao dịch"
  },
  "cancelSpeedUp": {
    "message": "hủy hoặc tăng tốc giao dịch."
  },
  "cancelSpeedUpLabel": {
    "message": "Phí gas này sẽ $1 phí gas ban đầu.",
    "description": "$1 is text 'replace' in bold"
  },
  "cancelSpeedUpTransactionTooltip": {
    "message": "Để $1 một giao dịch, phí gas phải tăng tối thiểu 10% để mạng nhận ra giao dịch này.",
    "description": "$1 is string 'cancel' or 'speed up'"
  },
  "cancellationGasFee": {
    "message": "Phí gas hủy"
  },
  "cancelled": {
    "message": "Đã hủy"
  },
  "chainId": {
    "message": "Mã chuỗi"
  },
  "chainIdDefinition": {
    "message": "Mã chuỗi được dùng để ký các giao dịch cho mạng này."
  },
  "chainIdExistsErrorMsg": {
    "message": "Mạng $1 hiện đang sử dụng mã chuỗi này."
  },
  "chainListReturnedDifferentTickerSymbol": {
    "message": "Mạng có ID chuỗi $1 có thể sử dụng một ký hiệu tiền tệ ($2) khác với ký hiệu mà bạn đã nhập. Vui lòng xác minh trước khi tiếp tục.",
    "description": "$1 is the chain id currently entered in the network form and $2 is the return value of nativeCurrency.symbol from chainlist.network"
  },
  "chromeRequiredForHardwareWallets": {
    "message": "Bạn cần sử dụng MetaMask trên Google Chrome để kết nối với Ví cứng của bạn."
  },
  "clickToConnectLedgerViaWebHID": {
    "message": "Nhấn vào đây để kết nối với thiết bị Ledger của bạn qua WebHID",
    "description": "Text that can be clicked to open a browser popup for connecting the ledger device via webhid"
  },
  "clickToRevealSeed": {
    "message": "Nhấn vào đây để hiện các từ bí mật"
  },
  "close": {
    "message": "Đóng"
  },
  "collectibleAddFailedMessage": {
    "message": "Không thể thêm NFT vì thông tin quyền sở hữu không trùng khớp. Đảm bảo bạn đã nhập đúng thông tin."
  },
  "collectibleAddressError": {
    "message": "Token này là một NFT. Thêm vào $1",
    "description": "$1 is a clickable link with text defined by the 'importNFTPage' key"
  },
  "confirm": {
    "message": "Xác nhận"
  },
  "confirmPassword": {
    "message": "Xác nhận mật khẩu"
  },
  "confirmRecoveryPhrase": {
    "message": "Xác nhận Cụm Mật Khẩu Khôi Phục Bí Mật"
  },
  "confirmSecretBackupPhrase": {
    "message": "Xác nhận Cụm mật khẩu khôi phục bí mật"
  },
  "confirmed": {
    "message": "Đã xác nhận"
  },
  "confusableUnicode": {
    "message": "'$1' tương tự với '$2'."
  },
  "confusableZeroWidthUnicode": {
    "message": "Tìm thấy ký tự có độ rộng bằng 0."
  },
  "confusingEnsDomain": {
    "message": "Chúng tôi đã phát hiện thấy một ký tự có thể gây nhầm lẫn trong tên ENS. Hãy kiểm tra tên ENS để tránh nguy cơ bị lừa đảo."
  },
  "congratulations": {
    "message": "Chúc mừng bạn"
  },
  "connect": {
    "message": "Kết nối"
  },
  "connectAccountOrCreate": {
    "message": "Kết nối tài khoản hoặc tạo tài khoản mới"
  },
  "connectHardwareWallet": {
    "message": "Kết nối với ví cứng"
  },
  "connectManually": {
    "message": "Kết nối thủ công với trang web hiện tại"
  },
  "connectTo": {
    "message": "Kết nối với $1",
    "description": "$1 is the name/origin of a web3 site/application that the user can connect to metamask"
  },
  "connectToAll": {
    "message": "Kết nối với tất cả các $1 của bạn",
    "description": "$1 will be replaced by the translation of connectToAllAccounts"
  },
  "connectToAllAccounts": {
    "message": "tài khoản",
    "description": "will replace $1 in connectToAll, completing the sentence 'connect to all of your accounts', will be text that shows list of accounts on hover"
  },
  "connectToMultiple": {
    "message": "Kết nối với $1",
    "description": "$1 will be replaced by the translation of connectToMultipleNumberOfAccounts"
  },
  "connectToMultipleNumberOfAccounts": {
    "message": "$1 tài khoản",
    "description": "$1 is the number of accounts to which the web3 site/application is asking to connect; this will substitute $1 in connectToMultiple"
  },
  "connectWithMetaMask": {
    "message": "Kết nối với MetaMask"
  },
  "connectedAccountsDescriptionPlural": {
    "message": "Bạn có $1 tài khoản kết nối với trang web này.",
    "description": "$1 is the number of accounts"
  },
  "connectedAccountsDescriptionSingular": {
    "message": "Bạn có 1 tài khoản kết nối với trang web này."
  },
  "connectedAccountsEmptyDescription": {
    "message": "MetaMask chưa kết nối với trang web này. Để kết nối với một trang web trên web3, hãy tìm nút kết nối trên trang web của họ."
  },
  "connectedSites": {
    "message": "Trang web đã kết nối"
  },
  "connectedSitesDescription": {
    "message": "$1 đã được kết nối với các trang web này. Các trang web này có thể xem địa chỉ tài khoản của bạn.",
    "description": "$1 is the account name"
  },
  "connectedSitesEmptyDescription": {
    "message": "$1 chưa được kết nối với bất kỳ trang web nào.",
    "description": "$1 is the account name"
  },
  "connectedSnapSites": {
    "message": "Snap $1 được kết nối với các trang web này. Các trang web này được phép sử dụng những quyền được liệt kê ở trên.",
    "description": "$1 represents the name of the snap"
  },
  "connecting": {
    "message": "Đang kết nối..."
  },
  "connectingTo": {
    "message": "Đang kết nối với $1"
  },
  "connectingToGoerli": {
    "message": "Đang kết nối với mạng thử nghiệm Goerli"
  },
  "connectingToKovan": {
    "message": "Đang kết nối với mạng thử nghiệm Kovan"
  },
  "connectingToMainnet": {
    "message": "Đang kết nối với mạng chính thức của Ethereum"
  },
  "connectingToRinkeby": {
    "message": "Đang kết nối với mạng thử nghiệm Rinkeby"
  },
  "connectingToRopsten": {
    "message": "Đang kết nối với mạng thử nghiệm Ropsten"
  },
  "contactUs": {
    "message": "Liên hệ với chúng tôi"
  },
  "contacts": {
    "message": "Danh bạ"
  },
  "continue": {
    "message": "Tiếp tục"
  },
  "continueToCoinbasePay": {
    "message": "Tiếp tục đến Coinbase Pay"
  },
  "continueToMoonPay": {
    "message": "Tiếp tục đến MoonPay"
  },
  "continueToTransak": {
    "message": "Tiếp tục đến Transak"
  },
  "continueToWyre": {
    "message": "Tiếp tục chuyển đến Wyre"
  },
  "contract": {
    "message": "Hợp đồng"
  },
  "contractAddress": {
    "message": "Địa chỉ hợp đồng"
  },
  "contractAddressError": {
    "message": "Bạn đang gửi token đến địa chỉ hợp đồng của token. Điều này có thể khiến bạn bị mất số token này."
  },
  "contractDeployment": {
    "message": "Triển khai hợp đồng"
  },
  "contractInteraction": {
    "message": "Tương tác với hợp đồng"
  },
  "convertTokenToNFTDescription": {
    "message": "Chúng tôi phát hiện tài sản này là một NFT. MetaMask hiện đã hỗ trợ gốc đầy đủ cho NFT. Bạn có muốn xóa tài sản khỏi danh sách token và thêm tài sản dưới dạng NFT không?"
  },
  "convertTokenToNFTExistDescription": {
    "message": "Chúng tôi phát hiện tài sản này đã được thêm dưới dạng NFT. Bạn có muốn xóa tài sản khỏi danh sách token không?"
  },
  "copiedExclamation": {
    "message": "Đã sao chép!"
  },
  "copyAddress": {
    "message": "Sao chép địa chỉ vào bộ nhớ đệm"
  },
  "copyPrivateKey": {
    "message": "Đây là khóa riêng tư của bạn (hãy nhấn vào để sao chép)"
  },
  "copyRawTransactionData": {
    "message": "Sao chép dữ liệu giao dịch thô"
  },
  "copyToClipboard": {
    "message": "Sao chép vào bộ nhớ đệm"
  },
  "copyTransactionId": {
    "message": "Sao chép mã giao dịch"
  },
  "create": {
    "message": "Tạo"
  },
  "createAWallet": {
    "message": "Tạo ví"
  },
  "createAccount": {
    "message": "Tạo tài khoản"
  },
  "createNewWallet": {
    "message": "Tạo ví mới"
  },
  "createPassword": {
    "message": "Tạo mật khẩu"
  },
  "currencyConversion": {
    "message": "Quy đổi tiền"
  },
  "currencySymbol": {
    "message": "Ký hiệu tiền tệ"
  },
  "currencySymbolDefinition": {
    "message": "Mã chứng khoán hiển thị cho tiền tệ của mạng này."
  },
  "currentAccountNotConnected": {
    "message": "Tài khoản hiện tại của bạn chưa được kết nối"
  },
  "currentExtension": {
    "message": "Trang tiện ích hiện tại"
  },
  "currentLanguage": {
    "message": "Ngôn ngữ hiện tại"
  },
  "currentTitle": {
    "message": "Hiện tại:"
  },
  "currentlyUnavailable": {
    "message": "Không có sẵn trên mạng này"
  },
  "curveHighGasEstimate": {
    "message": "Đồ thị ước tính phí gas cao"
  },
  "curveLowGasEstimate": {
    "message": "Đồ thị ước tính phí gas thấp"
  },
  "curveMediumGasEstimate": {
    "message": "Đồ thị ước tính phí gas theo thị trường"
  },
  "custom": {
    "message": "Nâng cao"
  },
  "customContentSearch": {
    "message": "Tìm kiếm mạng đã thêm trước đây"
  },
  "customGas": {
    "message": "Tùy chỉnh gas"
  },
  "customGasSettingToolTipMessage": {
    "message": "Sử dụng $1 để tùy chỉnh giá gas. Việc này có thể gây nhầm lẫn nếu bạn không quen thuộc. Bạn phải tự chịu trách nhiệm nếu thực hiện.",
    "description": "$1 is key 'advanced' (text: 'Advanced') separated here so that it can be passed in with bold fontweight"
  },
  "customGasSubTitle": {
    "message": "Việc tăng phí có thể giúp giảm thời gian xử lý, nhưng điều này không được đảm bảo."
  },
  "customSpendLimit": {
    "message": "Giới hạn chi tiêu tùy chỉnh"
  },
  "customToken": {
    "message": "Token tùy chỉnh"
  },
  "customTokenWarningInNonTokenDetectionNetwork": {
    "message": "Tính năng phát hiện token hiện chưa khả dụng trong mạng này. Vui lòng nhập token theo cách thủ công và đảm bảo bạn tin tưởng. Tìm hiểu về $1"
  },
  "customTokenWarningInTokenDetectionNetwork": {
    "message": "Đảm bảo bạn tin tưởng trước khi nhập token theo cách thủ công. Tìm hiểu về $1."
  },
  "customerSupport": {
    "message": "hỗ trợ khách hàng"
  },
  "dappSuggested": {
    "message": "Trang web gợi ý"
  },
  "dappSuggestedGasSettingToolTipMessage": {
    "message": "$1 đã gợi ý mức giá này.",
    "description": "$1 is url for the dapp that has suggested gas settings"
  },
  "dappSuggestedShortLabel": {
    "message": "Trang web"
  },
  "dappSuggestedTooltip": {
    "message": "$1 đã đề xuất mức giá này.",
    "description": "$1 represents the Dapp's origin"
  },
  "darkTheme": {
    "message": "Tối"
  },
  "data": {
    "message": "Dữ liệu"
  },
  "dataBackupFoundInfo": {
    "message": "Một số dữ liệu tài khoản của bạn đã được sao lưu trong lần cài đặt MetaMask trước đó. Dữ liệu này có thể bao gồm các tùy chọn cài đặt, danh bạ và token. Bạn có muốn khôi phục dữ liệu này bây giờ không?"
  },
  "dataHex": {
    "message": "Thập lục phân"
  },
  "decimal": {
    "message": "Số thập phân của token"
  },
  "decimalsMustZerotoTen": {
    "message": "Số thập phân ít nhất phải bằng 0 và không được quá 36."
  },
  "decrypt": {
    "message": "Giải mã"
  },
  "decryptCopy": {
    "message": "Sao chép thông báo đã mã hóa"
  },
  "decryptInlineError": {
    "message": "Không thể giải mã thông báo này do lỗi: $1",
    "description": "$1 is error message"
  },
  "decryptMessageNotice": {
    "message": "$1 muốn đọc thông báo này để hoàn tất hành động của bạn",
    "description": "$1 is the web3 site name"
  },
  "decryptMetamask": {
    "message": "Giải mã thông báo"
  },
  "decryptRequest": {
    "message": "Giải mã yêu cầu"
  },
  "delete": {
    "message": "Xóa"
  },
  "deleteAccount": {
    "message": "Xóa tài khoản"
  },
  "deleteNetwork": {
    "message": "Xóa mạng?"
  },
  "deleteNetworkDescription": {
    "message": "Bạn có chắc chắn muốn xóa mạng này không?"
  },
  "depositCrypto": {
    "message": "Nạp $1",
    "description": "$1 represents the cypto symbol to be purchased"
  },
  "description": {
    "message": "Mô tả"
  },
  "details": {
    "message": "Chi tiết"
  },
  "directDepositCrypto": {
    "message": "Nạp trực tiếp $1"
  },
  "directDepositCryptoExplainer": {
    "message": "Nếu bạn đã có một ít $1, nạp trực tiếp là cách nhanh nhất để nhận $1 trong ví mới."
  },
  "disabledGasOptionToolTipMessage": {
    "message": "“$1” bị vô hiệu hóa vì không đạt mức tăng tối thiểu 10% so với phí gas ban đầu.",
    "description": "$1 is gas estimate type which can be market or aggressive"
  },
  "disconnect": {
    "message": "Ngắt kết nối"
  },
  "disconnectAllAccounts": {
    "message": "Ngắt kết nối tất cả các tài khoản"
  },
  "disconnectAllAccountsConfirmationDescription": {
    "message": "Bạn có chắc chắn muốn ngắt kết nối không? Bạn có thể bị mất chức năng của trang web."
  },
  "disconnectPrompt": {
    "message": "Ngắt kết nối $1"
  },
  "disconnectThisAccount": {
    "message": "Ngắt kết nối tài khoản này"
  },
  "dismiss": {
    "message": "Đóng"
  },
  "dismissReminderDescriptionField": {
    "message": "Bật tùy chọn này để tắt thông báo nhắc sao lưu Cụm mật khẩu khôi phục bí mật. Bạn nên sao lưu Cụm mật khẩu khôi phục bí mật của mình để tránh mất tiền"
  },
  "dismissReminderField": {
    "message": "Tắt lời nhắc sao lưu Cụm mật khẩu khôi phục bí mật"
  },
  "domain": {
    "message": "Tên miền"
  },
  "done": {
    "message": "Hoàn tất"
  },
  "dontShowThisAgain": {
    "message": "Không hiển thị lại"
  },
  "downArrow": {
    "message": "mũi tên xuống"
  },
  "downloadGoogleChrome": {
    "message": "Tải về Google Chrome"
  },
  "downloadSecretBackup": {
    "message": "Tải về Cụm mật khẩu khôi phục bí mật này và lưu trữ trên một ổ đĩa cứng hoặc phương tiện lưu trữ bên ngoài an toàn và được mã hóa."
  },
  "downloadStateLogs": {
    "message": "Tải về nhật ký trạng thái"
  },
  "dropped": {
    "message": "Đã ngừng"
  },
  "edit": {
    "message": "Chỉnh sửa"
  },
  "editANickname": {
    "message": "Chỉnh sửa tên riêng"
  },
  "editAddressNickname": {
    "message": "Chỉnh sửa tên riêng địa chỉ"
  },
  "editCancellationGasFeeModalTitle": {
    "message": "Chỉnh sửa phí gas hủy"
  },
  "editContact": {
    "message": "Chỉnh sửa địa chỉ liên hệ"
  },
  "editGasEducationButtonText": {
    "message": "Tôi nên chọn như thế nào?"
  },
  "editGasEducationHighExplanation": {
    "message": "Đây là lựa chọn tốt nhất cho các giao dịch nhạy cảm với thời gian (chẳng hạn như Hoán đổi) vì nó làm tăng khả năng giao dịch thành công. Quá trình Hoán đổi diễn ra quá lâu có thể khiến giao dịch thất bại và bạn bị mất một phần phí gas."
  },
  "editGasEducationLowExplanation": {
    "message": "Bạn nên sử dụng phí gas thấp hơn cho các giao dịch không quá quan trọng đến thời gian. Mức phí thấp hơn khiến khó dự đoán được khi nào (hoặc liệu) giao dịch của bạn thành công."
  },
  "editGasEducationMediumExplanation": {
    "message": "Phí gas trung bình phù hợp để gửi, rút hoặc thực hiện các giao dịch không nhạy cảm với thời gian khác. Thiết lập này thường cho kết quả giao dịch thành công."
  },
  "editGasEducationModalIntro": {
    "message": "Lựa chọn phí gas phù hợp tùy thuộc vào loại giao dịch và tầm quan trọng của nó đối với bạn."
  },
  "editGasEducationModalTitle": {
    "message": "Cách chọn?"
  },
  "editGasFeeModalTitle": {
    "message": "Chỉnh sửa phí gas"
  },
  "editGasHigh": {
    "message": "Cao"
  },
  "editGasLimitOutOfBounds": {
    "message": "Giới hạn gas tối thiểu phải là $1"
  },
  "editGasLimitOutOfBoundsV2": {
    "message": "Giới hạn gas phải lớn hơn $1 và nhỏ hơn $2",
    "description": "$1 is the minimum limit for gas and $2 is the maximum limit"
  },
  "editGasLimitTooltip": {
    "message": "Giới hạn gas là đơn vị gas tối đa mà bạn sẵn sàng sử dụng. Đơn vị gas là hệ số nhân của \"Phí ưu tiên tối đa\" và \"Phí tối đa\"."
  },
  "editGasLow": {
    "message": "Thấp"
  },
  "editGasMaxBaseFeeGWEIImbalance": {
    "message": "Phí cơ bản tối đa không thể thấp hơn phí ưu tiên"
  },
  "editGasMaxBaseFeeHigh": {
    "message": "Phí cơ bản tối đa cao hơn cần thiết"
  },
  "editGasMaxBaseFeeLow": {
    "message": "Phí cơ bản tối đa thấp so với tình trạng mạng hiện tại"
  },
  "editGasMaxFeeHigh": {
    "message": "Phí tối đa cao hơn cần thiết"
  },
  "editGasMaxFeeLow": {
    "message": "Phí tối đa quá thấp so với tình trạng mạng"
  },
  "editGasMaxFeePriorityImbalance": {
    "message": "Phí tối đa không thể thấp hơn phí ưu tiên tối đa"
  },
  "editGasMaxFeeTooltip": {
    "message": "Phí tối đa là phí cao nhất mà bạn sẽ trả (phí cơ bản + phí ưu tiên)."
  },
  "editGasMaxPriorityFeeBelowMinimum": {
    "message": "Phí ưu tiên tối đa phải lớn hơn 0 GWEI"
  },
  "editGasMaxPriorityFeeBelowMinimumV2": {
    "message": "Phí ưu tiên phải lớn hơn 0."
  },
  "editGasMaxPriorityFeeHigh": {
    "message": "Phí ưu tiên tối đa cao hơn cần thiết. Bạn có thể phải trả nhiều hơn mức cần thiết."
  },
  "editGasMaxPriorityFeeHighV2": {
    "message": "Phí ưu tiên cao hơn cần thiết. Bạn có thể phải trả nhiều hơn mức cần thiết"
  },
  "editGasMaxPriorityFeeLow": {
    "message": "Phí ưu tiên tối đa thấp so với tình trạng mạng hiện tại"
  },
  "editGasMaxPriorityFeeLowV2": {
    "message": "Phí ưu tiên thấp so với tình trạng mạng hiện tại"
  },
  "editGasMaxPriorityFeeTooltip": {
    "message": "Phí ưu tiên tối đa (hay còn được gọi là \"phí khích lệ thợ đào\") được chuyển trực tiếp cho các thợ đào và khuyến khích họ ưu tiên giao dịch của bạn. Thường thì bạn sẽ chi trả theo mức thiết lập tối đa của mình"
  },
  "editGasMedium": {
    "message": "Trung bình"
  },
  "editGasPriceTooLow": {
    "message": "Giá gas phải lớn hơn 0"
  },
  "editGasPriceTooltip": {
    "message": "Mạng này yêu cầu trường \"Giá gas\" khi gửi giao dịch. Giá gas là số tiền bạn sẽ trả cho mỗi đơn vị gas."
  },
  "editGasSubTextAmountLabel": {
    "message": "Số lượng tối đa:",
    "description": "This is meant to be used as the $1 substitution editGasSubTextAmount"
  },
  "editGasSubTextFeeLabel": {
    "message": "Phí tối đa:"
  },
  "editGasTitle": {
    "message": "Chỉnh sửa ưu tiên"
  },
  "editGasTooLow": {
    "message": "Thời gian xử lý không rõ"
  },
  "editGasTooLowTooltip": {
    "message": "Phí tối đa hoặc phí ưu tiên tối đa của bạn có thể thấp so với tình trạng mạng hiện tại. Chúng tôi không biết khi nào (hoặc liệu) giao dịch của bạn được xử lý. "
  },
  "editGasTooLowWarningTooltip": {
    "message": "Việc này sẽ giảm mức phí tối đa, nhưng nếu lưu lượng mạng tăng lên, giao dịch của bạn có thể bị trì hoãn hoặc thất bại."
  },
  "editNonceField": {
    "message": "Chỉnh sửa số chỉ dùng một lần"
  },
  "editNonceMessage": {
    "message": "Đây là tính năng nâng cao, hãy dùng một cách thận trọng."
  },
  "editPermission": {
    "message": "Chỉnh sửa quyền"
  },
  "editSpeedUpEditGasFeeModalTitle": {
    "message": "Chỉnh sửa phí gas tăng tốc"
  },
  "enableAutoDetect": {
    "message": " Bật Tự Động Phát Hiện"
  },
  "enableEIP1559V2": {
    "message": "Bật giao diện phí gas nâng cao"
  },
  "enableEIP1559V2AlertMessage": {
    "message": "Chúng tôi đã cập nhật cách thức hoạt động của việc ước tính và tùy chỉnh phí gas."
  },
  "enableEIP1559V2ButtonText": {
    "message": "Bật giao diện phí gas nâng cao trong Cài đặt"
  },
  "enableEIP1559V2Description": {
    "message": "Chúng tôi đã cập nhật cách thức hoạt động của việc ước tính và tùy chỉnh phí gas. Bật lên nếu bạn muốn sử dụng trải nghiệm gas mới. $1",
    "description": "$1 here is Learn More link"
  },
  "enableEIP1559V2Header": {
    "message": "Trải nghiệm gas mới"
  },
  "enableFromSettings": {
    "message": " Bật lên trong Cài Đặt."
  },
  "enableOpenSeaAPI": {
    "message": "Bật API OpenSea"
  },
  "enableOpenSeaAPIDescription": {
    "message": "Sử dụng API của OpenSea để tìm nạp dữ liệu NFT. Tính năng tự động phát hiện NFT dựa vào API của OpenSea và sẽ không khả dụng nếu tính năng này bị tắt."
  },
  "enableSmartTransactions": {
    "message": "Bật giao dịch thông minh"
  },
  "enableToken": {
    "message": "bật $1",
    "description": "$1 is a token symbol, e.g. ETH"
  },
  "encryptionPublicKeyNotice": {
    "message": "$1 muốn biết khóa mã hóa công khai của bạn. Bằng việc đồng ý, trang web này sẽ có thể gửi thông báo được mã hóa cho bạn.",
    "description": "$1 is the web3 site name"
  },
  "encryptionPublicKeyRequest": {
    "message": "Yêu cầu khóa mã hóa công khai"
  },
  "endOfFlowMessage1": {
    "message": "Bạn đã vượt qua bài kiểm tra - hãy lưu giữ Cụm mật khẩu khôi phục bí mật của bạn an toàn, đó là trách nhiệm của bạn!"
  },
  "endOfFlowMessage10": {
    "message": "Tất cả đã hoàn tất"
  },
  "endOfFlowMessage2": {
    "message": "Mẹo lưu trữ an toàn"
  },
  "endOfFlowMessage3": {
    "message": "Lưu bản sao lưu ở nhiều nơi."
  },
  "endOfFlowMessage4": {
    "message": "Tuyệt đối không chia sẻ cụm mật khẩu với bất kỳ ai."
  },
  "endOfFlowMessage5": {
    "message": "Hãy cẩn thận với hành vi lừa đảo! MetaMask sẽ không bao giờ tự ý hỏi Cụm mật khẩu khôi phục bí mật của bạn."
  },
  "endOfFlowMessage6": {
    "message": "Nếu bạn cần sao lưu lại Cụm mật khẩu khôi phục bí mật, bạn có thể tìm thấy chức năng này trong phần Cài đặt -> Bảo mật."
  },
  "endOfFlowMessage7": {
    "message": "Nếu bạn có thắc mắc hoặc thấy điều gì đó đáng ngờ, hãy liên hệ với bộ phận hỗ trợ của chúng tôi $1.",
    "description": "$1 is a clickable link with text defined by the 'here' key. The link will open to a form where users can file support tickets."
  },
  "endOfFlowMessage8": {
    "message": "MetaMask không thể khôi phục Cụm mật khẩu khôi phục bí mật của bạn."
  },
  "endOfFlowMessage9": {
    "message": "Tìm hiểu thêm."
  },
  "endpointReturnedDifferentChainId": {
    "message": "Điểm cuối đã trả về một mã chuỗi khác: $1",
    "description": "$1 is the return value of eth_chainId from an RPC endpoint"
  },
  "ensIllegalCharacter": {
    "message": "Ký Tự Không Hợp Lệ đối với ENS."
  },
  "ensNotFoundOnCurrentNetwork": {
    "message": "Không tìm thấy tên ENS trên mạng hiện tại. Đang chuyển sang mạng chính thức của Ethereum."
  },
  "ensNotSupportedOnNetwork": {
    "message": "Mạng không hỗ trợ ENS"
  },
  "ensRegistrationError": {
    "message": "Lỗi khi đăng ký tên ENS"
  },
  "ensUnknownError": {
    "message": "Tra Cứu ENS thất bại."
  },
  "enterMaxSpendLimit": {
    "message": "Nhập giới hạn chi tiêu tối đa"
  },
  "enterPassword": {
    "message": "Nhập mật khẩu"
  },
  "enterPasswordContinue": {
    "message": "Nhập mật khẩu để tiếp tục"
  },
  "errorCode": {
    "message": "Mã: $1",
    "description": "Displayed error code for debugging purposes. $1 is the error code"
  },
  "errorDetails": {
    "message": "Chi tiết về lỗi",
    "description": "Title for collapsible section that displays error details for debugging purposes"
  },
  "errorMessage": {
    "message": "Thông báo: $1",
    "description": "Displayed error message for debugging purposes. $1 is the error message"
  },
  "errorName": {
    "message": "Mã: $1",
    "description": "Displayed error name for debugging purposes. $1 is the error name"
  },
  "errorPageMessage": {
    "message": "Hãy thử lại bằng cách tải lại trang hoặc liên hệ với bộ phận hỗ trợ $1.",
    "description": "Message displayed on generic error page in the fullscreen or notification UI, $1 is a clickable link with text defined by the 'here' key. The link will open to a form where users can file support tickets."
  },
  "errorPagePopupMessage": {
    "message": "Hãy thử lại bằng cách đóng và mở lại cửa sổ bật lên hoặc liên hệ với bộ phận hỗ trợ $1.",
    "description": "Message displayed on generic error page in the popup UI, $1 is a clickable link with text defined by the 'here' key. The link will open to a form where users can file support tickets."
  },
  "errorPageTitle": {
    "message": "MetaMask đã gặp lỗi",
    "description": "Title of generic error page"
  },
  "errorStack": {
    "message": "Cụm:",
    "description": "Title for error stack, which is displayed for debugging purposes"
  },
  "estimatedProcessingTimes": {
    "message": "Thời gian xử lý ước tính"
  },
  "ethGasPriceFetchWarning": {
    "message": "Giá gas dự phòng được cung cấp vì dịch vụ ước tính giá gas chính hiện không hoạt động."
  },
  "ethereumPublicAddress": {
    "message": "Địa chỉ công khai trên Ethereum"
  },
  "etherscan": {
    "message": "Etherscan"
  },
  "etherscanView": {
    "message": "Xem tài khoản trên Etherscan"
  },
  "etherscanViewOn": {
    "message": "Xem trên Etherscan"
  },
  "expandExperience": {
    "message": "Mở rộng trải nghiệm web3 của bạn"
  },
  "expandView": {
    "message": "Mở rộng cửa sổ xem"
  },
  "experimental": {
    "message": "Thử nghiệm"
  },
  "exportPrivateKey": {
    "message": "Xuất khóa riêng tư"
  },
  "externalExtension": {
    "message": "Tiện ích bên ngoài"
  },
  "failed": {
    "message": "Không thành công"
  },
  "failedToFetchChainId": {
    "message": "Không thể tìm nạp mã chuỗi. URL RPC của bạn có chính xác không?"
  },
  "failedToFetchTickerSymbolData": {
    "message": "Dữ liệu xác minh ký hiệu mã hiện không khả dụng, hãy chắc chắn bạn đã nhập đúng ký hiệu. Điều này sẽ ảnh hưởng đến tỷ giá chuyển đổi mà bạn nhìn thấy trong mạng này"
  },
  "failureMessage": {
    "message": "Đã xảy ra sự cố và chúng tôi không thể hoàn tất hành động"
  },
  "fakeTokenWarning": {
    "message": "Bất kỳ ai cũng có thể tạo token, bao gồm cả phiên bản giả mạo của các token hiện tại. Tìm hiểu thêm về $1"
  },
  "fast": {
    "message": "Nhanh"
  },
  "fastest": {
    "message": "Nhanh nhất"
  },
  "feeAssociatedRequest": {
    "message": "Yêu cầu này có kèm theo một khoản phí."
  },
  "fiat": {
    "message": "Pháp định",
    "description": "Exchange type"
  },
  "fileImportFail": {
    "message": "Tính năng nhập tập tin không hoạt động? Nhấn vào đây!",
    "description": "Helps user import their account from a JSON file"
  },
  "flaskSnapSettingsCardButtonCta": {
    "message": "Xem chi tiết",
    "description": "Call to action a user can take to see more information about the Snap that is installed"
  },
  "flaskSnapSettingsCardDateAddedOn": {
    "message": "Đã thêm vào",
    "description": "Start of the sentence describing when and where snap was added"
  },
  "flaskSnapSettingsCardFrom": {
    "message": "từ",
    "description": "Part of the sentence describing when and where snap was added"
  },
  "flaskWelcomeUninstall": {
    "message": "bạn nên gỡ cài đặt tiện ích mở rộng này",
    "description": "This request is shown on the Flask Welcome screen. It is intended for non-developers, and will be bolded."
  },
  "flaskWelcomeWarning1": {
    "message": "Flask là nơi để các lập trình viên thí nghiệm những API mới không ổn định. Nếu bạn không phải là lập trình viên hay người tham gia thử nghiệm giai đoạn beta, $1.",
    "description": "This is a warning shown on the Flask Welcome screen, intended to encourage non-developers not to proceed any further. $1 is the bolded message 'flaskWelcomeUninstall'"
  },
  "flaskWelcomeWarning2": {
    "message": "Chúng tôi không đảm bảo tính an toàn hay ổn định của tiện ích mở rộng này. Các API mới do Flask cung cấp không đủ sức chống lại các cuộc tấn công lừa đảo, có nghĩa rằng bất kỳ trang web hay Snap nào yêu cầu truy cập vào Flask đều có thể mang mục đích xấu nhằm đánh cắp tài sản của bạn.",
    "description": "This explains the risks of using MetaMask Flask"
  },
  "flaskWelcomeWarning3": {
    "message": "Tất cả các API của Flask đều là thử nghiệm. Chúng có thể bị thay đổi hoặc xóa mà không cần thông báo, hoặc chúng có thể ở trên Flask vô thời hạn mà không bao giờ được chuyển sang phiên bản MetaMask ổn định. Bạn phải tự chịu rủi ro khi sử dụng chúng.",
    "description": "This message warns developers about unstable Flask APIs"
  },
  "flaskWelcomeWarning4": {
    "message": "Đảm bảo bạn đã tắt tiện ích mở rộng MetaMask thông thường khi sử dụng Flask.",
    "description": "This message calls to pay attention about multiple versions of MetaMask running on the same site (Flask + Prod)"
  },
  "flaskWelcomeWarningAcceptButton": {
    "message": "Tôi chấp nhận những rủi ro này",
    "description": "this text is shown on a button, which the user presses to confirm they understand the risks of using Flask"
  },
  "followUsOnTwitter": {
    "message": "Theo dõi chúng tôi trên Twitter"
  },
  "forbiddenIpfsGateway": {
    "message": "Cổng kết nối IPFS không được phép: Vui lòng chỉ định một cổng kết nối CID"
  },
  "forgetDevice": {
    "message": "Quên thiết bị này"
  },
  "forgotPassword": {
    "message": "Quên mật khẩu?"
  },
  "from": {
    "message": "Từ"
  },
  "fromAddress": {
    "message": "Từ: $1",
    "description": "$1 is the address to include in the From label. It is typically shortened first using shortenAddress"
  },
  "fromTokenLists": {
    "message": "Từ danh sách token: $1"
  },
  "functionApprove": {
    "message": "Chức năng: Phê duyệt"
  },
  "functionType": {
    "message": "Loại chức năng"
  },
  "gas": {
    "message": "Gas"
  },
  "gasDisplayAcknowledgeDappButtonText": {
    "message": "Chỉnh sửa phí gas gợi ý"
  },
  "gasDisplayDappWarning": {
    "message": "Phí gas này đã được gợi ý bởi $1. Việc sửa đổi có thể khiến giao dịch của bạn gặp sự cố. Vui lòng liên hệ với $1 nếu bạn có câu hỏi.",
    "description": "$1 represents the Dapp's origin"
  },
  "gasEstimatesUnavailableWarning": {
    "message": "Các ước tính thấp, trung bình và cao của chúng tôi hiện không có sẵn."
  },
  "gasFee": {
    "message": "Phí gas"
  },
  "gasLimit": {
    "message": "Giới hạn gas"
  },
  "gasLimitInfoTooltipContent": {
    "message": "Giới hạn gas là số lượng đơn vị gas tối đa mà bạn sẵn sàng chi tiêu."
  },
  "gasLimitRecommended": {
    "message": "Giới hạn gas được đề xuất là $1. Có thể thất bại nếu giới hạn gas thấp hơn."
  },
  "gasLimitTooLow": {
    "message": "Giới hạn gas ít nhất phải là 21000"
  },
  "gasLimitTooLowWithDynamicFee": {
    "message": "Giới hạn gas ít nhất phải là $1",
    "description": "$1 is the custom gas limit, in decimal."
  },
  "gasLimitV2": {
    "message": "Giới hạn gas"
  },
  "gasOption": {
    "message": "Tùy chọn gas"
  },
  "gasPrice": {
    "message": "Giá gas (GWEI)"
  },
  "gasPriceExcessive": {
    "message": "Bạn đã đặt phí gas cao một cách không cần thiết. Hãy cân nhắc giảm mức phí này."
  },
  "gasPriceExcessiveInput": {
    "message": "Giá gas quá cao"
  },
  "gasPriceExtremelyLow": {
    "message": "Giá gas cực kỳ thấp"
  },
  "gasPriceFetchFailed": {
    "message": "Không ước tính được giá gas do lỗi mạng."
  },
  "gasPriceInfoTooltipContent": {
    "message": "Giá gas xác định khoản Ether mà bạn sẵn sàng thanh toán cho mỗi đơn vị gas."
  },
  "gasTimingHoursShort": {
    "message": "$1 giờ",
    "description": "$1 represents a number of hours"
  },
  "gasTimingMinutes": {
    "message": "$1 phút",
    "description": "$1 represents a number of minutes"
  },
  "gasTimingMinutesShort": {
    "message": "$1 phút",
    "description": "$1 represents a number of minutes"
  },
  "gasTimingNegative": {
    "message": "Có thể sau $1",
    "description": "$1 represents an amount of time"
  },
  "gasTimingPositive": {
    "message": "Có khả năng sau < $1",
    "description": "$1 represents an amount of time"
  },
  "gasTimingSeconds": {
    "message": "$1 giây",
    "description": "$1 represents a number of seconds"
  },
  "gasTimingSecondsShort": {
    "message": "$1 giây",
    "description": "$1 represents a number of seconds"
  },
  "gasTimingVeryPositive": {
    "message": "Nhiều khả năng sau < $1",
    "description": "$1 represents an amount of time"
  },
  "gasUsed": {
    "message": "Đã dùng gas"
  },
  "gdprMessage": {
    "message": "Đây là dữ liệu tổng hợp, do đó ở trạng thái ẩn danh để phục vụ cho mục đích của Quy định chung về bảo vệ dữ liệu (Liên minh Châu Âu) 2016/679. Để biết thêm thông tin liên quan đến các phương thức bảo vệ quyền riêng tư của chúng tôi, vui lòng xem $1 của chúng tôi.",
    "description": "$1 refers to the gdprMessagePrivacyPolicy message, the translation of which is meant to be used exclusively in the context of gdprMessage"
  },
  "gdprMessagePrivacyPolicy": {
    "message": "Chính sách quyền riêng tư tại đây",
    "description": "this translation is intended to be exclusively used as the replacement for the $1 in the gdprMessage translation"
  },
  "general": {
    "message": "Chung"
  },
  "getEther": {
    "message": "Nhận Ether"
  },
  "getEtherFromFaucet": {
    "message": "Nhận Ether từ một vòi dành cho $1",
    "description": "Displays network name for Ether faucet"
  },
  "getStarted": {
    "message": "Bắt đầu"
  },
  "goBack": {
    "message": "Quay Lại"
  },
  "goerli": {
    "message": "Mạng thử nghiệm Goerli"
  },
  "gotIt": {
    "message": "Đã hiểu!"
  },
  "grantedToWithColon": {
    "message": "Cấp cho:"
  },
  "gwei": {
    "message": "GWEI"
  },
  "happyToSeeYou": {
    "message": "Chúng tôi rất vui khi được gặp bạn."
  },
  "hardware": {
    "message": "Phần cứng"
  },
  "hardwareWalletConnected": {
    "message": "Đã kết nối với ví cứng"
  },
  "hardwareWalletLegacyDescription": {
    "message": "(cũ)",
    "description": "Text representing the MEW path"
  },
  "hardwareWalletSupportLinkConversion": {
    "message": "nhấn vào đây"
  },
  "hardwareWallets": {
    "message": "Kết nối với một ví cứng"
  },
  "hardwareWalletsMsg": {
    "message": "Chọn một ví cứng mà bạn muốn sử dụng với MetaMask."
  },
  "here": {
    "message": "tại đây",
    "description": "as in -click here- for more information (goes with troubleTokenBalances)"
  },
  "hexData": {
    "message": "Dữ liệu thập lục phân"
  },
  "hide": {
    "message": "Ẩn"
  },
  "hideFullTransactionDetails": {
    "message": "Ẩn chi tiết giao dịch đầy đủ"
  },
  "hideSeedPhrase": {
    "message": "Ẩn cụm từ khôi phục bí mật"
  },
  "hideToken": {
    "message": "Ẩn token"
  },
  "hideTokenPrompt": {
    "message": "Ẩn token?"
  },
  "hideTokenSymbol": {
    "message": "Ẩn $1",
    "description": "$1 is the symbol for a token (e.g. 'DAI')"
  },
  "hideZeroBalanceTokens": {
    "message": "Ẩn các token không có số dư"
  },
  "high": {
    "message": "Linh hoạt"
  },
  "highGasSettingToolTipMessage": {
    "message": "Sử dụng $1 để bù đắp khi lưu lượng mạng lưới tăng vọt trong những trường hợp như phát hành NFT nổi tiếng.",
    "description": "$1 is key 'high' (text: 'Aggressive') separated here so that it can be passed in with bold fontweight"
  },
  "highLowercase": {
    "message": "cao"
  },
  "history": {
    "message": "Lịch sử"
  },
  "ignoreAll": {
    "message": "Bỏ qua tất cả"
  },
  "ignoreTokenWarning": {
    "message": "Nếu bạn ẩn token, chúng sẽ không hiển thị trong ví của bạn. Tuy nhiên, bạn vẫn có thể thêm chúng thông qua tìm kiếm."
  },
  "import": {
    "message": "Nhập",
    "description": "Button to import an account from a selected file"
  },
  "importAccount": {
    "message": "Nhập tài khoản"
  },
  "importAccountError": {
    "message": "Lỗi khi nhập tài khoản."
  },
  "importAccountMsg": {
    "message": "Tài khoản đã nhập sẽ không được liên kết với Cụm mật khẩu khôi phục bí mật cho tài khoản MetaMask đã tạo ban đầu của bạn. Tìm hiểu thêm về các tài khoản đã nhập"
  },
  "importAccountSeedPhrase": {
    "message": "Nhập một ví bằng Cụm mật khẩu khôi phục bí mật"
  },
  "importMyWallet": {
    "message": "Nhập Ví Của Tôi"
  },
  "importNFT": {
    "message": "Nhập NFT"
  },
  "importNFTAddressToolTip": {
    "message": "Ví dụ: trên OpenSea, trên trang của NFT bên dưới mục Chi tiết, có một giá trị siêu liên kết màu xanh dương gắn nhãn 'Địa chỉ hợp đồng'. Nếu bạn nhấn vào đây, nó sẽ dẫn bạn đến địa chỉ của hợp đồng trên Etherscan; ở phía trên cùng bên trái của trang đó, sẽ có một biểu tượng gắn nhãn 'Hợp đồng', và ở bên phải là một chuỗi dài các chữ cái và số. Đây là địa chỉ của hợp đồng đã tạo NFT của bạn. Nhấn vào biểu tượng 'sao chép' ở bên phải của địa chỉ và bạn sẽ sao chép nó vào bộ nhớ đệm."
  },
  "importNFTPage": {
    "message": "Nhập trang NFT"
  },
  "importNFTTokenIdToolTip": {
    "message": "ID của bộ sưu tập là một mã nhận dạng duy nhất vì không có hai NFT nào giống hệt nhau. Một lần nữa, trên OpenSea, mã số này nằm bên dưới mục 'Chi tiết'. Hãy ghi chú lại hoặc sao chép vào bộ nhớ đệm."
  },
  "importNFTs": {
    "message": "Nhập NFT"
  },
  "importTokenQuestion": {
    "message": "Bạn muốn nhập token?"
  },
  "importTokenWarning": {
    "message": "Bất kỳ ai cũng tạo được token bằng bất kỳ tên nào, kể cả phiên bản giả của token hiện có. Bạn tự chịu rủi ro khi thêm và giao dịch!"
  },
  "importTokens": {
    "message": "nhập token"
  },
  "importTokensCamelCase": {
    "message": "Nhập Token"
  },
  "importWallet": {
    "message": "Nhập ví"
  },
  "importWithCount": {
    "message": "Nhập $1",
    "description": "$1 will the number of detected tokens that are selected for importing, if all of them are selected then $1 will be all"
  },
  "importYourExisting": {
    "message": "Nhập ví hiện tại của bạn bằng Cụm mật khẩu khôi phục bí mật"
  },
  "imported": {
    "message": "Đã nhập",
    "description": "status showing that an account has been fully loaded into the keyring"
  },
  "infuraBlockedNotification": {
    "message": "MetaMask không thể kết nối với máy chủ chuỗi khối. Hãy xem xét các lý do tiềm ẩn $1.",
    "description": "$1 is a clickable link with with text defined by the 'here' key"
  },
  "initialTransactionConfirmed": {
    "message": "Mạng đã xác nhận giao dịch ban đầu của bạn. Nhấn OK để quay lại."
  },
  "insufficientBalance": {
    "message": "Không đủ số dư."
  },
  "insufficientCurrencyBuyOrDeposit": {
    "message": "Bạn không có đủ $1 trong tài khoản để thanh toán phí giao dịch trên mạng $2. $3 hoặc nạp từ một tài khoản khác.",
    "description": "$1 is the native currency of the network, $2 is the name of the current network, $3 is the key 'buy' + the ticker symbol of the native currency of the chain wrapped in a button"
  },
  "insufficientCurrencyDeposit": {
    "message": "Bạn không có đủ $1 trong tài khoản để thanh toán phí giao dịch trên mạng $2. Nạp $1 từ một tài khoản khác.",
    "description": "$1 is the native currency of the network, $2 is the name of the current network"
  },
  "insufficientFunds": {
    "message": "Không đủ tiền."
  },
  "insufficientFundsForGas": {
    "message": "Không đủ tiền cho gas"
  },
  "insufficientTokens": {
    "message": "Không đủ token."
  },
  "invalidAddress": {
    "message": "Địa chỉ không hợp lệ"
  },
  "invalidAddressRecipient": {
    "message": "Địa chỉ người nhận không hợp lệ"
  },
  "invalidAddressRecipientNotEthNetwork": {
    "message": "Không phải mạng ETH, hãy đặt ở chữ viết thường"
  },
  "invalidAssetType": {
    "message": "Tài sản này là một NFT và cần được thêm lại trên trang Nhập NFT bên dưới thẻ NFT"
  },
  "invalidBlockExplorerURL": {
    "message": "URL trình khám phá khối không hợp lệ"
  },
  "invalidChainIdTooBig": {
    "message": "Mã chuỗi không hợp lệ. Mã chuỗi quá to."
  },
  "invalidCustomNetworkAlertContent1": {
    "message": "Phải nhập lại mã chuỗi cho mạng tùy chỉnh “$1”.",
    "description": "$1 is the name/identifier of the network."
  },
  "invalidCustomNetworkAlertContent2": {
    "message": "Để bảo vệ bạn khỏi các nhà cung cấp mạng độc hại hoặc bị lỗi, mã chuỗi giờ đây là yêu cầu bắt buộc đối với tất cả các mạng tùy chỉnh."
  },
  "invalidCustomNetworkAlertContent3": {
    "message": "Chuyển đến phần Cài đặt > Mạng, rồi nhập mã chuỗi. Bạn có thể tìm được mã chuỗi của hầu hết các mạng phổ biến trên $1.",
    "description": "$1 is a link to https://chainid.network"
  },
  "invalidCustomNetworkAlertTitle": {
    "message": "Mạng tùy chỉnh không hợp lệ"
  },
  "invalidHexNumber": {
    "message": "Số thập lục phân không hợp lệ."
  },
  "invalidHexNumberLeadingZeros": {
    "message": "Số thập lục phân không hợp lệ. Xóa mọi chữ số 0 ở đầu."
  },
  "invalidIpfsGateway": {
    "message": "Cổng kết nối IPFS không hợp lệ: Giá trị phải là URL hợp lệ"
  },
  "invalidNumber": {
    "message": "Số không hợp lệ. Hãy nhập một số thập phân hoặc số thập lục phân bắt đầu bằng “0x”."
  },
  "invalidNumberLeadingZeros": {
    "message": "Số không hợp lệ. Xóa mọi chữ số 0 ở đầu."
  },
  "invalidRPC": {
    "message": "URL RPC không hợp lệ"
  },
  "invalidSeedPhrase": {
    "message": "Cụm mật khẩu khôi phục bí mật không hợp lệ"
  },
  "ipfsGateway": {
    "message": "Cổng kết nối IPFS"
  },
  "ipfsGatewayDescription": {
    "message": "Nhập URL của cổng kết nối IPFS CID để dùng cho quá trình phân giải nội dung ENS."
  },
  "jazzAndBlockies": {
    "message": "Jazzicons và Blockies là hai kiểu biểu tượng độc nhất khác nhau giúp bạn nhận ra tài khoản trong nháy mắt."
  },
  "jazzicons": {
    "message": "Jazzicons"
  },
  "jsDeliver": {
    "message": "jsDeliver"
  },
  "jsonFile": {
    "message": "Tập tin JSON",
    "description": "format for importing an account"
  },
  "keystone": {
    "message": "Keystone"
  },
  "keystoneTutorial": {
    "message": " (Hướng dẫn)"
  },
  "knownAddressRecipient": {
    "message": "Địa chỉ hợp đồng đã biết."
  },
  "knownTokenWarning": {
    "message": "Hành động này sẽ chỉnh sửa các token đã niêm yết trong ví của bạn, kẻ xấu có thể lợi dụng việc này để lừa đảo bạn. Chỉ phê duyệt nếu bạn chắc chắn rằng bạn muốn thay đổi giá trị mà những token này đại diện cho. Tìm hiểu thêm về $1"
  },
  "kovan": {
    "message": "Mạng thử nghiệm Kovan"
  },
  "lastConnected": {
    "message": "Đã kết nối lần cuối"
  },
  "learmMoreAboutGas": {
    "message": "Muốn $1 về gas?"
  },
  "learnCancelSpeeedup": {
    "message": "Tìm hiểu cách $1",
    "description": "$1 is link to cancel or speed up transactions"
  },
  "learnMore": {
    "message": "tìm hiểu thêm"
  },
  "learnMoreUpperCase": {
    "message": "Tìm hiểu thêm"
  },
  "learnScamRisk": {
    "message": "lừa đảo và nguy cơ bảo mật."
  },
  "ledgerAccountRestriction": {
    "message": "Bạn cần sử dụng tài khoản gần đây nhất thì mới có thể thêm một tài khoản mới."
  },
  "ledgerConnectionInstructionCloseOtherApps": {
    "message": "Đóng bất kỳ phần mềm nào khác được kết nối với thiết bị của bạn và sau đó nhấn vào đây để làm mới."
  },
  "ledgerConnectionInstructionHeader": {
    "message": "Trước khi nhấn xác nhận:"
  },
  "ledgerConnectionInstructionStepFour": {
    "message": "Bật \"dữ liệu hợp đồng thông minh\" hoặc \"ký mù\" trên thiết bị Ledger của bạn"
  },
  "ledgerConnectionInstructionStepOne": {
    "message": "Bật Sử Dụng Ledger Live trong Cài Đặt > Nâng Cao"
  },
  "ledgerConnectionInstructionStepThree": {
    "message": "Cắm thiết bị Ledger và chọn ứng dụng Ethereum"
  },
  "ledgerConnectionInstructionStepTwo": {
    "message": "Mở và mở khóa Ứng Dụng Ledger Live"
  },
  "ledgerConnectionPreferenceDescription": {
    "message": "Tùy chỉnh cách thức kết nối Ledger với MetaMask. Nên dùng $1, nhưng cũng có sẵn các tùy chọn khác. Đọc thêm tại đây: $2",
    "description": "A description that appears above a dropdown where users can select between up to three options - Ledger Live, U2F or WebHID - depending on what is supported in their browser. $1 is the recommended browser option, it will be either WebHID or U2f. $2 is a link to an article where users can learn more, but will be the translation of the learnMore message."
  },
  "ledgerDeviceOpenFailureMessage": {
    "message": "Mở thiết bị Ledger không thành công. Ledger của bạn có thể đã được kết nối với phần mềm khác. Vui lòng đóng Ledger Live hoặc các ứng dụng khác được kết nối với thiết bị Ledger của bạn và thử kết nối lại."
  },
  "ledgerLive": {
    "message": "Ledger Live",
    "description": "The name of a desktop app that can be used with your ledger device. We can also use it to connect a users Ledger device to MetaMask."
  },
  "ledgerLiveApp": {
    "message": "Ứng dụng Ledger Live"
  },
  "ledgerLocked": {
    "message": "Không thể kết nối với thiết bị Ledger. Vui lòng đảm bảo bạn đã mở khóa thiết bị và mở ứng dụng Ethereum."
  },
  "ledgerTimeout": {
    "message": "Ledger Live mất quá nhiều thời gian để phản hồi hoặc đã hết thời gian chờ kết nối. Hãy đảm bảo bạn đã mở ứng dụng Ledger Live và đã mở khóa thiết bị."
  },
  "ledgerTransportChangeWarning": {
    "message": "Nếu ứng dụng Ledger Live của bạn đang mở, vui lòng ngắt mọi kết nối Ledger Live đang mở và đóng ứng dụng Ledger Live."
  },
  "ledgerWebHIDNotConnectedErrorMessage": {
    "message": "Thiết bị Ledger chưa được kết nối. Nếu bạn muốn kết nối với Ledger, vui lòng nhấn lại vào \"Tiếp tục\" và chấp thuận kết nối HID",
    "description": "An error message shown to the user during the hardware connect flow."
  },
  "letsGoSetUp": {
    "message": "Có, hãy thiết lập!"
  },
  "levelArrow": {
    "message": "mũi tên cấp độ"
  },
  "lightTheme": {
    "message": "Sáng"
  },
  "likeToImportTokens": {
    "message": "Bạn có muốn nhập những token này không?"
  },
  "link": {
    "message": "Liên kết"
  },
  "links": {
    "message": "Liên kết"
  },
  "loadMore": {
    "message": "Tải thêm"
  },
  "loading": {
    "message": "Đang tải..."
  },
  "loadingNFTs": {
    "message": "Đang tải NFT..."
  },
  "loadingTokens": {
    "message": "Đang tải token..."
  },
  "localhost": {
    "message": "Máy chủ cục bộ 8545"
  },
  "lock": {
    "message": "Khóa"
  },
  "lockTimeTooGreat": {
    "message": "Thời gian khóa quá lớn"
  },
  "logo": {
    "message": "Logo $1",
    "description": "$1 is the name of the ticker"
  },
  "low": {
    "message": "Thấp"
  },
  "lowGasSettingToolTipMessage": {
    "message": "Sử dụng $1 để chờ mức giá rẻ hơn. Thời gian dự kiến sẽ kém chính xác hơn nhiều do mức giá tương đối khó dự đoán.",
    "description": "$1 is key 'low' separated here so that it can be passed in with bold fontweight"
  },
  "lowLowercase": {
    "message": "thấp"
  },
  "lowPriorityMessage": {
    "message": "Các giao dịch trong tương lai sẽ được xếp sau giao dịch này. Mức giá này được nhìn thấy lần cuối cách đây một thời gian."
  },
  "mainnet": {
    "message": "Mạng chính thức của Ethereum"
  },
  "mainnetToken": {
    "message": "Địa chỉ này trùng với một địa chỉ đã biết trên Mạng chính thức của Ethereum. Hãy kiểm tra lại địa chỉ hợp đồng và mạng cho token mà bạn đang muốn thêm."
  },
  "makeAnotherSwap": {
    "message": "Tạo một giao dịch hoán đổi mới"
  },
  "makeSureNoOneWatching": {
    "message": "Đảm bảo không có ai đang nhìn màn hình của bạn",
    "description": "Warning to users to be care while creating and saving their new Secret Recovery Phrase"
  },
  "malformedData": {
    "message": "Dữ liệu không đúng định dạng"
  },
  "manageSnaps": {
    "message": "Quản lý các Snap đã cài đặt"
  },
  "max": {
    "message": "Tối đa"
  },
  "maxBaseFee": {
    "message": "Phí cơ bản tối đa"
  },
  "maxFee": {
    "message": "Phí tối đa"
  },
  "maxPriorityFee": {
    "message": "Phí ưu tiên tối đa"
  },
  "medium": {
    "message": "Thị trường"
  },
  "mediumGasSettingToolTipMessage": {
    "message": "Sử dụng $1 để xử lý nhanh theo giá thị trường hiện tại.",
    "description": "$1 is key 'medium' (text: 'Market') separated here so that it can be passed in with bold fontweight"
  },
  "memo": {
    "message": "bản ghi nhớ"
  },
  "memorizePhrase": {
    "message": "Ghi nhớ cụm mật khẩu này."
  },
  "message": {
    "message": "Thông báo"
  },
  "metaMaskConnectStatusParagraphOne": {
    "message": "Giờ đây, bạn có nhiều quyền kiểm soát hơn đối với các kết nối của tài khoản trong MetaMask."
  },
  "metaMaskConnectStatusParagraphThree": {
    "message": "Nhấn vào để quản lý các tài khoản đã kết nối của bạn."
  },
  "metaMaskConnectStatusParagraphTwo": {
    "message": "Nút trạng thái kết nối sẽ hiển thị nếu trang web mà bạn đang truy cập được kết nối với tài khoản bạn đang chọn."
  },
  "metamaskDescription": {
    "message": "Kết nối bạn với Ethereum và trang Web phi tập trung."
  },
  "metamaskSwapsOfflineDescription": {
    "message": "Tính năng Hoán đổi trên MetaMask đang được bảo trì. Vui lòng kiểm tra lại sau."
  },
  "metamaskVersion": {
    "message": "Phiên bản MetaMask"
  },
  "metametricsCommitmentsAllowOptOut": {
    "message": "Luôn cho phép bạn chọn không tham gia thông qua phần Cài đặt"
  },
  "metametricsCommitmentsAllowOptOut2": {
    "message": "Luôn có thể chọn không tham gia trong phần Cài Đặt"
  },
  "metametricsCommitmentsBoldNever": {
    "message": "Không bao giờ",
    "description": "This string is localized separately from some of the commitments so that we can bold it"
  },
  "metametricsCommitmentsIntro": {
    "message": "MetaMask sẽ.."
  },
  "metametricsCommitmentsNeverCollect": {
    "message": "Không bao giờ thu thập mã khóa, địa chỉ, giao dịch, số dư, mã băm hoặc bất kỳ thông tin cá nhân nào"
  },
  "metametricsCommitmentsNeverCollectIP": {
    "message": "$1 thu thập địa chỉ IP đầy đủ của bạn",
    "description": "The $1 is the bolded word 'Never', from 'metametricsCommitmentsBoldNever'"
  },
  "metametricsCommitmentsNeverCollectKeysEtc": {
    "message": "$1 thu thập mã khóa, địa chỉ, giao dịch, số dư, mã băm hoặc bất kỳ thông tin cá nhân nào",
    "description": "The $1 is the bolded word 'Never', from 'metametricsCommitmentsBoldNever'"
  },
  "metametricsCommitmentsNeverIP": {
    "message": "Không bao giờ thu thập địa chỉ IP đầy đủ của bạn"
  },
  "metametricsCommitmentsNeverSell": {
    "message": "Không bao giờ bán dữ liệu để thu lợi. Tuyệt đối không bao giờ!"
  },
  "metametricsCommitmentsNeverSellDataForProfit": {
    "message": "$1 bán dữ liệu để thu lợi. Tuyệt đối không bao giờ!",
    "description": "The $1 is the bolded word 'Never', from 'metametricsCommitmentsBoldNever'"
  },
  "metametricsCommitmentsSendAnonymizedEvents": {
    "message": "Gửi các lượt nhấn và xem trang đã được ẩn danh"
  },
  "metametricsHelpImproveMetaMask": {
    "message": "Giúp chúng tôi cải thiện MetaMask"
  },
  "metametricsOptInDescription": {
    "message": "MetaMask muốn thu thập dữ liệu sử dụng để hiểu rõ hơn về cách người dùng tương tác với tiện ích. Chúng tôi sẽ dùng dữ liệu này để liên tục cải thiện độ hữu ích và trải nghiệm người dùng trên sản phẩm của mình và hệ sinh thái Ethereum."
  },
  "metametricsOptInDescription2": {
    "message": "Chúng tôi muốn thu thập dữ liệu sử dụng cơ bản để cải thiện mức độ hữu ích của sản phẩm. Các chỉ số này sẽ..."
  },
  "metametricsTitle": {
    "message": "Tham gia cùng hơn 6 Triệu người dùng để cải thiện MetaMask"
  },
  "mismatchedChain": {
    "message": "Thông tin về mạng cho mã chuỗi này không khớp với hồ sơ của chúng tôi. Bạn nên $1 trước khi tiếp tục.",
    "description": "$1 is a clickable link with text defined by the 'mismatchedChainLinkText' key"
  },
  "mismatchedChainLinkText": {
    "message": "xác minh thông tin về mạng",
    "description": "Serves as link text for the 'mismatchedChain' key. This text will be embedded inside the translation for that key."
  },
  "missingNFT": {
    "message": "Không thấy NFT của mình?"
  },
  "missingSetting": {
    "message": "Không tìm thấy thiết lập?"
  },
  "missingSettingRequest": {
    "message": "Yêu cầu tại đây"
  },
  "missingToken": {
    "message": "Không thấy token của mình?"
  },
  "mobileSyncWarning": {
    "message": "Tính năng 'Đồng bộ với tiện ích' tạm thời bị tắt. Nếu bạn muốn sử dụng ví tiện ích trên thiết bị di động MetaMask, thì trên ứng dụng di động: hãy quay lại các tùy chọn thiết lập ví và chọn phương án 'Nhập bằng Cụm Mật Khẩu Khôi Phục Bí Mật'. Sử dụng cụm mật khẩu bí mật của ví tiện ích để nhập ví của bạn vào thiết bị di động."
  },
  "mustSelectOne": {
    "message": "Phải chọn ít nhất 1 token."
  },
  "myAccounts": {
    "message": "Tài khoản của tôi"
  },
  "name": {
    "message": "Tên"
  },
  "needCryptoInWallet": {
    "message": "Để tương tác với các ứng dụng phi tập trung bằng MetaMask, bạn sẽ cần $1 trong ví.",
    "description": "$1 represents the cypto symbol to be purchased"
  },
  "needHelp": {
    "message": "Bạn cần trợ giúp? Liên hệ $1",
    "description": "$1 represents `needHelpLinkText`, the text which goes in the help link"
  },
  "needHelpFeedback": {
    "message": "Chia sẻ Phản Hồi của bạn"
  },
  "needHelpLinkText": {
    "message": "Hỗ trợ về MetaMask"
  },
  "needHelpSubmitTicket": {
    "message": "Gửi Phiếu"
  },
  "needImportFile": {
    "message": "Bạn phải chọn tập tin để nhập.",
    "description": "User is important an account and needs to add a file to continue"
  },
  "negativeETH": {
    "message": "Không thể gửi số lượng ETH âm."
  },
  "network": {
    "message": "Mạng:"
  },
  "networkDetails": {
    "message": "Thông tin về mạng"
  },
  "networkIsBusy": {
    "message": "Mạng đang bận. Giá gas cao và ước tính kém chính xác hơn."
  },
  "networkName": {
    "message": "Tên mạng"
  },
  "networkNameAvalanche": {
    "message": "Avalanche"
  },
  "networkNameBSC": {
    "message": "BSC"
  },
  "networkNameDefinition": {
    "message": "Tên được liên kết với mạng này."
  },
  "networkNameEthereum": {
    "message": "Ethereum"
  },
  "networkNamePolygon": {
    "message": "Polygon"
  },
  "networkNameRinkeby": {
    "message": "Rinkeby"
  },
  "networkNameTestnet": {
    "message": "Mạng thử nghiệm"
  },
  "networkSettingsChainIdDescription": {
    "message": "Mã chuỗi được dùng để ký các giao dịch. Giá trị này phải khớp với mã chuỗi do mạng trả về. Bạn có thể nhập một số thập phân hoặc số thập lục phân bắt đầu bằng “0x” nhưng chúng tôi sẽ hiển thị số ở dạng thập phân."
  },
  "networkStatus": {
    "message": "Trạng thái mạng"
  },
  "networkStatusBaseFeeTooltip": {
    "message": "Phí cơ bản do mạng thiết lập và thay đổi sau mỗi 13-14 giây. Các tùy chọn $1 và $2 của chúng tôi tính đến các mức tăng đột biến.",
    "description": "$1 and $2 are bold text for Medium and Aggressive respectively."
  },
  "networkStatusPriorityFeeTooltip": {
    "message": "Khoảng phí ưu tiên (hay còn được gọi là \"phí khích lệ thợ đào). Phí ưu tiên sẽ được chuyển cho thợ đào và khuyến khích họ ưu tiên giao dịch của bạn."
  },
  "networkStatusStabilityFeeTooltip": {
    "message": "Phí gas tương đối $1 so với 72 giờ qua.",
    "description": "$1 is networks stability value - stable, low, high"
  },
  "networkURL": {
    "message": "URL mạng"
  },
  "networkURLDefinition": {
    "message": "URL dùng để truy cập vào mạng này."
  },
  "networks": {
    "message": "Mạng"
  },
  "nevermind": {
    "message": "Bỏ qua"
  },
  "newAccount": {
    "message": "Tài khoản mới"
  },
  "newAccountDetectedDialogMessage": {
    "message": "Đã tìm thấy địa chỉ mới! Nhấn vào đây để thêm địa chỉ này vào sổ địa chỉ của bạn."
  },
  "newAccountNumberName": {
    "message": "Tài khoản $1",
    "description": "Default name of next account to be created on create account screen"
  },
  "newCollectibleAddedMessage": {
    "message": "Bộ sưu tập đã được thêm thành công!"
  },
  "newContact": {
    "message": "Địa chỉ liên hệ mới"
  },
  "newContract": {
    "message": "Hợp đồng mới"
  },
  "newNFTDetectedMessage": {
    "message": "Cho phép MetaMask tự động phát hiện NFT từ OpenSea và hiển thị trên ví MetaMask của bạn."
  },
  "newNFTsDetected": {
    "message": "Mới! Phát hiện NFT"
  },
  "newNetworkAdded": {
    "message": "“$1” đã được thêm thành công!"
  },
  "newPassword": {
    "message": "Mật khẩu mới (tối thiểu 8 ký tự)"
  },
  "newToMetaMask": {
    "message": "Bạn mới sử dụng MetaMask?"
  },
  "newTokensImportedMessage": {
    "message": "Bạn đã nhập thành công $1.",
    "description": "$1 is the string of symbols of all the tokens imported"
  },
  "newTokensImportedTitle": {
    "message": "Đã nhập token"
  },
  "newTotal": {
    "message": "Tổng mới"
  },
  "newTransactionFee": {
    "message": "Phí giao dịch mới"
  },
  "newValues": {
    "message": "giá trị mới"
  },
  "next": {
    "message": "Tiếp theo"
  },
  "nextNonceWarning": {
    "message": "Số chỉ dùng một lần lớn hơn số chỉ dùng một lần gợi ý là $1",
    "description": "The next nonce according to MetaMask's internal logic"
  },
  "nftTokenIdPlaceholder": {
    "message": "Nhập ID bộ sưu tập"
  },
  "nfts": {
    "message": "NFT"
  },
  "nickname": {
    "message": "Tên riêng"
  },
  "noAccountsFound": {
    "message": "Không tìm thấy tài khoản nào cho cụm từ tìm kiếm đã đưa ra"
  },
  "noAddressForName": {
    "message": "Chưa có địa chỉ nào được đặt cho tên này."
  },
  "noAlreadyHaveSeed": {
    "message": "Không, tôi đã có Cụm mật khẩu khôi phục bí mật"
  },
  "noConversionDateAvailable": {
    "message": "Hiện Không Có Ngày Chuyển Đổi Tiền Tệ Nào"
  },
  "noConversionRateAvailable": {
    "message": "Không có sẵn tỷ lệ quy đổi nào"
  },
  "noNFTs": {
    "message": "Chưa có NFT"
  },
  "noSnaps": {
    "message": "Chưa cài đặt Snap nào"
  },
  "noThanks": {
    "message": "Không, cảm ơn"
  },
  "noThanksVariant2": {
    "message": "Không, cảm ơn."
  },
  "noTransactions": {
    "message": "Bạn không có giao dịch nào"
  },
  "noWebcamFound": {
    "message": "Không tìm thấy webcam trên máy tính của bạn. Vui lòng thử lại."
  },
  "noWebcamFoundTitle": {
    "message": "Không tìm thấy webcam"
  },
  "nonce": {
    "message": "Số chỉ dùng một lần"
  },
  "nonceField": {
    "message": "Tùy chỉnh số chỉ dùng một lần của giao dịch"
  },
  "nonceFieldDescription": {
    "message": "Bật tùy chọn này để thay đổi số dùng một lần (số giao dịch) trên màn hình xác nhận. Đây là tính năng nâng cao, hãy dùng một cách thận trọng."
  },
  "nonceFieldHeading": {
    "message": "Số dùng một lần tùy chỉnh"
  },
  "notBusy": {
    "message": "Không bận"
  },
  "notCurrentAccount": {
    "message": "Tài khoản này có chính xác không? Tài khoản này khác với tài khoản bạn đang chọn trong ví của mình"
  },
  "notEnoughGas": {
    "message": "Không đủ gas"
  },
  "notifications": {
    "message": "Thông báo"
  },
  "notifications10ActionText": {
    "message": "Xem trong cài đặt",
    "description": "The 'call to action' on the button, or link, of the 'Visit in settings' notification. Upon clicking, users will be taken to settings page."
  },
  "notifications10DescriptionOne": {
    "message": "Tính năng phát hiện token cải tiến hiện đã có sẵn trên Mạng chính thức của Ethereum, mạng Polygon, BSC và Avalanche. Sẽ sớm có thêm nhiều mạng khác!"
  },
  "notifications10DescriptionThree": {
    "message": "Theo mặc định, tính năng phát hiện token sẽ được BẬT. Nhưng bạn có thể tắt tính năng này trong phần Cài đặt."
  },
  "notifications10DescriptionTwo": {
    "message": "Chúng tôi lấy token từ các danh sách token của bên thứ ba. Những token được liệt kê trong 2 danh sách token trở lên sẽ tự động được phát hiện."
  },
  "notifications10Title": {
    "message": "Tính năng phát hiện token cải tiến đã ra mắt"
  },
  "notifications11Description": {
    "message": "Token có thể được tạo bởi bất kỳ ai và có thể có tên trùng lặp. Nếu bạn thấy một token mà bạn không tin tưởng hoặc chưa từng tương tác - để đảm bảo an toàn, đừng tin tưởng token đó."
  },
  "notifications11Title": {
    "message": "Rủi ro về bảo mật và lừa đảo"
  },
  "notifications12ActionText": {
    "message": "Bật chế độ tối"
  },
  "notifications12Description": {
    "message": "Chế độ tối sẽ được kích hoạt dành cho người dùng mới tùy theo tùy chọn hệ thống của họ. Đối với người dùng hiện tại, có thể bật Chế độ tối theo cách thủ công trong phần Cài đặt -> Thử nghiệm."
  },
  "notifications12Title": {
    "message": "Dùng chế độ tối khi nào? Ngay bây giờ! 🕶️🦊"
  },
  "notifications1Description": {
    "message": "Giờ đây, người dùng MetaMask trên điện thoại di động có thể hoán đổi token trong ví di động của họ. Quét mã QR để tải ứng dụng di động và bắt đầu hoán đổi.",
    "description": "Description of a notification in the 'See What's New' popup. Describes the swapping on mobile feature."
  },
  "notifications1Title": {
    "message": "Tính năng hoán đổi trên điện thoại di động đã sẵn sàng!",
    "description": "Title for a notification in the 'See What's New' popup. Tells users that they can now use MetaMask Swaps on Mobile."
  },
  "notifications3ActionText": {
    "message": "Đọc thêm",
    "description": "The 'call to action' on the button, or link, of the 'Stay secure' notification. Upon clicking, users will be taken to a page about security on the metamask support website."
  },
  "notifications3Description": {
    "message": "Luôn cập nhật các phương pháp bảo mật tốt nhất của MetaMask và nhận các mẹo mới nhất về bảo mật từ nhóm hỗ trợ chính thức của MetaMask.",
    "description": "Description of a notification in the 'See What's New' popup. Describes the information they can get on security from the linked support page."
  },
  "notifications3Title": {
    "message": "Luôn bảo mật",
    "description": "Title for a notification in the 'See What's New' popup. Encourages users to consider security."
  },
  "notifications4ActionText": {
    "message": "Bắt đầu hoán đổi",
    "description": "The 'call to action' on the button, or link, of the 'Swap on Binance Smart Chain!' notification. Upon clicking, users will be taken to a page where then can swap tokens on Binance Smart Chain."
  },
  "notifications4Description": {
    "message": "Nhận giá hoán đổi token tốt nhất ngay trong ví của bạn. Giờ đây, MetaMask sẽ kết nối bạn với nhiều trình tổng hợp sàn giao dịch phi tập trung và nhà tạo lập thị trường chuyên nghiệp trên Binance Smart Chain.",
    "description": "Description of a notification in the 'See What's New' popup."
  },
  "notifications4Title": {
    "message": "Hoán đổi trên Binance Smart Chain",
    "description": "Title for a notification in the 'See What's New' popup. Encourages users to do swaps on Binance Smart Chain."
  },
  "notifications5Description": {
    "message": "Từ giờ, \"Cụm mật khẩu gốc\" sẽ được gọi là \"Cụm mật khẩu khôi phục bí mật.\"",
    "description": "Description of a notification in the 'See What's New' popup. Describes the seed phrase wording update."
  },
  "notifications6DescriptionOne": {
    "message": "Kể từ phiên bản Chrome 91, API từng cho phép hỗ trợ Ledger (U2F) của chúng tôi không còn hỗ trợ ví cứng nữa. MetaMask đã triển khai một tính năng hỗ trợ Ledger Live mới cho phép bạn tiếp tục kết nối với thiết bị Ledger của mình thông qua ứng dụng Ledger Live trên máy tính.",
    "description": "Description of a notification in the 'See What's New' popup. Describes the Ledger support update."
  },
  "notifications6DescriptionThree": {
    "message": "Khi tương tác với tài khoản Ledger của bạn trong MetaMask, một tab mới sẽ mở ra và bạn sẽ được yêu cầu mở ứng dụng Ledger Live.  Khi ứng dụng này mở ra, bạn sẽ được yêu cầu cho phép kết nối WebSocket với tài khoản MetaMask của mình.  Đơn giản vậy thôi!",
    "description": "Description of a notification in the 'See What's New' popup. Describes the Ledger support update."
  },
  "notifications6DescriptionTwo": {
    "message": "Bạn có thể kích hoạt tính năng hỗ trợ Ledger Live bằng cách nhấn vào phần Cài đặt > Nâng cao > Sử dụng Ledger Live.",
    "description": "Description of a notification in the 'See What's New' popup. Describes the Ledger support update."
  },
  "notifications6Title": {
    "message": "Thông tin cập nhật về việc hỗ trợ Ledger cho người dùng Chrome",
    "description": "Title for a notification in the 'See What's New' popup. Lets users know about the Ledger support update"
  },
  "notifications7DescriptionOne": {
    "message": "MetaMask v10.1.0 bao gồm hỗ trợ mới cho các giao dịch EIP-1559 khi sử dụng thiết bị Ledger.",
    "description": "Description of a notification in the 'See What's New' popup. Describes changes for ledger and EIP1559 in v10.1.0"
  },
  "notifications7DescriptionTwo": {
    "message": "Để hoàn thành các giao dịch trên Mạng chính thức của Ethereum, hãy chắc chắn thiết bị Ledger của bạn đã được cập nhật lên phiên bản phần mềm mới nhất.",
    "description": "Description of a notification in the 'See What's New' popup. Describes the need to update ledger firmware."
  },
  "notifications7Title": {
    "message": "Cập nhật phiên bản phần mềm Ledger",
    "description": "Title for a notification in the 'See What's New' popup. Notifies ledger users of the need to update firmware."
  },
  "notifications8ActionText": {
    "message": "Đến Cài Đặt Nâng Cao",
    "description": "Description on an action button that appears in the What's New popup. Tells the user that if they click it, they will go to our Advanced Settings page."
  },
  "notifications8DescriptionOne": {
    "message": "Kể từ phiên bản MetaMask v10.4.0, bạn không cần phần mềm Ledger Live để kết nối thiết bị Ledger của mình với MetaMask nữa.",
    "description": "Description of a notification in the 'See What's New' popup. Describes changes for how Ledger Live is no longer needed to connect the device."
  },
  "notifications8DescriptionTwo": {
    "message": "Để có trải nghiệm sử dụng thiết bị Ledger dễ dàng và ổn định hơn, hãy đến thẻ Nâng Cao trong phần cài đặt và chuyển 'Dạng Kết Nối Ledger Ưu Tiên' thành 'WebHID'.",
    "description": "Description of a notification in the 'See What's New' popup. Describes how the user can turn off the Ledger Live setting."
  },
  "notifications8Title": {
    "message": "Cải thiện kết nối Ledger",
    "description": "Title for a notification in the 'See What's New' popup. Notifies ledger users that there is an improvement in how they can connect their device."
  },
  "notifications9DescriptionOne": {
    "message": "Giờ đây chúng tôi sẽ cung cấp cho bạn thêm nhiều thông tin chi tiết hơn trong thẻ 'Dữ Liệu' khi xác nhận các giao dịch hợp đồng thông minh."
  },
  "notifications9DescriptionTwo": {
    "message": "Giờ đây bạn có thể hiểu rõ hơn về các chi tiết trong giao dịch của mình và dễ dàng thêm địa chỉ giao dịch vào sổ địa chỉ, giúp bạn đưa ra những quyết định an toàn và sáng suốt."
  },
  "notifications9Title": {
    "message": "👓 Chúng tôi đang làm cho các giao dịch dễ đọc hơn."
  },
  "notificationsEmptyText": {
    "message": "Không có gì ở đây."
  },
  "notificationsHeader": {
    "message": "Thông báo"
  },
  "notificationsInfos": {
    "message": "$1 từ $2",
    "description": "$1 is the date at which the notification has been dispatched and $2 is the link to the snap that dispatched the notification."
  },
  "notificationsMarkAllAsRead": {
    "message": "Đánh dấu đã đọc tất cả"
  },
  "numberOfNewTokensDetected": {
    "message": "Tìm thấy $1 token mới trong tài khoản này",
    "description": "$1 is the number of new tokens detected"
  },
  "ofTextNofM": {
    "message": "trên"
  },
  "off": {
    "message": "Tắt"
  },
  "offlineForMaintenance": {
    "message": "Ngoại tuyến để bảo trì"
  },
  "ok": {
    "message": "Ok"
  },
  "on": {
    "message": "Bật"
  },
  "onboardingCreateWallet": {
    "message": "Tạo ví mới"
  },
  "onboardingImportWallet": {
    "message": "Nhập ví có sẵn"
  },
  "onboardingPinExtensionBillboardAccess": {
    "message": "Toàn Quyền Truy Cập"
  },
  "onboardingPinExtensionBillboardDescription": {
    "message": "Các tiện ích này có thể xem và thay đổi thông tin"
  },
  "onboardingPinExtensionBillboardDescription2": {
    "message": "trên trang web này."
  },
  "onboardingPinExtensionBillboardTitle": {
    "message": "Tiện ích"
  },
  "onboardingPinExtensionChrome": {
    "message": "Nhấn vào biểu tượng tiện ích trên trình duyệt"
  },
  "onboardingPinExtensionDescription": {
    "message": "Ghim MetaMask trên trình duyệt để bạn có thể truy cập và dễ dàng xem các xác nhận giao dịch."
  },
  "onboardingPinExtensionDescription2": {
    "message": "Bạn có thể mở MetaMask bằng cách nhấn vào tiện ích và truy cập ví của mình chỉ với 1 cú nhấp chuột."
  },
  "onboardingPinExtensionDescription3": {
    "message": "Nhấn vào biểu tượng tiện ích trên trình duyệt để truy cập tức thì"
  },
  "onboardingPinExtensionLabel": {
    "message": "Ghim MetaMask"
  },
  "onboardingPinExtensionStep1": {
    "message": "1"
  },
  "onboardingPinExtensionStep2": {
    "message": "2"
  },
  "onboardingPinExtensionTitle": {
    "message": "Quá trình cài đặt MetaMask đã hoàn tất!"
  },
  "onboardingReturnNotice": {
    "message": "\"$1\" sẽ đóng tab này và quay về $2",
    "description": "Return the user to the site that initiated onboarding"
  },
  "onboardingShowIncomingTransactionsDescription": {
    "message": "Việc hiển thị các giao dịch đến trong ví của bạn tùy thuộc vào quá trình truyền tin với $1. Etherscan sẽ có quyền truy cập vào địa chỉ Ethereum và địa chỉ IP của bạn. Xem $2.",
    "description": "$1 is a clickable link with text defined by the 'etherscan' key. $2 is a clickable link with text defined by the 'privacyMsg' key."
  },
  "onboardingUsePhishingDetectionDescription": {
    "message": "Thông báo phát hiện dấu hiệu lừa đảo tùy thuộc vào quá trình truyền tin với $1. jsDeliver sẽ có quyền truy cập vào địa chỉ IP của bạn. Xem $2.",
    "description": "The $1 is the word 'jsDeliver', from key 'jsDeliver' and $2 is the words Privacy Policy from key 'privacyMsg', both separated here so that it can be wrapped as a link"
  },
  "onlyAddTrustedNetworks": {
    "message": "Một nhà cung cấp mạng độc hại có thể nói dối về trạng thái của chuỗi khối và ghi lại hoạt động của bạn trên mạng. Chỉ thêm các mạng tùy chỉnh mà bạn tin tưởng."
  },
  "onlyConnectTrust": {
    "message": "Chỉ kết nối với các trang web mà bạn tin tưởng."
  },
  "openFullScreenForLedgerWebHid": {
    "message": "Mở MetaMask ở chế độ toàn màn hình để kết nối thiết bị Ledger của bạn qua WebHID.",
    "description": "Shown to the user on the confirm screen when they are viewing MetaMask in a popup window but need to connect their ledger via webhid."
  },
  "openSourceCode": {
    "message": "Kiểm tra mã nguồn"
  },
  "optional": {
    "message": "Không bắt buộc"
  },
  "optionalWithParanthesis": {
    "message": "(Không bắt buộc)"
  },
  "or": {
    "message": "hoặc"
  },
  "origin": {
    "message": "Nguồn gốc"
  },
  "osTheme": {
    "message": "Hệ thống"
  },
  "padlock": {
    "message": "Ổ khóa"
  },
  "parameters": {
    "message": "Tham số"
  },
  "participateInMetaMetrics": {
    "message": "Tham gia MetaMetrics"
  },
  "participateInMetaMetricsDescription": {
    "message": "Tham gia MetaMetrics để giúp chúng tôi cải thiện MetaMask"
  },
  "password": {
    "message": "Mật khẩu"
  },
  "passwordNotLongEnough": {
    "message": "Mật khẩu không đủ dài"
  },
  "passwordSetupDetails": {
    "message": "Mật khẩu này sẽ chỉ mở khóa ví MetaMask của bạn trên thiết bị này. MetaMask không thể khôi phục mật khẩu này."
  },
  "passwordStrength": {
    "message": "Độ mạnh của mật khẩu: $1",
    "description": "Return password strength to the user when user wants to create password."
  },
  "passwordStrengthDescription": {
    "message": "Một mật khẩu mạnh có thể giúp tăng cường bảo mật cho ví nếu thiết bị của bạn bị đánh cắp hoặc xâm phạm."
  },
  "passwordTermsWarning": {
    "message": "Tôi hiểu rằng MetaMask không thể khôi phục mật khẩu này cho tôi. $1"
  },
  "passwordsDontMatch": {
    "message": "Mật khẩu không khớp"
  },
  "pastePrivateKey": {
    "message": "Dán chuỗi khóa riêng tư của bạn vào đây:",
    "description": "For importing an account from a private key"
  },
  "pending": {
    "message": "Đang chờ xử lý"
  },
  "pendingTransactionInfo": {
    "message": "Không thể xử lý giao dịch này cho đến khi hoàn tất."
  },
  "pendingTransactionMultiple": {
    "message": "Bạn có ($1) giao dịch đang chờ xử lý."
  },
  "pendingTransactionSingle": {
    "message": "Bạn có (1) giao dịch đang chờ xử lý.",
    "description": "$1 is count of pending transactions"
  },
  "permissionRequest": {
    "message": "Yêu cầu quyền"
  },
  "permissionRequestCapitalized": {
    "message": "Yêu cầu cấp quyền"
  },
  "permission_accessNetwork": {
    "message": "Truy cập Internet.",
    "description": "The description of the `endowment:network-access` permission."
  },
  "permission_accessSnap": {
    "message": "Kết nối với Snap $1.",
    "description": "The description for the `wallet_snap_*` permission. $1 is the name of the Snap."
  },
  "permission_customConfirmation": {
    "message": "Hiển thị xác nhận trong MetaMask.",
    "description": "The description for the `snap_confirm` permission"
  },
  "permission_ethereumAccounts": {
    "message": "Xem địa chỉ, số dư tài khoản, hoạt động và bắt đầu giao dịch",
    "description": "The description for the `eth_accounts` permission"
  },
  "permission_longRunning": {
    "message": "Chạy không giới hạn.",
    "description": "The description for the `endowment:long-running` permission"
  },
  "permission_manageBip44Keys": {
    "message": "Kiểm soát các tài khoản và tài sản \"$1\" của bạn.",
    "description": "The description for the `snap_getBip44Entropy_*` permission. $1 is the name of a protocol, e.g. 'Filecoin'."
  },
  "permission_manageState": {
    "message": "Lưu trữ và quản lý dữ liệu trong thiết bị.",
    "description": "The description for the `snap_manageState` permission"
  },
  "permission_notifications": {
    "message": "Hiển thị thông báo.",
    "description": "The description for the `snap_notify` permission"
  },
  "permission_unknown": {
    "message": "Quyền không xác định: $1",
    "description": "$1 is the name of a requested permission that is not recognized."
  },
  "permissions": {
    "message": "Quyền"
  },
  "personalAddressDetected": {
    "message": "Đã tìm thấy địa chỉ cá nhân. Nhập địa chỉ hợp đồng token."
  },
  "pleaseConfirm": {
    "message": "Vui lòng xác nhận"
  },
  "plusXMore": {
    "message": "+ $1 khác",
    "description": "$1 is a number of additional but unshown items in a list- this message will be shown in place of those items"
  },
  "popularCustomNetworks": {
    "message": "Mạng tùy chỉnh phổ biến"
  },
  "preferredLedgerConnectionType": {
    "message": "Dạng Kết Nối Ledger Ưu Tiên",
    "description": "A header for a dropdown in the advanced section of settings. Appears above the ledgerConnectionPreferenceDescription message"
  },
  "preparingSwap": {
    "message": "Đang chuẩn bị hoán đổi..."
  },
  "prev": {
    "message": "Trước"
  },
  "primaryCurrencySetting": {
    "message": "Đơn vị tiền chính"
  },
  "primaryCurrencySettingDescription": {
    "message": "Chọn Gốc để ưu tiên hiển thị giá trị bằng đơn vị tiền gốc của chuỗi (ví dụ: ETH). Chọn Pháp định để ưu tiên hiển thị giá trị bằng đơn vị tiền pháp định mà bạn chọn."
  },
  "priorityFee": {
    "message": "Phí ưu tiên"
  },
  "priorityFeeProperCase": {
    "message": "Phí Ưu Tiên"
  },
  "privacyMsg": {
    "message": "Chính sách quyền riêng tư"
  },
  "privateKey": {
    "message": "Khóa riêng tư",
    "description": "select this type of file to use to import an account"
  },
  "privateKeyWarning": {
    "message": "Cảnh báo: Tuyệt đối không để lộ mã khóa này. Bất kỳ ai có mã khóa riêng tư của bạn cũng có thể đánh cắp tài sản được lưu giữ trong tài khoản của bạn."
  },
  "privateNetwork": {
    "message": "Mạng riêng"
  },
  "proceedWithTransaction": {
    "message": "Tôi vẫn muốn xử lý"
  },
  "proposedApprovalLimit": {
    "message": "Giới hạn phê duyệt đề xuất"
  },
  "provide": {
    "message": "Cung cấp"
  },
  "publicAddress": {
    "message": "Địa chỉ công khai"
  },
  "queue": {
    "message": "Hàng đợi"
  },
  "queued": {
    "message": "Đã đưa vào hàng đợi"
  },
  "reAddAccounts": {
    "message": "thêm lại bất kỳ tài khoản nào khác"
  },
  "reAdded": {
    "message": "đã thêm lại"
  },
  "readdToken": {
    "message": "Bạn có thể thêm lại token này trong tương lai bằng cách chuyển đến mục “Thêm token” trong trình đơn tùy chọn tài khoản."
  },
  "receive": {
    "message": "Nhận"
  },
  "recents": {
    "message": "Gần đây"
  },
  "recipientAddressPlaceholder": {
    "message": "Tìm kiếm, địa chỉ công khai (0x) hoặc ENS"
  },
  "recommendedGasLabel": {
    "message": "Được đề xuất"
  },
  "recoveryPhraseReminderBackupStart": {
    "message": "Bắt đầu tại đây"
  },
  "recoveryPhraseReminderConfirm": {
    "message": "Đã hiểu"
  },
  "recoveryPhraseReminderHasBackedUp": {
    "message": "Luôn lưu giữ Cụm mật khẩu khôi phục bí mật ở nơi an toàn và bí mật"
  },
  "recoveryPhraseReminderHasNotBackedUp": {
    "message": "Bạn cần sao lưu lại Cụm mật khẩu khôi phục bí mật?"
  },
  "recoveryPhraseReminderItemOne": {
    "message": "Tuyệt đối không cho ai biết Cụm mật khẩu khôi phục bí mật"
  },
  "recoveryPhraseReminderItemTwo": {
    "message": "Nhóm MetaMask sẽ không bao giờ hỏi Cụm mật khẩu khôi phục bí mật của bạn"
  },
  "recoveryPhraseReminderSubText": {
    "message": "Cụm mật khẩu khôi phục bí mật sẽ kiểm soát mọi thứ trong tài khoản của bạn."
  },
  "recoveryPhraseReminderTitle": {
    "message": "Bảo vệ tiền của bạn"
  },
  "refreshList": {
    "message": "Làm mới danh sách"
  },
  "reject": {
    "message": "Từ chối"
  },
  "rejectAll": {
    "message": "Từ chối tất cả"
  },
  "rejectTxsDescription": {
    "message": "Bạn chuẩn bị từ chối hàng loạt $1 giao dịch."
  },
  "rejectTxsN": {
    "message": "Từ chối $1 giao dịch"
  },
  "rejected": {
    "message": "Đã từ chối"
  },
  "remember": {
    "message": "Ghi nhớ:"
  },
  "remindMeLater": {
    "message": "Nhắc tôi sau"
  },
  "remove": {
    "message": "Xóa"
  },
  "removeAccount": {
    "message": "Xóa tài khoản"
  },
  "removeAccountDescription": {
    "message": "Tài khoản này sẽ được xóa khỏi ví của bạn. Hãy đảm bảo rằng bạn có Cụm mật khẩu khôi phục bí mật ban đầu hoặc khóa riêng tư cho tài khoản được nhập trước khi tiếp tục. Bạn có thể nhập hoặc tạo lại tài khoản từ trình đơn tài khoản thả xuống. "
  },
  "removeNFT": {
    "message": "Xóa NFT"
  },
  "removeSnap": {
    "message": "Xóa Snap"
  },
  "removeSnapConfirmation": {
    "message": "Bạn có chắc chắn muốn xóa $1 không?",
    "description": "$1 represents the name of the snap"
  },
  "removeSnapDescription": {
    "message": "Hành động này sẽ xóa Snap, dữ liệu và thu hồi các quyền mà bạn đã cấp."
  },
  "replace": {
    "message": "thay thế"
  },
  "requestsAwaitingAcknowledgement": {
    "message": "yêu cầu đang chờ xác nhận"
  },
  "required": {
    "message": "Bắt buộc"
  },
  "reset": {
    "message": "Đặt lại"
  },
  "resetAccount": {
    "message": "Đặt lại tài khoản"
  },
  "resetAccountDescription": {
    "message": "Nếu đặt lại tài khoản của bạn, toàn bộ lịch sử giao dịch sẽ bị xóa. Việc này sẽ không làm thay đổi số dư trong tài khoản của bạn hoặc yêu cầu bạn phải nhập lại Cụm mật khẩu khôi phục bí mật."
  },
  "resetWallet": {
    "message": "Đặt lại ví"
  },
  "resetWalletSubHeader": {
    "message": "MetaMask không lưu giữ bản sao mật khẩu của bạn. Nếu bạn đang gặp sự cố khi mở khóa tài khoản, bạn sẽ cần đặt lại ví của mình. Bạn có thể thực hiện bằng cách cung cấp Cụm từ khôi phục bí mật mà bạn đã sử dụng khi thiết lập ví."
  },
  "resetWalletUsingSRP": {
    "message": "Hành động này sẽ xóa ví hiện tại và Cụm từ khôi phục bí mật khỏi thiết bị này, cùng với danh sách các tài khoản mà bạn quản lý. Sau khi đặt lại bằng Cụm từ khôi phục bí mật, bạn sẽ thấy danh sách các tài khoản dựa trên Cụm từ khôi phục bí mật mà bạn sử dụng để đặt lại. Danh sách mới này sẽ tự động bổ sung các tài khoản có số dư. Bạn cũng sẽ có thể $1 đã tạo trước đó. Các tài khoản tùy chỉnh mà bạn đã nhập sẽ cần $2, và mọi token tùy chỉnh mà bạn thêm vào tài khoản cũng sẽ cần $3."
  },
  "resetWalletWarning": {
    "message": "Đảm bảo bạn đang sử dụng đúng Cụm từ khôi phục bí mật trước khi tiếp tục vì bạn sẽ không thể hoàn tác."
  },
  "restartMetamask": {
    "message": "Khởi động lại MetaMask"
  },
  "restore": {
    "message": "Khôi phục"
  },
  "restoreWalletPreferences": {
    "message": "Đã tìm thấy bản sao lưu dữ liệu của bạn từ $1. Bạn có muốn khôi phục các tùy chọn ưu tiên trong ví của mình không?",
    "description": "$1 is the date at which the data was backed up"
  },
  "retryTransaction": {
    "message": "Thử lại giao dịch"
  },
  "reusedTokenNameWarning": {
    "message": "Một token trong đây sử dụng lại ký hiệu của một token khác mà bạn thấy, điều này có thể gây nhầm lẫn hoặc mang tính lừa dối."
  },
  "revealSeedWords": {
    "message": "Hiện Cụm mật khẩu khôi phục bí mật"
  },
  "revealSeedWordsDescription": {
    "message": "Nếu thay đổi trình duyệt hoặc chuyển máy tính, bạn sẽ cần Cụm mật khẩu khôi phục bí mật này để truy cập tài khoản của mình. Hãy lưu Cụm mật khẩu khôi phục bí mật này ở nơi an toàn và bí mật."
  },
  "revealSeedWordsWarning": {
    "message": "Kẻ xấu có thể dùng các từ này để đánh cắp tất cả các tài khoản của bạn."
  },
  "revealSeedWordsWarningTitle": {
    "message": "KHÔNG chia sẻ cụm mật khẩu này với bất kỳ ai!"
  },
  "revealTheSeedPhrase": {
    "message": "Hiện cụm từ khôi phục bí mật"
  },
  "rinkeby": {
    "message": "Mạng thử nghiệm Rinkeby"
  },
  "ropsten": {
    "message": "Mạng thử nghiệm Ropsten"
  },
  "rpcUrl": {
    "message": "URL RPC mới"
  },
  "safeTransferFrom": {
    "message": "Chuyển khoản an toàn từ"
  },
  "save": {
    "message": "Lưu"
  },
  "saveAsCsvFile": {
    "message": "Lưu dưới dạng tập tin CSV"
  },
  "scanInstructions": {
    "message": "Đặt mã QR vào trước máy ảnh"
  },
  "scanQrCode": {
    "message": "Quét mã QR"
  },
  "scrollDown": {
    "message": "Cuộn xuống"
  },
  "search": {
    "message": "Tìm kiếm"
  },
  "searchAccounts": {
    "message": "Tìm kiếm tài khoản"
  },
  "searchResults": {
    "message": "Kết quả tìm kiếm"
  },
  "searchSettings": {
    "message": "Tìm kiếm trong cài đặt"
  },
  "searchTokens": {
    "message": "Tìm kiếm token"
  },
  "secretBackupPhraseDescription": {
    "message": "Cụm mật khẩu khôi phục bí mật giúp việc sao lưu và khôi phục tài khoản trở nên dễ dàng."
  },
  "secretBackupPhraseWarning": {
    "message": "CẢNH BÁO: Tuyệt đối không để lộ Cụm mật khẩu khôi phục bí mật của bạn. Bất kỳ ai có cụm mật khẩu này cũng có thể lấy Ether của bạn vĩnh viễn."
  },
  "secretPhrase": {
    "message": "Chỉ tự động tải tài khoản đầu tên trên ví. Sau khi hoàn tất quá trình này, để thêm tài khoản bổ sung, hãy nhấn vào trình đơn thả xuống và chọn Tạo tài khoản."
  },
  "secretRecoveryPhrase": {
    "message": "Cụm Mật Khẩu Khôi Phục Bí Mật"
  },
  "secureWallet": {
    "message": "Ví An Toàn"
  },
  "securityAndPrivacy": {
    "message": "Bảo mật và quyền riêng tư"
  },
  "seedPhraseConfirm": {
    "message": "Xác nhận Cụm Mật Khẩu Khôi Phục Bí Mật"
  },
  "seedPhraseEnterMissingWords": {
    "message": "Xác nhận Cụm Mật Khẩu Khôi Phục Bí Mật"
  },
  "seedPhraseIntroNotRecommendedButtonCopy": {
    "message": "Nhắc tôi sau (không khuyến khích)"
  },
  "seedPhraseIntroRecommendedButtonCopy": {
    "message": "Bảo mật ví của tôi (khuyến khích)"
  },
  "seedPhraseIntroSidebarBulletFour": {
    "message": "Viết ra và cất ở nhiều nơi bí mật."
  },
  "seedPhraseIntroSidebarBulletOne": {
    "message": "Lưu trong một trình quản lý mật khẩu"
  },
  "seedPhraseIntroSidebarBulletThree": {
    "message": "Lưu giữ trong hộp ký gửi an toàn."
  },
  "seedPhraseIntroSidebarBulletTwo": {
    "message": "Lưu giữ trong két an toàn của ngân hàng."
  },
  "seedPhraseIntroSidebarCopyOne": {
    "message": "Cụm mật khẩu khôi phục bí mật gồm 12 từ là “chìa khóa chính” để truy cập ví và số tiền của bạn"
  },
  "seedPhraseIntroSidebarCopyThree": {
    "message": "Nếu ai đó hỏi bạn cụm mật khẩu khôi phục bí mật, thì họ đang cố gắng lừa đảo và đánh cắp tiền trong ví của bạn"
  },
  "seedPhraseIntroSidebarCopyTwo": {
    "message": "Đừng bao giờ cho ai biết cụm mật khẩu khôi phục bí mật, kể cả MetaMask!"
  },
  "seedPhraseIntroSidebarTitleOne": {
    "message": "Cụm mật khẩu khôi phục bí mật là gì?"
  },
  "seedPhraseIntroSidebarTitleThree": {
    "message": "Tôi có nên cho ai biết cụm mật khẩu khôi phục bí mật của mình không?"
  },
  "seedPhraseIntroSidebarTitleTwo": {
    "message": "Tôi lưu Cụm mật khẩu khôi phục bí mật của mình bằng cách nào?"
  },
  "seedPhraseIntroTitle": {
    "message": "Bảo mật cho ví của bạn"
  },
  "seedPhraseIntroTitleCopy": {
    "message": "Trước khi bắt đầu, hãy xem video ngắn này để tìm hiểu thêm về cụm mật khẩu khôi phục bí mật của bạn và cách bảo vệ ví của bạn."
  },
  "seedPhraseReq": {
    "message": "Cụm mật khẩu khôi phục bí mật gồm 12, 15, 18, 21 hoặc 24 từ"
  },
  "seedPhraseWriteDownDetails": {
    "message": "Viết ra Cụm Mật Khẩu Khôi Phục Bí Mật gồm 12 từ này, sau đó lưu ở một nơi mà bạn tin tưởng và chỉ có bạn mới được phép truy cập."
  },
  "seedPhraseWriteDownHeader": {
    "message": "Viết ra Cụm Mật Khẩu Khôi Phục Bí Mật của bạn"
  },
  "selectAHigherGasFee": {
    "message": "Chọn phí gas cao hơn để tăng tốc quá trình xử lý giao dịch của bạn.*"
  },
  "selectAccounts": {
    "message": "Chọn (các) tài khoản để sử dụng trên trang web này"
  },
  "selectAll": {
    "message": "Chọn tất cả"
  },
  "selectAnAccount": {
    "message": "Chọn một tài khoản"
  },
  "selectAnAccountAlreadyConnected": {
    "message": "Tài khoản này đã được kết nối với MetaMask"
  },
  "selectEachPhrase": {
    "message": "Vui lòng chọn từng cụm mật khẩu theo thứ tự để đảm bảo sự chính xác."
  },
  "selectHdPath": {
    "message": "Chọn đường dẫn HD"
  },
  "selectNFTPrivacyPreference": {
    "message": "Bật phát hiện NFT trong phần Cài Đặt"
  },
  "selectPathHelp": {
    "message": "Nếu bạn không thấy các tài khoản như mong đợi, hãy chuyển sang đường dẫn HD."
  },
  "selectType": {
    "message": "Chọn loại"
  },
  "selectingAllWillAllow": {
    "message": "Việc chọn tất cả sẽ cho phép trang này xem tất cả các tài khoản hiện tại của bạn. Đảm bảo rằng bạn tin tưởng trang web này."
  },
  "send": {
    "message": "Gửi"
  },
  "sendAmount": {
    "message": "Gửi khoản tiền"
  },
  "sendBugReport": {
    "message": "Gửi báo cáo lỗi."
  },
  "sendSpecifiedTokens": {
    "message": "Gửi $1",
    "description": "Symbol of the specified token"
  },
  "sendTo": {
    "message": "Gửi đến"
  },
  "sendTokens": {
    "message": "Gửi token"
  },
  "sendingDisabled": {
    "message": "Gửi tài sản NFT ERC-1155 chưa được hỗ trợ."
  },
  "sendingNativeAsset": {
    "message": "Gửi $1",
    "description": "$1 represents the native currency symbol for the current network (e.g. ETH or BNB)"
  },
  "setAdvancedPrivacySettings": {
    "message": "Thiết lập cài đặt quyền riêng tư nâng cao"
  },
  "setAdvancedPrivacySettingsDetails": {
    "message": "MetaMask sử dụng các dịch vụ của bên thứ ba đáng tin cậy này để nâng cao sự hữu ích và an toàn của sản phẩm."
  },
  "settings": {
    "message": "Cài đặt"
  },
  "settingsSearchMatchingNotFound": {
    "message": "Không tìm thấy kết quả trùng khớp."
  },
  "shorthandVersion": {
    "message": "v$1",
    "description": "$1 is replaced by a version string (e.g. 1.2.3)"
  },
  "show": {
    "message": "Hiển thị"
  },
  "showAdvancedGasInline": {
    "message": "Quyền kiểm soát gas nâng cao"
  },
  "showAdvancedGasInlineDescription": {
    "message": "Chọn tùy chọn này để hiển thị các quyền kiểm soát giá gas và giới hạn ngay trên màn hình gửi và xác nhận."
  },
  "showFiatConversionInTestnets": {
    "message": "Hiển thị tỷ lệ quy đổi trên các mạng thử nghiệm"
  },
  "showFiatConversionInTestnetsDescription": {
    "message": "Chọn tùy chọn này để hiển thị tỷ lệ quy đổi tiền pháp định trên mạng thử nghiệm"
  },
  "showHexData": {
    "message": "Hiển thị dữ liệu thập lục phân"
  },
  "showHexDataDescription": {
    "message": "Chọn tùy chọn này để hiển thị trường dữ liệu thập lục phân trên màn hình gửi"
  },
  "showHide": {
    "message": "Hiển thị/ẩn"
  },
  "showIncomingTransactions": {
    "message": "Hiển thị các giao dịch đến"
  },
  "showIncomingTransactionsDescription": {
    "message": "Chọn tùy chọn này nếu bạn muốn dùng Etherscan để hiển thị các giao dịch đến trong danh sách giao dịch"
  },
  "showPermissions": {
    "message": "Hiển thị quyền"
  },
  "showPrivateKeys": {
    "message": "Hiện khóa riêng tư"
  },
  "showRecommendations": {
    "message": "Hiển Thị Đề Xuất"
  },
  "showTestnetNetworks": {
    "message": "Hiển thị các mạng thử nghiệm"
  },
  "showTestnetNetworksDescription": {
    "message": "Chọn tùy chọn này để hiển thị các mạng thử nghiệm trong danh sách mạng"
  },
  "sigRequest": {
    "message": "Yêu cầu chữ ký"
  },
  "sign": {
    "message": "Ký"
  },
  "signNotice": {
    "message": "Việc ký vào thông báo này có thể gây nguy hiểm. Chữ ký này có thể được dùng để thực hiện bất kỳ hành động nào thay mặt cho tài khoản của bạn, bao gồm cả cấp toàn quyền kiểm soát tài khoản và tất cả tài sản bên trong cho trang web yêu cầu. Chỉ ký vào thông báo này nếu bạn biết mình đang làm gì hoặc hoàn toàn tin tưởng trang web yêu cầu."
  },
  "signatureRequest": {
    "message": "Yêu cầu chữ ký"
  },
  "signatureRequest1": {
    "message": "Thông báo"
  },
  "signed": {
    "message": "Đã ký"
  },
  "simulationErrorMessageV2": {
    "message": "Chúng tôi không thể ước tính gas. Có thể đã xảy ra lỗi trong hợp đồng và giao dịch này có thể thất bại."
  },
  "skip": {
    "message": "Bỏ qua"
  },
  "skipAccountSecurity": {
    "message": "Bỏ qua Bảo Mật Tài Khoản?"
  },
  "skipAccountSecurityDetails": {
    "message": "Tôi hiểu rằng nếu chưa sao lưu Cụm Mật Khẩu Khôi Phục Bí Mật của mình, tôi có thể bị mất tài khoản và toàn bộ tài sản bên trong."
  },
  "slow": {
    "message": "Chậm"
  },
  "smartTransaction": {
    "message": "Giao dịch thông minh"
  },
  "snapAccess": {
    "message": "Snap $1 có quyền truy cập vào:",
    "description": "$1 represents the name of the snap"
  },
  "snapAdded": {
    "message": "Đã thêm vào $1 từ $2",
    "description": "$1 represents the date the snap was installed, $2 represents which origin installed the snap."
  },
  "snapError": {
    "message": "Lỗi Snap: '$1'. Mã lỗi: '$2'",
    "description": "This is shown when a snap encounters an error. $1 is the error message from the snap, and $2 is the error code."
  },
  "snapInstall": {
    "message": "Cài đặt Snap"
  },
  "snapInstallWarningCheck": {
    "message": "Để xác nhận rằng bạn hiểu, hãy đánh dấu vào tất cả."
  },
  "snapInstallWarningKeyAccess": {
    "message": "Bạn đang cấp quyền truy cập khóa cho Snap \"$1\". Hành động này không thể hủy bỏ và sẽ cấp quyền kiểm soát tài khoản và tài sản của bạn cho \"$1\". Đảm bảo bạn tin tưởng \"$1\" trước khi tiếp tục.",
    "description": "The parameter is the name of the snap"
  },
  "snapRequestsPermission": {
    "message": "Snap này đang yêu cầu các quyền sau:"
  },
  "snaps": {
    "message": "Snap"
  },
  "snapsSettingsDescription": {
    "message": "Quản lý Snap"
  },
  "snapsStatus": {
    "message": "Trạng thái Snap tùy thuộc vào hoạt động."
  },
  "snapsToggle": {
    "message": "Snap chỉ hoạt động khi đã bật"
  },
  "somethingWentWrong": {
    "message": "Rất tiếc! Đã xảy ra sự cố."
  },
  "source": {
    "message": "Nguồn"
  },
  "speedUp": {
    "message": "Tăng tốc"
  },
  "speedUpCancellation": {
    "message": "Tăng tốc lệnh hủy này"
  },
  "speedUpExplanation": {
    "message": "Chúng tôi đã cập nhật phí gas dựa trên tình trạng mạng hiện tại và đã tăng ít nhất 10% (theo yêu cầu của mạng)."
  },
  "speedUpPopoverTitle": {
    "message": "Tăng tốc giao dịch"
  },
  "speedUpTooltipText": {
    "message": "Phí gas mới"
  },
  "speedUpTransaction": {
    "message": "Tăng tốc giao dịch này"
  },
  "spendLimitAmount": {
    "message": "Khoản tiền giới hạn chi tiêu"
  },
  "spendLimitInsufficient": {
    "message": "Giới hạn chi tiêu không đủ"
  },
  "spendLimitInvalid": {
    "message": "Giới hạn chi tiêu không hợp lệ; giá trị này phải là số dương."
  },
  "spendLimitPermission": {
    "message": "Quyền đối với giới hạn chi tiêu"
  },
  "spendLimitRequestedBy": {
    "message": "Bên yêu cầu giới hạn chi tiêu: $1",
    "description": "Origin of the site requesting the spend limit"
  },
  "spendLimitTooLarge": {
    "message": "Giới hạn chi tiêu quá lớn"
  },
  "srpInputNumberOfWords": {
    "message": "Tôi có một cụm từ gồm $1 từ",
    "description": "This is the text for each option in the dropdown where a user selects how many words their secret recovery phrase has during import. The $1 is the number of words (either 12, 15, 18, 21, or 24)."
  },
  "srpPasteFailedTooManyWords": {
    "message": "Dán không thành công vì cụm từ có nhiều hơn 24 từ. Cụm từ khôi phục bí mật chỉ có tối đa 24 từ.",
    "description": "Description of SRP paste erorr when the pasted content has too many words"
  },
  "srpPasteTip": {
    "message": "Bạn có thể dán toàn bộ cụm từ khôi phục bí mật vào bất kỳ trường nào",
    "description": "Our secret recovery phrase input is split into one field per word. This message explains to users that they can paste their entire secrete recovery phrase into any field, and we will handle it correctly."
  },
  "srpToggleShow": {
    "message": "Hiện/Ẩn từ này của cụm từ khôi phục bí mật",
    "description": "Describes a toggle that is used to show or hide a single word of the secret recovery phrase"
  },
  "srpWordHidden": {
    "message": "Từ này bị ẩn",
    "description": "Explains that a word in the secret recovery phrase is hidden"
  },
  "srpWordShown": {
    "message": "Từ này đang được hiển thị",
    "description": "Explains that a word in the secret recovery phrase is being shown"
  },
  "stable": {
    "message": "Ổn định"
  },
  "stableLowercase": {
    "message": "ổn định"
  },
  "stateLogError": {
    "message": "Lỗi khi truy xuất nhật ký trạng thái."
  },
  "stateLogFileName": {
    "message": "Nhật ký trạng thái của MetaMask"
  },
  "stateLogs": {
    "message": "Nhật ký trạng thái"
  },
  "stateLogsDescription": {
    "message": "Nhật ký trạng thái có chứa các địa chỉ tài khoản công khai của bạn và các giao dịch đã gửi."
  },
  "status": {
    "message": "Trạng thái"
  },
  "statusConnected": {
    "message": "Đã kết nối"
  },
  "statusNotConnected": {
    "message": "Chưa kết nối"
  },
  "step1LatticeWallet": {
    "message": "Đảm bảo Lattice1 của bạn đã sẵn sàng để kết nối"
  },
  "step1LatticeWalletMsg": {
    "message": "Bạn có thể kết nối MetaMask với Lattice1 sau khi thiết bị đã được thiết lập và trực tuyến. Mở khóa thiết bị và chuẩn bị sẵn ID Thiết Bị. Để biết thêm về cách sử dụng ví cứng, $1",
    "description": "$1 represents the `hardwareWalletSupportLinkConversion` localization key"
  },
  "step1LedgerWallet": {
    "message": "Tải về ứng dụng Ledger"
  },
  "step1LedgerWalletMsg": {
    "message": "Tải về, thiết lập và nhập mật khẩu của bạn để mở khóa $1.",
    "description": "$1 represents the `ledgerLiveApp` localization value"
  },
  "step1TrezorWallet": {
    "message": "Cắm ví Trezor"
  },
  "step1TrezorWalletMsg": {
    "message": "Kết nối ví của bạn trực tiếp với máy tính. Để biết thêm thông tin về cách sử dụng thiết bị ví cứng của bạn, $1",
    "description": "$1 represents the `hardwareWalletSupportLinkConversion` localization key"
  },
  "step2LedgerWallet": {
    "message": "Cắm ví Ledger"
  },
  "step2LedgerWalletMsg": {
    "message": "Kết nối ví của bạn trực tiếp với máy tính.  Mở khóa Ledger của bạn và mở ứng dụng Ethereum. Để biết thêm thông tin về cách sử dụng thiết bị ví cứng của bạn, $1.",
    "description": "$1 represents the `hardwareWalletSupportLinkConversion` localization key"
  },
  "stillGettingMessage": {
    "message": "Vẫn nhận được thông báo này?"
  },
  "storePhrase": {
    "message": "Lưu trữ cụm mật khẩu này trong trình quản lý mật khẩu chẳng hạn như 1Password."
  },
  "strong": {
    "message": "Mạnh"
  },
  "stxAreHere": {
    "message": "Giao dịch thông minh đã ra mắt!"
  },
  "stxBenefit1": {
    "message": "Giảm thiểu chi phí giao dịch"
  },
  "stxBenefit2": {
    "message": "Giảm tỷ lệ thất bại khi giao dịch"
  },
  "stxBenefit3": {
    "message": "Loại bỏ các giao dịch bị mắc kẹt"
  },
  "stxBenefit4": {
    "message": "Ngăn chặn giao dịch chạy trước"
  },
  "stxCancelled": {
    "message": "Hoán đổi sẽ thất bại"
  },
  "stxCancelledDescription": {
    "message": "Giao dịch của bạn sẽ thất bại và đã bị hủy để bảo vệ bạn không phải trả phí gas không cần thiết."
  },
  "stxCancelledSubDescription": {
    "message": "Hãy thử hoán đổi lại. Chúng tôi ở đây để bảo vệ bạn trước những rủi ro tương tự trong lần tới."
  },
  "stxDescription": {
    "message": "Tính năng Hoán đổi của MetaMask nay đã thông minh hơn rất nhiều! Kích hoạt Giao dịch thông minh sẽ cho phép MetaMask tối ưu quy trình Hoán đổi để giúp bạn:"
  },
  "stxErrorNotEnoughFunds": {
    "message": "Không có đủ tiền để thực hiện giao dịch thông minh."
  },
  "stxErrorUnavailable": {
    "message": "Giao dịch thông minh tạm thời không khả dụng."
  },
  "stxFailure": {
    "message": "Hoán đổi không thành công"
  },
  "stxFailureDescription": {
    "message": "Thị trường thay đổi đột ngột có thể gây thất bại. Nếu sự cố vẫn tiếp diễn, vui lòng liên hệ $1.",
    "description": "This message is shown to a user if their swap fails. The $1 will be replaced by support.metamask.io"
  },
  "stxFallbackPendingTx": {
    "message": "Giao dịch thông minh tạm thời không khả dụng vì bạn có một giao dịch đang chờ xử lý."
  },
  "stxFallbackUnavailable": {
    "message": "Bạn vẫn có thể hoán đổi token ngay cả khi Giao dịch thông minh không khả dụng."
  },
<<<<<<< HEAD
=======
  "stxPendingPrivatelySubmittingSwap": {
    "message": "Đang bí mật gửi yêu cầu Hoán đổi của bạn..."
  },
  "stxPendingPubliclySubmittingSwap": {
    "message": "Đang công khai gửi yêu cầu Hoán đổi của bạn..."
  },
>>>>>>> 2d3f8568
  "stxSubDescription": {
    "message": "* Giao dịch thông minh sẽ cố gắng gửi giao dịch của bạn nhiều lần theo cách riêng tư. Nếu tất cả các lần thử đều không thành công, giao dịch sẽ được phát công khai để đảm bảo Hoán đổi của bạn được thực hiện thành công."
  },
  "stxSuccess": {
    "message": "Hoán đổi hoàn tất!"
  },
  "stxSuccessDescription": {
    "message": "$1 của bạn hiện đã có sẵn.",
    "description": "$1 is a token symbol, e.g. ETH"
  },
  "stxSwapCompleteIn": {
    "message": "Hoán đổi sẽ hoàn tất sau <",
    "description": "'<' means 'less than', e.g. Swap will complete in < 2:59"
  },
  "stxTooltip": {
    "message": "Mô phỏng giao dịch trước khi gửi để giảm chi phí giao dịch và tỷ lệ thất bại."
  },
  "stxTryRegular": {
    "message": "Hãy thử hoán đổi thông thường."
  },
  "stxTryingToCancel": {
    "message": "Đang cố gắng hủy giao dịch của bạn..."
  },
  "stxUnavailable": {
    "message": "Đã tắt Giao dịch thông minh"
  },
  "stxUnknown": {
    "message": "Trạng thái không xác định"
  },
  "stxUnknownDescription": {
    "message": "Một giao dịch đã thành công nhưng chúng tôi không chắc đó là giao dịch nào. Điều này có thể do bạn đã gửi một giao dịch khác trong lúc hoán đổi này đang được xử lý."
  },
  "stxUserCancelled": {
    "message": "Đã hủy hoán đổi"
  },
  "stxUserCancelledDescription": {
    "message": "Giao dịch của bạn đã bị hủy và bạn không phải trả bất kỳ phí gas không cần thiết nào."
  },
  "stxYouCanOptOut": {
    "message": "Bạn có thể chọn không tham gia cài đặt nâng cao này bất cứ lúc nào."
  },
  "submit": {
    "message": "Gửi"
  },
  "submitted": {
    "message": "Đã gửi"
  },
  "support": {
    "message": "Hỗ trợ"
  },
  "supportCenter": {
    "message": "Truy cập Trung tâm hỗ trợ của chúng tôi"
  },
  "swap": {
    "message": "Hoán đổi"
  },
  "swapAdvancedSlippageInfo": {
    "message": "Khi giá giữa thời điểm đặt lệnh và thời điểm xác nhận lệnh thay đổi, hiện tượng này được gọi là “trượt giá”. Giao dịch hoán đổi của bạn sẽ tự động hủy nếu mức trượt giá vượt quá “mức trượt giá tối đa” đã cài đặt."
  },
  "swapAggregator": {
    "message": "Trình tổng hợp"
  },
  "swapAllowSwappingOf": {
    "message": "Cho phép hoán đổi $1",
    "description": "Shows a user that they need to allow a token for swapping on their hardware wallet"
  },
  "swapAmountReceived": {
    "message": "Số tiền được đảm bảo"
  },
  "swapAmountReceivedInfo": {
    "message": "Đây là số tiền tối thiểu mà bạn sẽ nhận được. Bạn sẽ nhận được nhiều hơn tùy thuộc vào mức trượt giá."
  },
  "swapApproval": {
    "message": "Phê duyệt $1 cho các giao dịch hoán đổi",
    "description": "Used in the transaction display list to describe a transaction that is an approve call on a token that is to be swapped.. $1 is the symbol of a token that has been approved."
  },
  "swapApproveNeedMoreTokens": {
    "message": "Bạn cần $1 $2 nữa để hoàn tất giao dịch hoán đổi này",
    "description": "Tells the user how many more of a given token they need for a specific swap. $1 is an amount of tokens and $2 is the token symbol."
  },
  "swapApproveNeedMoreTokensSmartTransactions": {
    "message": "Bạn cần thêm $1 để hoàn thành hoán đổi này bằng các giao dịch thông minh.",
    "description": "Tells the user that they need more of a certain token ($1) before they can complete the swap via smart transactions."
  },
  "swapBestOfNQuotes": {
    "message": "Tốt nhất trong $1 báo giá.",
    "description": "$1 is the number of quotes that the user can select from when opening the list of quotes on the 'view quote' screen"
  },
  "swapBuildQuotePlaceHolderText": {
    "message": "Không có token nào khớp với $1",
    "description": "Tells the user that a given search string does not match any tokens in our token lists. $1 can be any string of text"
  },
  "swapConfirmWithHwWallet": {
    "message": "Xác nhận ví cứng của bạn"
  },
  "swapContractDataDisabledErrorDescription": {
    "message": "Trong ứng dụng Ethereum trên Ledger của bạn, hãy chuyển đến phần \"Cài đặt\" và cho phép dữ liệu hợp đồng. Sau đó, thử hoán đổi lại."
  },
  "swapContractDataDisabledErrorTitle": {
    "message": "Chưa bật dữ liệu hợp đồng trên Ledger của bạn"
  },
  "swapCustom": {
    "message": "tùy chỉnh"
  },
  "swapDecentralizedExchange": {
    "message": "Sàn giao dịch phi tập trung"
  },
  "swapDirectContract": {
    "message": "Hợp đồng trực tiếp"
  },
  "swapEditLimit": {
    "message": "Chỉnh sửa giới hạn"
  },
  "swapEnableDescription": {
    "message": "Thao tác này là bắt buộc và cấp cho MetaMask quyền hoán đổi $1 của bạn.",
    "description": "Gives the user info about the required approval transaction for swaps. $1 will be the symbol of a token being approved for swaps."
  },
  "swapEnableTokenForSwapping": {
    "message": "Điều này sẽ $1 để hoán đổi",
    "description": "$1 is for the 'enableToken' key, e.g. 'enable ETH'"
  },
  "swapEstimatedNetworkFees": {
    "message": "Phí mạng ước tính"
  },
  "swapEstimatedNetworkFeesInfo": {
    "message": "Đây là giá trị ước tính của phí mạng sẽ dùng để hoàn thành giao dịch hoán đổi của bạn. Số tiền thực tế có thể thay đổi tùy theo tình trạng mạng."
  },
  "swapFailedErrorDescriptionWithSupportLink": {
    "message": "Đã xảy ra lỗi giao dịch và chúng tôi sẵn sàng trợ giúp bạn. Nếu vấn đề này tiếp diễn, bạn có thể liên hệ với bộ phận hỗ trợ khách hàng tại $1 để được hỗ trợ thêm.",
    "description": "This message is shown to a user if their swap fails. The $1 will be replaced by support.metamask.io"
  },
  "swapFailedErrorTitle": {
    "message": "Hoán đổi không thành công"
  },
  "swapFetchingQuoteNofN": {
    "message": "Tìm nạp báo giá $1/$2",
    "description": "A count of possible quotes shown to the user while they are waiting for quotes to be fetched. $1 is the number of quotes already loaded, and $2 is the total number of resources that we check for quotes. Keep in mind that not all resources will have a quote for a particular swap."
  },
  "swapFetchingQuotes": {
    "message": "Tìm nạp báo giá"
  },
  "swapFetchingQuotesErrorDescription": {
    "message": "Rất tiếc... đã xảy ra sự cố. Hãy thử lại. Nếu lỗi vẫn tiếp diễn, hãy liên hệ với bộ phận hỗ trợ khách hàng."
  },
  "swapFetchingQuotesErrorTitle": {
    "message": "Lỗi tìm nạp báo giá"
  },
  "swapFetchingTokens": {
    "message": "Đang tìm nạp token..."
  },
  "swapFromTo": {
    "message": "Giao dịch hoán đổi $1 sang $2",
    "description": "Tells a user that they need to confirm on their hardware wallet a swap of 2 tokens. $1 is a source token and $2 is a destination token"
  },
  "swapGasFeesDetails": {
    "message": "Phí gas được ước tính và sẽ dao động dựa trên lưu lượng mạng và độ phức tạp của giao dịch."
  },
  "swapGasFeesLearnMore": {
    "message": "Tìm hiểu thêm về phí gas"
  },
  "swapGasFeesSplit": {
    "message": "Phí gas trên màn hình trước được chia đôi giữa hai giao dịch này."
  },
  "swapGasFeesSummary": {
    "message": "Phí gas được trả cho thợ đào tiền điện tử, họ là những người xử lý các giao dịch trên mạng $1. MetaMask không thu lợi nhuận từ phí gas.",
    "description": "$1 is the selected network, e.g. Ethereum or BSC"
  },
  "swapHighSlippageWarning": {
    "message": "Số tiền trượt giá rất cao."
  },
  "swapIncludesMMFee": {
    "message": "Bao gồm $1% phí của MetaMask.",
    "description": "Provides information about the fee that metamask takes for swaps. $1 is a decimal number."
  },
  "swapLowSlippageError": {
    "message": "Giao dịch có thể không thành công, mức trượt giá tối đa quá thấp."
  },
  "swapMaxSlippage": {
    "message": "Mức trượt giá tối đa"
  },
  "swapMetaMaskFee": {
    "message": "Phí của MetaMask"
  },
  "swapMetaMaskFeeDescription": {
    "message": "Chúng tôi luôn tìm giá tốt nhất từ các nguồn thanh khoản hàng đầu. Phí $1% được tự động tính vào báo giá này.",
    "description": "Provides information about the fee that metamask takes for swaps. $1 is a decimal number."
  },
  "swapNQuotesWithDot": {
    "message": "$1 báo giá.",
    "description": "$1 is the number of quotes that the user can select from when opening the list of quotes on the 'view quote' screen"
  },
  "swapNewQuoteIn": {
    "message": "Báo giá mới sẽ có sau $1",
    "description": "Tells the user the amount of time until the currently displayed quotes are update. $1 is a time that is counting down from 1:00 to 0:00"
  },
  "swapOnceTransactionHasProcess": {
    "message": "$1 của bạn sẽ được thêm vào tài khoản sau khi xử lý xong giao dịch.",
    "description": "This message communicates the token that is being transferred. It is shown on the awaiting swap screen. The $1 will be a token symbol."
  },
  "swapPriceDifference": {
    "message": "Bạn sắp hoán đổi $1 $2 (~$3) lấy $4 $5 (~$6).",
    "description": "This message represents the price slippage for the swap.  $1 and $4 are a number (ex: 2.89), $2 and $5 are symbols (ex: ETH), and $3 and $6 are fiat currency amounts."
  },
  "swapPriceDifferenceTitle": {
    "message": "Chênh lệch giá ~$1%",
    "description": "$1 is a number (ex: 1.23) that represents the price difference."
  },
  "swapPriceImpactTooltip": {
    "message": "Tác động về giá là mức chênh lệch giữa giá thị trường hiện tại và số tiền nhận được trong quá trình thực hiện giao dịch. Tác động giá là một hàm trong quy mô giao dịch của bạn so với quy mô của nhóm thanh khoản."
  },
  "swapPriceUnavailableDescription": {
    "message": "Không thể xác định tác động giá do thiếu dữ liệu giá thị trường. Vui lòng xác nhận rằng bạn cảm thấy thoải mái với số lượng token bạn sắp nhận được trước khi hoán đổi."
  },
  "swapPriceUnavailableTitle": {
    "message": "Hãy kiểm tra tỷ giá trước khi tiếp tục"
  },
  "swapProcessing": {
    "message": "Đang xử lý"
  },
  "swapQuoteDetails": {
    "message": "Chi tiết báo giá"
  },
  "swapQuoteDetailsSlippageInfo": {
    "message": "Khi giá giữa thời điểm đặt lệnh và thời điểm xác nhận lệnh thay đổi, hiện tượng này được gọi là \"trượt giá\". Giao dịch hoán đổi của bạn sẽ tự động hủy nếu mức trượt giá vượt quá \"mức trượt giá cho phép\" đã đặt."
  },
  "swapQuoteSource": {
    "message": "Nguồn báo giá"
  },
  "swapQuotesExpiredErrorDescription": {
    "message": "Vui lòng yêu cầu báo giá mới để biết các tỷ giá mới nhất."
  },
  "swapQuotesExpiredErrorTitle": {
    "message": "Hết thời gian chờ báo giá"
  },
  "swapQuotesNotAvailableErrorDescription": {
    "message": "Hãy thử điều chỉnh số tiền hoặc tùy chọn cài đặt mức trượt giá và thử lại."
  },
  "swapQuotesNotAvailableErrorTitle": {
    "message": "Không có báo giá"
  },
  "swapRate": {
    "message": "Tỷ giá"
  },
  "swapReceiving": {
    "message": "Nhận"
  },
  "swapReceivingInfoTooltip": {
    "message": "Đây là giá trị ước tính. Số tiền chính xác phụ thuộc vào mức trượt giá."
  },
  "swapRequestForQuotation": {
    "message": "Yêu cầu báo giá"
  },
  "swapReviewSwap": {
    "message": "Xem lại giao dịch hoán đổi"
  },
  "swapSearchForAToken": {
    "message": "Tìm kiếm token"
  },
  "swapSelect": {
    "message": "Chọn"
  },
  "swapSelectAQuote": {
    "message": "Chọn một báo giá"
  },
  "swapSelectAToken": {
    "message": "Chọn một token"
  },
  "swapSelectQuotePopoverDescription": {
    "message": "Dưới đây là tất cả các báo giá thu thập từ nhiều nguồn thanh khoản."
  },
  "swapSlippageNegative": {
    "message": "Mức trượt giá phải lớn hơn hoặc bằng 0"
  },
  "swapSlippagePercent": {
    "message": "$1%",
    "description": "$1 is the amount of % for slippage"
  },
  "swapSource": {
    "message": "Nguồn thanh khoản"
  },
  "swapSourceInfo": {
    "message": "Chúng tôi tìm kiếm nhiều nguồn thanh khoản (các sàn giao dịch, trình tổng hợp và nhà tạo lập thị trường) để tìm được mức tỷ giá tốt nhất và phí mạng thấp nhất."
  },
  "swapSuggested": {
    "message": "Hoán đổi gợi ý"
  },
  "swapSuggestedGasSettingToolTipMessage": {
    "message": "Hoán đổi là các giao dịch phức tạp và nhạy cảm với thời gian. Chúng tôi đề xuất mức phí gas này để có sự cân bằng tốt giữa chi phí và tỉ lệ Hoán đổi thành công."
  },
  "swapSwapFrom": {
    "message": "Hoán đổi từ"
  },
  "swapSwapSwitch": {
    "message": "Chuyển từ và chuyển sang token khác"
  },
  "swapSwapTo": {
    "message": "Hoán đổi sang"
  },
  "swapToConfirmWithHwWallet": {
    "message": "để xác nhận ví cứng của bạn"
  },
  "swapTokenAvailable": {
    "message": "Đã thêm $1 vào tài khoản của bạn.",
    "description": "This message is shown after a swap is successful and communicates the exact amount of tokens the user has received for a swap. The $1 is a decimal number of tokens followed by the token symbol."
  },
  "swapTokenBalanceUnavailable": {
    "message": "Chúng tôi không truy xuất được số dư $1 của bạn",
    "description": "This message communicates to the user that their balance of a given token is currently unavailable. $1 will be replaced by a token symbol"
  },
  "swapTokenToToken": {
    "message": "Hoán đổi $1 sang $2",
    "description": "Used in the transaction display list to describe a swap. $1 and $2 are the symbols of tokens in involved in a swap."
  },
  "swapTokenVerificationAddedManually": {
    "message": "Token này đã được thêm theo cách thủ công."
  },
  "swapTokenVerificationMessage": {
    "message": "Luôn xác nhận địa chỉ token trên $1.",
    "description": "Points the user to Etherscan as a place they can verify information about a token. $1 is replaced with the translation for \"Etherscan\" followed by an info icon that shows more info on hover."
  },
  "swapTokenVerificationOnlyOneSource": {
    "message": "Chỉ được xác minh trên 1 nguồn."
  },
  "swapTokenVerificationSources": {
    "message": "Đã xác minh trên $1 nguồn.",
    "description": "Indicates the number of token information sources that recognize the symbol + address. $1 is a decimal number."
  },
  "swapTooManyDecimalsError": {
    "message": "$1 cho phép tối đa $2 số thập phân",
    "description": "$1 is a token symbol and $2 is the max. number of decimals allowed for the token"
  },
  "swapTransactionComplete": {
    "message": "Đã hoàn tất giao dịch"
  },
  "swapTwoTransactions": {
    "message": "2 giao dịch"
  },
  "swapUnknown": {
    "message": "Không xác định"
  },
  "swapVerifyTokenExplanation": {
    "message": "Nhiều token có thể dùng cùng một tên và ký hiệu. Hãy kiểm tra $1 để xác minh xem đây có phải là token bạn đang tìm kiếm không.",
    "description": "This appears in a tooltip next to the verifyThisTokenOn message. It gives the user more information about why they should check the token on a block explorer. $1 will be the name or url of the block explorer, which will be the translation of 'etherscan' or a block explorer url specified for a custom network."
  },
  "swapYourTokenBalance": {
    "message": "Có sẵn $1 $2 để hoán đổi",
    "description": "Tells the user how much of a token they have in their balance. $1 is a decimal number amount of tokens, and $2 is a token symbol"
  },
  "swapZeroSlippage": {
    "message": "Mức trượt giá 0%"
  },
  "swapsAdvancedOptions": {
    "message": "Tùy chọn nâng cao"
  },
  "swapsExcessiveSlippageWarning": {
    "message": "Mức trượt giá quá cao và sẽ dẫn đến tỷ giá không sinh lời. Vui lòng giảm giới hạn trượt giá xuống một giá trị thấp hơn 15%."
  },
  "swapsMaxSlippage": {
    "message": "Giới hạn trượt giá"
  },
  "swapsNotEnoughForTx": {
    "message": "Không đủ $1 để hoàn thành giao dịch này",
    "description": "Tells the user that they don't have enough of a token for a proposed swap. $1 is a token symbol"
  },
  "swapsViewInActivity": {
    "message": "Xem hoạt động"
  },
  "switchEthereumChainConfirmationDescription": {
    "message": "Thao tác này sẽ chuyển mạng được chọn trong MetaMask sang một mạng đã thêm trước đó:"
  },
  "switchEthereumChainConfirmationTitle": {
    "message": "Cho phép trang web này chuyển mạng?"
  },
  "switchNetwork": {
    "message": "Chuyển mạng"
  },
  "switchNetworks": {
    "message": "Chuyển mạng"
  },
  "switchToThisAccount": {
    "message": "Chuyển sang tài khoản này"
  },
  "switchingNetworksCancelsPendingConfirmations": {
    "message": "Khi bạn chuyển mạng, mọi xác nhận đang chờ xử lý sẽ bị hủy"
  },
  "symbol": {
    "message": "Ký hiệu"
  },
  "symbolBetweenZeroTwelve": {
    "message": "Ký hiệu không được dài quá 11 ký tự."
  },
  "syncFailed": {
    "message": "Đồng bộ thất bại"
  },
  "syncInProgress": {
    "message": "Đang đồng bộ"
  },
  "syncWithMobile": {
    "message": "Đồng bộ với thiết bị di động"
  },
  "syncWithMobileBeCareful": {
    "message": "Đảm bảo rằng không có ai nhìn vào màn hình của bạn khi quét mã này"
  },
  "syncWithMobileComplete": {
    "message": "Đã đồng bộ thành công dữ liệu của bạn. Tận hưởng ứng dụng MetaMask trên thiết bị di động!"
  },
  "syncWithMobileDesc": {
    "message": "Bạn có thể đồng bộ tài khoản và thông tin của mình với thiết bị di động. Mở ứng dụng MetaMask trên thiết bị di động, chuyển đến phần \"Cài đặt\" và nhấn vào \"Đồng bộ với tiện ích trình duyệt\""
  },
  "syncWithMobileDescNewUsers": {
    "message": "Nếu mới mở ứng dụng MetaMask trên thiết bị di động lần đầu tiên, bạn chỉ cần làm theo các bước hướng dẫn trên điện thoại."
  },
  "syncWithMobileScanThisCode": {
    "message": "Quét mã này bằng ứng dụng MetaMask trên thiết bị di động"
  },
  "syncWithMobileTitle": {
    "message": "Đồng bộ với thiết bị di động"
  },
  "syncWithThreeBox": {
    "message": "Đồng bộ dữ liệu với 3Box (thử nghiệm)"
  },
  "syncWithThreeBoxDescription": {
    "message": "Bật để sao lưu các tùy chọn cài đặt của bạn với 3Box. Tính năng này hiện đang trong giai đoạn thử nghiệm; bạn tự chịu rủi ro khi sử dụng."
  },
  "syncWithThreeBoxDisabled": {
    "message": "Đã tắt 3Box do có lỗi xảy ra trong quá trình đồng bộ ban đầu"
  },
  "tenPercentIncreased": {
    "message": "Tăng 10%"
  },
  "terms": {
    "message": "Điều khoản sử dụng"
  },
  "termsOfService": {
    "message": "Điều khoản dịch vụ"
  },
  "testFaucet": {
    "message": "Vòi thử nghiệm"
  },
  "testNetworks": {
    "message": "Mạng thử nghiệm"
  },
  "theme": {
    "message": "Chủ đề"
  },
  "themeDescription": {
    "message": "Chọn chủ đề MetaMask yêu thích của bạn."
  },
  "thisWillCreate": {
    "message": "Thao tác này sẽ tạo một ví mới và Cụm mật khẩu khôi phục bí mật"
  },
  "time": {
    "message": "Thời gian"
  },
  "tips": {
    "message": "Mẹo"
  },
  "to": {
    "message": "Đến"
  },
  "toAddress": {
    "message": "Đến: $1",
    "description": "$1 is the address to include in the To label. It is typically shortened first using shortenAddress"
  },
  "toggleTestNetworks": {
    "message": "$1 mạng thử nghiệm",
    "description": "$1 is a clickable link with text defined by the 'showHide' key. The link will open to the advanced settings where users can enable the display of test networks in the network dropdown."
  },
  "token": {
    "message": "Token"
  },
  "tokenAddress": {
    "message": "Địa chỉ token"
  },
  "tokenAlreadyAdded": {
    "message": "Đã thêm token."
  },
  "tokenContractAddress": {
    "message": "Địa chỉ hợp đồng token"
  },
  "tokenDecimalFetchFailed": {
    "message": "Cần có số thập phân của token."
  },
  "tokenDecimalTitle": {
    "message": "Số thập phân của token:"
  },
  "tokenDetails": {
    "message": "Chi tiết token"
  },
  "tokenDetection": {
    "message": "Phát hiện token"
  },
  "tokenDetectionAlertMessage": {
    "message": "Tính năng phát hiện token hiện có sẵn trên $1. $2"
  },
  "tokenDetectionAnnouncement": {
    "message": "Mới! Tính năng phát hiện token được cải tiến hiện đã có sẵn trên Mạng chính thức của Ethereum dưới dạng một tính năng thử nghiệm. $1"
  },
  "tokenDetectionToggleDescription": {
    "message": "API token của ConsenSys sẽ tổng hợp danh sách token từ các danh sách token của nhiều bên thứ ba khác nhau. Tắt tính năng này sẽ ngừng phát hiện token mới được thêm vào ví của bạn, nhưng sẽ giữ lại tùy chọn tìm kiếm token để nhập."
  },
  "tokenId": {
    "message": "ID Token"
  },
  "tokenList": {
    "message": "Danh sách token:"
  },
  "tokenSymbol": {
    "message": "Ký hiệu token"
  },
  "tokensFoundTitle": {
    "message": "Đã tìm thấy $1 token mới",
    "description": "$1 is the number of new tokens detected"
  },
  "tooltipApproveButton": {
    "message": "Tôi đã hiểu"
  },
  "total": {
    "message": "Tổng"
  },
  "transaction": {
    "message": "giao dịch"
  },
  "transactionCancelAttempted": {
    "message": "Đã cố gắng hủy giao dịch với mức phí gas ước tính $1 lúc $2"
  },
  "transactionCancelSuccess": {
    "message": "Đã hủy thành công giao dịch lúc $2"
  },
  "transactionConfirmed": {
    "message": "Đã xác nhận giao dịch lúc $2."
  },
  "transactionCreated": {
    "message": "Đã tạo giao dịch với giá trị $1 lúc $2."
  },
  "transactionData": {
    "message": "Dữ liệu giao dịch"
  },
  "transactionDecodingAccreditationDecoded": {
    "message": "Được giải mã bởi Truffle"
  },
  "transactionDecodingAccreditationVerified": {
    "message": "Đã xác minh hợp đồng trên $1"
  },
  "transactionDecodingUnsupportedNetworkError": {
    "message": "Giải mã giao dịch hiện không khả dụng cho mã chuỗi $1"
  },
  "transactionDetailDappGasMoreInfo": {
    "message": "Trang web gợi ý"
  },
  "transactionDetailDappGasTooltip": {
    "message": "Chỉnh sửa để sử dụng mức phí gas được đề xuất của MetaMask dựa trên khối mới nhất."
  },
  "transactionDetailGasHeading": {
    "message": "Phí gas ước tính"
  },
  "transactionDetailGasInfoV2": {
    "message": "ước tính"
  },
  "transactionDetailGasTooltipConversion": {
    "message": "Tìm hiểu thêm về phí gas"
  },
  "transactionDetailGasTooltipExplanation": {
    "message": "Phí gas do mạng thiết lập và sẽ dao động dựa trên lưu lượng mạng và độ phức tạp của giao dịch."
  },
  "transactionDetailGasTooltipIntro": {
    "message": "Phí gas được trả cho thợ đào tiền điện tử, họ là những người xử lý các giao dịch trên mạng $1. MetaMask không thu lợi nhuận từ phí gas."
  },
  "transactionDetailGasTotalSubtitle": {
    "message": "Số lượng + phí gas"
  },
  "transactionDetailLayer2GasHeading": {
    "message": "Phí gas Lớp 2"
  },
  "transactionDetailMultiLayerTotalSubtitle": {
    "message": "Số lượng + phí"
  },
  "transactionDropped": {
    "message": "Đã ngừng giao dịch lúc $2."
  },
  "transactionError": {
    "message": "Lỗi giao dịch. Đã xảy ra ngoại lệ trong mã hợp đồng."
  },
  "transactionErrorNoContract": {
    "message": "Đang cố gắng gọi một hàm trên địa chỉ không có hợp đồng."
  },
  "transactionErrored": {
    "message": "Giao dịch đã gặp lỗi."
  },
  "transactionFee": {
    "message": "Phí giao dịch"
  },
  "transactionHistoryBaseFee": {
    "message": "Phí Cơ Bản (GWEI)"
  },
  "transactionHistoryL1GasLabel": {
    "message": "Tổng Phí Gas L1"
  },
  "transactionHistoryL2GasLimitLabel": {
    "message": "Giới Hạn Gas L2"
  },
  "transactionHistoryL2GasPriceLabel": {
    "message": "Giá Gas L2"
  },
  "transactionHistoryMaxFeePerGas": {
    "message": "Phí Tối Đa Mỗi Gas"
  },
  "transactionHistoryPriorityFee": {
    "message": "Phí Ưu Tiên (GWEI)"
  },
  "transactionHistoryTotalGasFee": {
    "message": "Tổng Phí Gas"
  },
  "transactionResubmitted": {
    "message": "Đã gửi lại giao dịch với mức phí gas ước tính tăng lên $1 lúc $2"
  },
  "transactionSubmitted": {
    "message": "Đã gửi giao dịch với mức phí gas ước tính $1 lúc $2."
  },
  "transactionUpdated": {
    "message": "Đã cập nhật giao dịch lúc $2."
  },
  "transfer": {
    "message": "Chuyển"
  },
  "transferBetweenAccounts": {
    "message": "Chuyển giữa các tài khoản của tôi"
  },
  "transferFrom": {
    "message": "Chuyển từ"
  },
  "troubleConnectingToWallet": {
    "message": "Chúng tôi đã gặp phải sự cố khi kết nối với $1 của bạn, hãy thử xem lại $2 và thử lại.",
    "description": "$1 is the wallet device name; $2 is a link to wallet connection guide"
  },
  "troubleStarting": {
    "message": "MetaMask đã gặp sự cố khi khởi động. Lỗi này có thể xảy ra không liên tục, vì vậy hãy thử khởi động lại tiện ích."
  },
  "troubleTokenBalances": {
    "message": "Chúng tôi đã gặp phải vấn đề khi tải số dư token của bạn. Bạn có thể xem số dư ",
    "description": "Followed by a link (here) to view token balances"
  },
  "trustSiteApprovePermission": {
    "message": "Bằng cách cấp quyền, bạn cho phép $1 sau đây truy cập vào các khoản tiền của mình"
  },
  "tryAgain": {
    "message": "Thử lại"
  },
  "turnOnTokenDetection": {
    "message": "Bật phát hiện token nâng cao"
  },
  "twelveHrTitle": {
    "message": "12 giờ:"
  },
  "txInsightsNotSupported": {
    "message": "Thông tin chi tiết về giao dịch không được hỗ trợ cho hợp đồng này tại thời điểm này."
  },
  "typePassword": {
    "message": "Nhập mật khẩu MetaMask của bạn"
  },
  "typeYourSRP": {
    "message": "Nhập Cụm từ khôi phục bí mật của bạn"
  },
  "u2f": {
    "message": "U2F",
    "description": "A name on an API for the browser to interact with devices that support the U2F protocol. On some browsers we use it to connect MetaMask to Ledger devices."
  },
  "unapproved": {
    "message": "Chưa phê duyệt"
  },
  "units": {
    "message": "đơn vị"
  },
  "unknown": {
    "message": "Không xác định"
  },
  "unknownCameraError": {
    "message": "Đã xảy ra lỗi khi cố gắng truy cập máy ảnh của bạn. Vui lòng thử lại..."
  },
  "unknownCameraErrorTitle": {
    "message": "Rất tiếc! Đã xảy ra sự cố...."
  },
  "unknownNetwork": {
    "message": "Mạng riêng không xác định"
  },
  "unknownQrCode": {
    "message": "Lỗi: Chúng tôi không thể xác định mã QR đó"
  },
  "unlimited": {
    "message": "Không giới hạn"
  },
  "unlock": {
    "message": "Mở khóa"
  },
  "unlockMessage": {
    "message": "Web phi tập trung đang chờ đón bạn"
  },
  "unrecognizedChain": {
    "message": "Không nhận ra mạng tùy chỉnh này. Bạn nên $1 trước khi tiếp tục",
    "description": "$1 is a clickable link with text defined by the 'unrecognizedChanLinkText' key. The link will open to instructions for users to validate custom network details."
  },
  "unrecognizedChainLinkText": {
    "message": "xác minh thông tin về mạng",
    "description": "Serves as link text for the 'unrecognizedChain' key. This text will be embedded inside the translation for that key."
  },
  "unsendableAsset": {
    "message": "Hiện không hỗ trợ gửi token sưu tập (ERC-721)",
    "description": "This is an error message we show the user if they attempt to send a collectible asset type, for which currently don't support sending"
  },
  "unverifiedContractAddressMessage": {
    "message": "Chúng tôi không thể xác minh hợp đồng này. Hãy chắc chắn bạn tin tưởng địa chỉ này."
  },
  "upArrow": {
    "message": "mũi tên lên"
  },
  "updatedWithDate": {
    "message": "Đã cập nhật $1"
  },
  "urlErrorMsg": {
    "message": "URL phải có tiền tố HTTP/HTTPS phù hợp."
  },
  "urlExistsErrorMsg": {
    "message": "Mạng $1 hiện đang sử dụng URL này."
  },
  "useCollectibleDetection": {
    "message": "Tự động phát hiện NFT"
  },
  "useCollectibleDetectionDescription": {
    "message": "Việc hiển thị nội dung đa phương tiện và dữ liệu NFT có thể làm lộ địa chỉ IP của bạn cho các máy chủ tập trung. API của bên thứ ba (như OpenSea) được dùng để phát hiện NFT trong ví của bạn. Điều này sẽ làm lộ địa chỉ tài khoản của bạn với các dịch vụ đó. Hãy tắt tính năng này nếu bạn không muốn ứng dụng lấy dữ liệu từ các dịch vụ đó."
  },
  "usePhishingDetection": {
    "message": "Sử dụng tính năng Phát hiện lừa đảo"
  },
  "usePhishingDetectionDescription": {
    "message": "Hiển thị cảnh báo đối với các tên miền lừa đảo nhắm đến người dùng Ethereum"
  },
  "useTokenDetection": {
    "message": "Sử Dụng Phát Hiện Token"
  },
  "useTokenDetectionDescription": {
    "message": "Chúng tôi sử dụng API của bên thứ ba để phát hiện và hiển thị các token mới được gửi vào ví của bạn. Hãy tắt tính năng này nếu bạn không muốn MetaMask lấy dữ liệu từ các dịch vụ đó."
  },
  "useTokenDetectionPrivacyDesc": {
    "message": "Tự động hiển thị các token được gửi vào tài khoản của bạn có liên quan đến hoạt động trao đổi thông tin với các máy chủ bên thứ ba để tìm nạp hình ảnh của token. Các máy chủ đó sẽ có quyền truy cập vào địa chỉ IP của bạn."
  },
  "usedByClients": {
    "message": "Được nhiều ví khác nhau sử dụng"
  },
  "userName": {
    "message": "Tên người dùng"
  },
  "verifyThisTokenDecimalOn": {
    "message": "Không tìm thấy số thập phân của token trên $1",
    "description": "Points the user to etherscan as a place they can verify information about a token. $1 is replaced with the translation for \"etherscan\""
  },
  "verifyThisTokenOn": {
    "message": "Xác minh token này trên $1",
    "description": "Points the user to etherscan as a place they can verify information about a token. $1 is replaced with the translation for \"etherscan\""
  },
  "verifyThisUnconfirmedTokenOn": {
    "message": "Hãy xác minh token này trên $1 và đảm bảo đây là token bạn muốn giao dịch.",
    "description": "Points the user to etherscan as a place they can verify information about a token. $1 is replaced with the translation for \"etherscan\""
  },
  "viewAccount": {
    "message": "Xem tài khoản"
  },
  "viewAllDetails": {
    "message": "Xem toàn bộ chi tiết"
  },
  "viewContact": {
    "message": "Xem địa chỉ liên hệ"
  },
  "viewFullTransactionDetails": {
    "message": "Xem chi tiết giao dịch đầy đủ"
  },
  "viewMore": {
    "message": "Xem thêm"
  },
  "viewOnBlockExplorer": {
    "message": "Xem trên trình khám phá khối"
  },
  "viewOnCustomBlockExplorer": {
    "message": "Xem $1 tại $2",
    "description": "$1 is the action type. e.g (Account, Transaction, Swap) and $2 is the Custom Block Exporer URL"
  },
  "viewOnEtherscan": {
    "message": "Xem $1 trên Etherscan",
    "description": "$1 is the action type. e.g (Account, Transaction, Swap)"
  },
  "viewOnOpensea": {
    "message": "Xem trên Opensea"
  },
  "viewinExplorer": {
    "message": "Xem $1 trong Trình khám phá",
    "description": "$1 is the action type. e.g (Account, Transaction, Swap)"
  },
  "visitWebSite": {
    "message": "Truy cập trang web của chúng tôi"
  },
  "walletConnectionGuide": {
    "message": "hướng dẫn của chúng tôi về cách kết nối ví cứng"
  },
  "walletCreationSuccessDetail": {
    "message": "Bạn đã bảo vệ thành công ví của mình. Hãy đảm bảo an toàn và bí mật cho Cụm Mật Khẩu Khôi Phục Bí Mật của bạn -- đây là trách nhiệm của bạn!"
  },
  "walletCreationSuccessReminder1": {
    "message": "MetaMask không thể khôi phục Cụm Mật Khẩu Khôi Phục Bí Mật của bạn."
  },
  "walletCreationSuccessReminder2": {
    "message": "MetaMask sẽ không bao giờ hỏi về Cụm Mật Khẩu Khôi Phục Bí Mật của bạn."
  },
  "walletCreationSuccessReminder3": {
    "message": "$1 với bất kỳ ai, nếu không bạn sẽ có nguy cơ bị mất tiền",
    "description": "$1 is separated as walletCreationSuccessReminder3BoldSection so that we can bold it"
  },
  "walletCreationSuccessReminder3BoldSection": {
    "message": "Không bao giờ chia sẻ Cụm Mật Khẩu Khôi Phục Bí Mật của bạn",
    "description": "This string is localized separately from walletCreationSuccessReminder3 so that we can bold it"
  },
  "walletCreationSuccessTitle": {
    "message": "Tạo ví thành công"
  },
  "warning": {
    "message": "Cảnh báo"
  },
  "weak": {
    "message": "Yếu"
  },
  "web3ShimUsageNotification": {
    "message": "Chúng tôi nhận thấy rằng trang web hiện tại đã cố dùng API window.web3 đã bị xóa. Nếu trang web có vẻ như đã bị lỗi, vui lòng nhấp vào $1 để biết thêm thông tin.",
    "description": "$1 is a clickable link."
  },
  "webhid": {
    "message": "WebHID",
    "description": "Refers to a interface for connecting external devices to the browser. Used for connecting ledger to the browser. Read more here https://developer.mozilla.org/en-US/docs/Web/API/WebHID_API"
  },
  "welcome": {
    "message": "Chào mừng bạn đến với MetaMask"
  },
  "welcomeBack": {
    "message": "Chào mừng bạn trở lại!"
  },
  "welcomeExploreDescription": {
    "message": "Lưu trữ, gửi và chi tiêu các loại tiền và tài sản tiền điện tử."
  },
  "welcomeExploreTitle": {
    "message": "Khám phá các ứng dụng phi tập trung"
  },
  "welcomeLoginDescription": {
    "message": "Sử dụng MetaMask của bạn để đăng nhập vào các ứng dụng phi tập trung - không cần đăng ký."
  },
  "welcomeLoginTitle": {
    "message": "Gửi lời chào đến ví của bạn"
  },
  "welcomeToMetaMask": {
    "message": "Bắt đầu nào"
  },
  "welcomeToMetaMaskIntro": {
    "message": "Được hàng triệu người tin dùng, MetaMask là một ví an toàn cho phép mọi người có thể truy cập vào thế giới web3."
  },
  "whatsNew": {
    "message": "Xem tính năng mới",
    "description": "This is the title of a popup that gives users notifications about new features and updates to MetaMask."
  },
  "whatsThis": {
    "message": "Đây là gì?"
  },
  "writePhrase": {
    "message": "Ghi cụm mật khẩu này ra giấy và lưu giữ ở một nơi an toàn. Nếu bạn cần độ bảo mật cao hơn nữa, hãy ghi ra nhiều tờ giấy và lưu giữ ở 2 đến 3 nơi khác nhau."
  },
  "xOfY": {
    "message": "$1/$2",
    "description": "$1 and $2 are intended to be two numbers, where $2 is a total, and $1 is a count towards that total"
  },
  "xOfYPending": {
    "message": "$1/$2 đang chờ xử lý",
    "description": "$1 and $2 are intended to be two numbers, where $2 is a total number of pending confirmations, and $1 is a count towards that total"
  },
  "yes": {
    "message": "Có"
  },
  "yesLetsTry": {
    "message": "Có, hãy thử"
  },
  "youNeedToAllowCameraAccess": {
    "message": "Bạn cần cho phép truy cập vào máy ảnh để sử dụng tính năng này."
  },
  "youSign": {
    "message": "Bạn đang ký"
  },
  "yourPrivateSeedPhrase": {
    "message": "Cụm mật khẩu khôi phục bí mật riêng tư của bạn"
  },
  "zeroGasPriceOnSpeedUpError": {
    "message": "Giá gas bằng 0 khi tăng tốc"
  }
}<|MERGE_RESOLUTION|>--- conflicted
+++ resolved
@@ -3167,15 +3167,12 @@
   "stxFallbackUnavailable": {
     "message": "Bạn vẫn có thể hoán đổi token ngay cả khi Giao dịch thông minh không khả dụng."
   },
-<<<<<<< HEAD
-=======
   "stxPendingPrivatelySubmittingSwap": {
     "message": "Đang bí mật gửi yêu cầu Hoán đổi của bạn..."
   },
   "stxPendingPubliclySubmittingSwap": {
     "message": "Đang công khai gửi yêu cầu Hoán đổi của bạn..."
   },
->>>>>>> 2d3f8568
   "stxSubDescription": {
     "message": "* Giao dịch thông minh sẽ cố gắng gửi giao dịch của bạn nhiều lần theo cách riêng tư. Nếu tất cả các lần thử đều không thành công, giao dịch sẽ được phát công khai để đảm bảo Hoán đổi của bạn được thực hiện thành công."
   },
