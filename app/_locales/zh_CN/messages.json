--- conflicted
+++ resolved
@@ -377,13 +377,6 @@
     "message": "允许访问和转移您的 $1 吗？",
     "description": "$1 is the symbol of the token for which the user is granting approval"
   },
-  "approveTokenDescription": {
-    "message": "这允许第三方访问和转移以下 NFT，而无需另行通知，直到您撤销其访问权限。"
-  },
-  "approveTokenTitle": {
-    "message": "允许访问和转移您的 $1 吗？",
-    "description": "$1 is the symbol of the token for which the user is granting approval"
-  },
   "approved": {
     "message": "已批准"
   },
@@ -481,41 +474,11 @@
   },
   "beta": {
     "message": "测试版"
-<<<<<<< HEAD
   },
   "betaHeaderText": {
     "message": "此为测试版。请$1报告错误",
     "description": "$1 represents the word 'here' in a hyperlink"
   },
-  "betaMetamaskDescription": {
-    "message": "MetaMask 深受数百万人信任，是一款可以让所有人进入 web3 世界的安全钱包。"
-  },
-  "betaMetamaskDescriptionDisclaimerHeading": {
-    "message": "测试版免责声明"
-  },
-  "betaMetamaskDescriptionExplanation": {
-    "message": "此版本可以让您测试即将发布的功能，有助于我们构建更好的 MetaMask 版本。与所有测试版一样，出现错误的风险可能会增加。您对 MetaMask 测试版的使用须遵守我们的 $1 以及我们的 $2。",
-    "description": "$1 represents localization item betaMetamaskDescriptionExplanationTermsLinkText.  $2 represents localization item betaMetamaskDescriptionExplanationBetaTermsLinkText"
-  },
-  "betaMetamaskDescriptionExplanation2": {
-    "message": "继续即表明您接受并承认这些风险，即我们的 $1 和 $2。",
-    "description": "$1 represents localization item betaMetamaskDescriptionExplanationTermsLinkText.  $2 represents localization item betaMetamaskDescriptionExplanation2BetaTermsLinkText"
-  },
-  "betaMetamaskDescriptionExplanation2BetaTermsLinkText": {
-    "message": "测试版条款"
-  },
-  "betaMetamaskDescriptionExplanationBetaTermsLinkText": {
-    "message": "补充测试版条款"
-  },
-  "betaMetamaskDescriptionExplanationTermsLinkText": {
-    "message": "标准条款"
-=======
-  },
-  "betaHeaderText": {
-    "message": "此为测试版。请$1报告错误",
-    "description": "$1 represents the word 'here' in a hyperlink"
->>>>>>> 7e97ff2b
-  },
   "betaMetamaskVersion": {
     "message": "MetaMask 测试版本"
   },
@@ -530,12 +493,6 @@
   },
   "betaWalletCreationSuccessReminder2": {
     "message": "MetaMask 测试版绝对不会向您索要账户助记词。"
-<<<<<<< HEAD
-  },
-  "betaWelcome": {
-    "message": "欢迎使用 MetaMask 测试版"
-=======
->>>>>>> 7e97ff2b
   },
   "blockExplorerAccountAction": {
     "message": "账户",
@@ -1092,12 +1049,6 @@
   },
   "downloadNow": {
     "message": "立即下载"
-<<<<<<< HEAD
-  },
-  "downloadSecretBackup": {
-    "message": "下载此账户助记词，并将其安全保存在外部加密硬盘或存储介质上。"
-=======
->>>>>>> 7e97ff2b
   },
   "downloadStateLogs": {
     "message": "下载状态日志"
@@ -1660,12 +1611,6 @@
     "message": "已导入",
     "description": "status showing that an account has been fully loaded into the keyring"
   },
-  "improvedTokenAllowance": {
-    "message": "经过改进的代币津贴体验"
-  },
-  "improvedTokenAllowanceDescription": {
-    "message": "每当分布式应用请求 ERC20 批准时，打开此项以查看经过改进的代币津贴体验"
-  },
   "inYourSettings": {
     "message": "在设置中"
   },
@@ -2334,18 +2279,6 @@
   "notifications15Title": {
     "message": "以太坊合并来了！"
   },
-<<<<<<< HEAD
-  "notifications16ActionText": {
-    "message": "在此处尝试"
-  },
-  "notifications16Description": {
-    "message": "我们重新设计了代币津贴确认，助您作出更明智的决策。"
-  },
-  "notifications16Title": {
-    "message": "经过改进的代币津贴体验"
-  },
-=======
->>>>>>> 7e97ff2b
   "notifications17ActionText": {
     "message": "显示安全和隐私设置"
   },
@@ -3022,10 +2955,6 @@
     "message": "撤销 $1 的支出上限",
     "description": "$1 is a token symbol"
   },
-  "revokeSpendingCap": {
-    "message": "撤销 $1 的支出上限",
-    "description": "$1 is a token symbol"
-  },
   "revokeSpendingCapTooltipText": {
     "message": "本合约将无法再使用您当前或未来的任何代币。"
   },
@@ -4022,9 +3951,6 @@
   "tokenList": {
     "message": "代币列表："
   },
-  "tokenNftAutoDetection": {
-    "message": "代币和NFT自动检测"
-  },
   "tokenScamSecurityRisk": {
     "message": "代币欺诈和安全风险。"
   },
@@ -4409,12 +4335,6 @@
   "websites": {
     "message": "网站",
     "description": "Used in the 'permission_rpc' message."
-<<<<<<< HEAD
-  },
-  "welcome": {
-    "message": "欢迎使用 MetaMask"
-=======
->>>>>>> 7e97ff2b
   },
   "welcomeBack": {
     "message": "欢迎回来！"
