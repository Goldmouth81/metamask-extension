--- conflicted
+++ resolved
@@ -198,12 +198,6 @@
   "airgapVaultTutorial": {
     "message": " (Mga Tutorial)"
   },
-  "airgapVault": {
-    "message": "AirGap Vault"
-  },
-  "airgapVaultTutorial": {
-    "message": " (Mga Tutorial)"
-  },
   "alertDisableTooltip": {
     "message": "Puwede itong baguhin sa \"Mga Setting > Mga Alerto\""
   },
@@ -637,11 +631,7 @@
     "message": "Interaksyon ng Kontrata"
   },
   "convertTokenToNFTDescription": {
-<<<<<<< HEAD
-    "message": "Natukoy namin na ang asset na ito ay isang NFT. Ang Metamask ay mayroon na ngayong ganap na native support para sa mga NFT. Gusto mo bang alisin ito sa iyong listahan ng token at idagdag ito bilang isang NFT?"
-=======
     "message": "Natukoy namin na ang asset na ito ay isang NFT. Ang MetaMask ay mayroon na ngayong ganap na native support para sa mga NFT. Gusto mo bang alisin ito sa iyong listahan ng token at idagdag ito bilang isang NFT?"
->>>>>>> 78682ea9
   },
   "convertTokenToNFTExistDescription": {
     "message": "Napansin namin na naidagdag ang asset na ito bilang NFT. Gusto mo ba itong alisin mula sa listahan ng iyong token?"
@@ -3093,18 +3083,6 @@
   "stxFallbackUnavailable": {
     "message": "Maaari mo parin papalitan ang iyong mga token kahit na hindi available ang mga Smart Transaction."
   },
-<<<<<<< HEAD
-  "stxPendingFinalizing": {
-    "message": "Isinasapinal..."
-  },
-  "stxPendingOptimizingGas": {
-    "message": "Pinapahusay ang gas..."
-  },
-  "stxPendingPrivatelySubmitting": {
-    "message": "Pribadong isinusumite ang Pagpapalit..."
-  },
-=======
->>>>>>> 78682ea9
   "stxSubDescription": {
     "message": "* Susubukan ng mga Smart Transaction na isumite nang pribado ang iyong transaksyon, maraming beses. Kapag nabigo ang lahat ng pagsubok, ipapakita sa publiko ang transaksyon upang matiyak na ang Pagpapalit ay naging matagupay."
   },
@@ -3192,10 +3170,6 @@
   "swapBuildQuotePlaceHolderText": {
     "message": "Walang available na token na tumutugma sa $1",
     "description": "Tells the user that a given search string does not match any tokens in our token lists. $1 can be any string of text"
-  },
-  "swapCompleteIn": {
-    "message": "Kumpleto na ang pagpapalit sa <",
-    "description": "'<' means 'less than', e.g. Swap complete in < 2:59"
   },
   "swapConfirmWithHwWallet": {
     "message": "Kumpirmahin gamit ang iyong hardware wallet"
