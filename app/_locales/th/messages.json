--- conflicted
+++ resolved
@@ -2,25 +2,11 @@
   "confirmClear": {
     "message": "คุณแน่ใจหรือไม่ว่าต้องการล้างเว็บไซต์ที่ผ่านการอนุมัติ"
   },
-<<<<<<< HEAD
-  "clearPermissionsDataSuccess": {
-    "message": "อนุมัติข้อมูลเว็บไซต์ที่ได้รับอนุมัติแล้ว"
-  },
-  "permissionsData": {
-    "message": "ข้อมูลการอนุมัติ"
-  },
-  "permissionsDataDescription": {
-    "message": "ล้างข้อมูลเว็บไซต์ที่ได้รับการอนุมัติเพื่อให้ทุกไซต์ต้องขออนุมัติอีกครั้ง"
-  },
-  "clearPermissionsData": {
-    "message": "ล้างข้อมูลการอนุมัติ"
-=======
   "clearPermissionsSuccess": {
     "message": "อนุมัติข้อมูลเว็บไซต์ที่ได้รับอนุมัติแล้ว"
   },
   "permissionsSettings": {
     "message": "ข้อมูลการอนุมัติ"
->>>>>>> b5b6bc81
   },
   "permissionsDescription": {
     "message": "ล้างข้อมูลเว็บไซต์ที่ได้รับการอนุมัติเพื่อให้ทุกไซต์ต้องขออนุมัติอีกครั้ง"
