compressionLevel: mixed

enableGlobalCache: false

enableScripts: false

enableTelemetry: false

logFilters:
  - code: YN0004
    level: discard

nodeLinker: node-modules

npmAuditIgnoreAdvisories:
  ### Advisories:

  # Issue: yargs-parser Vulnerable to Prototype Pollution
  # URL - https://github.com/advisories/GHSA-p9pc-299p-vxgp
  # The affected version (<5.0.0) is only included via @ensdomains/ens via
  # 'solc' which is not used in the imports we use from this package.
  - 1088783

  # Issue: protobufjs Prototype Pollution vulnerability
  # URL - https://github.com/advisories/GHSA-h755-8qp9-cq85
  # Not easily patched. Minimally effects the extension due to usage of
  # LavaMoat lockdown.
  - 1092429

  # Issue: Regular Expression Denial of Service (ReDOS)
  # URL: https://github.com/advisories/GHSA-257v-vj4p-3w2h
  # color-string is listed as a dependency of 'color' which is brought in by
  # @metamask/jazzicon v2.0.0 but there is work done on that repository to
  # remove the color dependency. We should upgrade
  - 1089718

  # Issue: semver vulnerable to Regular Expression Denial of Service
  # URL: https://github.com/advisories/GHSA-c2qf-rxjj-qqgw
  # semver is used in the solidity compiler portion of @truffle/codec that does
  # not appear to be used.
  - 1092461

  ### Package Deprecations:

  # React-tippy brings in popper.js and react-tippy has not been updated in
  # three years.
  - 'popper.js (deprecation)'

  # React-router is out of date and brings in the following deprecated package
  - 'mini-create-react-context (deprecation)'

  # The affected version, which is less than 7.0.0, is brought in by
  # ethereumjs-wallet version 0.6.5 used in the extension but only in a single
  # file app/scripts/account-import-strategies/index.js, which may be easy to
  # upgrade.
  - 'uuid (deprecation)'

  # @npmcli/move-file is brought in via CopyWebpackPlugin used in the storybook
  # main.js file, which can be upgraded to remove this dependency in favor of
  # @npmcli/fs
  - '@npmcli/move-file (deprecation)'

  # Upgrading babel will result in the following deprecated packages being
  # updated:
  - 'core-js (deprecation)'

  # Material UI dependencies are planned for removal
  - '@material-ui/core (deprecation)'
  - '@material-ui/styles (deprecation)'
  - '@material-ui/system (deprecation)'

  # @ensdomains/ens should be explored for upgrade. The following packages are
  # deprecated and would be resolved by upgrading to newer versions of
  # ensdomains packages:
  - '@ensdomains/ens (deprecation)'
  - '@ensdomains/resolver (deprecation)'
  - 'testrpc (deprecation)'

  # Dependencies brought in by @truffle/decoder that are deprecated:
  - 'cids (deprecation)' # via @ensdomains/content-hash
  - 'multibase (deprecation)' # via cids
  - 'multicodec (deprecation)' # via cids

  # MetaMask owned repositories brought in by other MetaMask dependencies that
  # can be resolved by updating the versions throughout the dependency tree
  - 'eth-sig-util (deprecation)' # via @metamask/eth-ledger-bridge-keyring
  - '@metamask/controller-utils (deprecation)' # via @metamask/phishin-controller
  - 'safe-event-emitter (deprecation)' # via eth-block-tracker and others

  # @metamask-institutional relies upon crypto which is deprecated
  - 'crypto (deprecation)'

  # @metamask/providers uses webextension-polyfill-ts which has been moved to
  # @types/webextension-polyfill
  - 'webextension-polyfill-ts (deprecation)'

  # Imported in @trezor/blockchain-link@npm:2.1.8, but not actually depended on
  # by MetaMask
  - 'ripple-lib (deprecation)'

<<<<<<< HEAD
=======
  # Brought in by ethereumjs-utils, which is used in the extension and in many
  # other dependencies. At the time of this exclusion, the extension has three
  # old versions of ethereumjs-utils which should be upgraded to
  # @ethereumjs/utils throughout our owned repositories. However even doing
  # that may be insufficient due to dependencies we do not own still relying
  # upon old versions of ethereumjs-utils.
  - 'ethereum-cryptography (deprecation)'

>>>>>>> ddbd9982
npmRegistries:
  'https://npm.pkg.github.com':
    npmAlwaysAuth: true
    npmAuthToken: '${GITHUB_PACKAGE_READ_TOKEN-}'

npmScopes:
  metamask:
    npmRegistryServer: '${METAMASK_NPM_REGISTRY:-https://registry.yarnpkg.com}'

plugins:
  - path: .yarn/plugins/@yarnpkg/plugin-allow-scripts.cjs
    spec: 'https://raw.githubusercontent.com/LavaMoat/LavaMoat/main/packages/yarn-plugin-allow-scripts/bundles/@yarnpkg/plugin-allow-scripts.js'
  - path: .yarn/plugins/@yarnpkg/plugin-engines.cjs
    spec: 'https://raw.githubusercontent.com/devoto13/yarn-plugin-engines/main/bundles/%40yarnpkg/plugin-engines.js'

yarnPath: .yarn/releases/yarn-4.0.0-rc.48.cjs<|MERGE_RESOLUTION|>--- conflicted
+++ resolved
@@ -98,8 +98,6 @@
   # by MetaMask
   - 'ripple-lib (deprecation)'
 
-<<<<<<< HEAD
-=======
   # Brought in by ethereumjs-utils, which is used in the extension and in many
   # other dependencies. At the time of this exclusion, the extension has three
   # old versions of ethereumjs-utils which should be upgraded to
@@ -108,7 +106,6 @@
   # upon old versions of ethereumjs-utils.
   - 'ethereum-cryptography (deprecation)'
 
->>>>>>> ddbd9982
 npmRegistries:
   'https://npm.pkg.github.com':
     npmAlwaysAuth: true
