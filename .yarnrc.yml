--- conflicted
+++ resolved
@@ -12,16 +12,6 @@
 
 nodeLinker: node-modules
 
-<<<<<<< HEAD
-npmRegistries:
-  "https://npm.pkg.github.com":
-    npmAlwaysAuth: true
-    npmAuthToken: "${GITHUB_PACKAGE_READ_TOKEN-}"
-
-npmScopes:
-  metamask:
-    npmRegistryServer: "${METAMASK_NPM_REGISTRY:-https://registry.yarnpkg.com}"
-=======
 npmAuditIgnoreAdvisories:
   ### Advisories:
 
@@ -112,7 +102,6 @@
 npmScopes:
   metamask:
     npmRegistryServer: '${METAMASK_NPM_REGISTRY:-https://registry.yarnpkg.com}'
->>>>>>> 877e184b
 
 plugins:
   - path: .yarn/plugins/@yarnpkg/plugin-allow-scripts.cjs
