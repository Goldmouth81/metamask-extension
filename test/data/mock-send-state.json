--- conflicted
+++ resolved
@@ -233,29 +233,6 @@
         "accounts": ["0xeb9e64b93097bc15f01f13eae97015c57ab64823"]
       }
     ],
-<<<<<<< HEAD
-    "networkDetails": {
-      "EIPS": {
-        "1559": true
-=======
-    "identities": {
-      "0x0dcd5d886577d5081b0c52e242ef29e70be3e7bc": {
-        "address": "0x0dcd5d886577d5081b0c52e242ef29e70be3e7bc",
-        "name": "Test Account"
-      },
-      "0xec1adf982415d2ef5ec55899b9bfb8bc0f29251b": {
-        "address": "0xec1adf982415d2ef5ec55899b9bfb8bc0f29251b",
-        "name": "Test Account 2"
-      },
-      "0xc42edfcc21ed14dda456aa0756c153f7985d8813": {
-        "address": "0xc42edfcc21ed14dda456aa0756c153f7985d8813",
-        "name": "Test Ledger 1"
-      },
-      "0xeb9e64b93097bc15f01f13eae97015c57ab64823": {
-        "name": "Test Account 3",
-        "address": "0xeb9e64b93097bc15f01f13eae97015c57ab64823"
-      }
-    },
     "selectedNetworkClientId": "goerli",
     "networksMetadata": {
       "goerli": {
@@ -263,7 +240,6 @@
           "1559": true
         },
         "status": "available"
->>>>>>> e02f5972
       }
     },
     "frequentRpcListDetail": [],
