const blacklistedHosts = [
  'arbitrum-mainnet.infura.io',
  'goerli.infura.io',
  'mainnet.infura.io',
  'sepolia.infura.io',
];
const {
  mockEmptyStalelistAndHotlist,
} = require('./tests/phishing-controller/mocks');

const emptyHtmlPage = () => `<!DOCTYPE html>
<html lang="en">
<head>
    <meta charset="utf-8">
    <title>E2E Test Page</title>
  </head>
  <body data-testid="empty-page-body">
    Empty page by MetaMask
  </body>
</html>`;

/**
 * The browser makes requests to domains within its own namespace for
 * functionality specific to the browser. For example when running E2E tests in
 * firefox the act of adding the extension from the firefox settins triggers
 * a series of requests to various mozilla.net or mozilla.com domains. These
 * are not requests that the extension itself makes.
 */
const browserAPIRequestDomains =
  /^.*\.(googleapis\.com|google\.com|mozilla\.net|mozilla\.com|mozilla\.org|gvt1\.com)$/iu;

/**
 * @typedef {import('mockttp').Mockttp} Mockttp
 * @typedef {import('mockttp').MockedEndpoint} MockedEndpoint
 */

/**
 * @typedef {object} SetupMockReturn
 * @property {MockedEndpoint} mockedEndpoint - If a testSpecificMock was provided, returns the mockedEndpoint
 * @property {() => string[]} getPrivacyReport - A function to get the current privacy report.
 */

/**
 * Setup E2E network mocks.
 *
 * @param {Mockttp} server - The mock server used for network mocks.
 * @param {(server: Mockttp) => MockedEndpoint} testSpecificMock - A function for setting up test-specific network mocks
 * @param {object} options - Network mock options.
 * @param {string} options.chainId - The chain ID used by the default configured network.
 * @returns {SetupMockReturn}
 */
async function setupMocking(server, testSpecificMock, { chainId }) {
  const privacyReport = new Set();
  await server.forAnyRequest().thenPassThrough({
    beforeRequest: (req) => {
      const { host } = req.headers;
      if (blacklistedHosts.includes(host)) {
        return {
          url: 'http://localhost:8545',
        };
      }
      return {};
    },
  });

  const mockedEndpoint = await testSpecificMock(server);

  // Mocks below this line can be overridden by test-specific mocks

  // Account link
  const accountLinkRegex =
    /^https:\/\/etherscan.io\/address\/0x[a-fA-F0-9]{40}$/u;
  await server.forGet(accountLinkRegex).thenCallback(() => {
    return {
      statusCode: 200,
      body: emptyHtmlPage(),
    };
  });

  // Token tracker link
  const tokenTrackerRegex =
    /^https:\/\/etherscan.io\/token\/0x[a-fA-F0-9]{40}$/u;
  await server.forGet(tokenTrackerRegex).thenCallback(() => {
    return {
      statusCode: 200,
      body: emptyHtmlPage(),
    };
  });

  // Explorer link
  const explorerLinkRegex = /^https:\/\/etherscan.io\/tx\/0x[a-fA-F0-9]{64}$/u;
  await server.forGet(explorerLinkRegex).thenCallback(() => {
    return {
      statusCode: 200,
      body: emptyHtmlPage(),
    };
  });

  await server
    .forPost(
      'https://arbitrum-mainnet.infura.io/v3/00000000000000000000000000000000',
    )
    .thenCallback(() => {
      return {
        statusCode: 200,
        json: {
          jsonrpc: '2.0',
          id: '1675864782845',
          result: '0xa4b1',
        },
      };
    });

  await server.forPost('https://api.segment.io/v1/batch').thenCallback(() => {
    return {
      statusCode: 200,
    };
  });

  await server
    .forPost('https://sentry.io/api/0000000/envelope/')
    .thenCallback(() => {
      return {
        statusCode: 200,
        json: {},
      };
    });

  await server
    .forPost('https://sentry.io/api/0000000/store/')
    .thenCallback(() => {
      return {
        statusCode: 200,
        json: {},
      };
    });

  await server
    .forGet('https://www.4byte.directory/api/v1/signatures/')
    .thenCallback(() => {
      return {
        statusCode: 200,
        json: {
          count: 1,
          next: null,
          previous: null,
          results: [
            {
              id: 1,
              created_at: null,
              text_signature: 'deposit()',
              hex_signature: null,
              bytes_signature: null,
            },
          ],
        },
      };
    });

  await server
    .forGet(
      `https://gas-api.metaswap.codefi.network/networks/${chainId}/gasPrices`,
    )
    .thenCallback(() => {
      return {
        statusCode: 200,
        json: {
          SafeGasPrice: '1',
          ProposeGasPrice: '2',
          FastGasPrice: '3',
        },
      };
    });

  await server
    .forGet('https://swap.metaswap.codefi.network/networks/1/token')
    .withQuery({ address: '0x72c9Fb7ED19D3ce51cea5C56B3e023cd918baaDf' })
    .thenCallback(() => {
      return {
        statusCode: 200,
        json: {
          symbol: 'AGLT',
          type: 'erc20',
          decimals: '18',
          address: '0x72c9fb7ed19d3ce51cea5c56b3e023cd918baadf',
          occurences: 1,
          aggregators: ['dynamic'],
        },
      };
    });

  await server
    .forGet(
      `https://gas-api.metaswap.codefi.network/networks/${chainId}/suggestedGasFees`,
    )
    .thenCallback(() => {
      return {
        statusCode: 200,
        json: {
          low: {
            suggestedMaxPriorityFeePerGas: '1',
            suggestedMaxFeePerGas: '20.44436136',
            minWaitTimeEstimate: 15000,
            maxWaitTimeEstimate: 30000,
          },
          medium: {
            suggestedMaxPriorityFeePerGas: '1.5',
            suggestedMaxFeePerGas: '25.80554517',
            minWaitTimeEstimate: 15000,
            maxWaitTimeEstimate: 45000,
          },
          high: {
            suggestedMaxPriorityFeePerGas: '2',
            suggestedMaxFeePerGas: '27.277766977',
            minWaitTimeEstimate: 15000,
            maxWaitTimeEstimate: 60000,
          },
          estimatedBaseFee: '19.444436136',
          networkCongestion: 0.14685,
          latestPriorityFeeRange: ['0.378818859', '6.555563864'],
          historicalPriorityFeeRange: ['0.1', '248.262969261'],
          historicalBaseFeeRange: ['14.146999781', '28.825256275'],
          priorityFeeTrend: 'down',
          baseFeeTrend: 'up',
        },
      };
    });

  await server
    .forGet('https://swap.metaswap.codefi.network/featureFlags')
    .thenCallback(() => {
      return {
        statusCode: 200,
        json: [
          {
            ethereum: {
              fallbackToV1: false,
              mobileActive: true,
              extensionActive: true,
            },
            bsc: {
              fallbackToV1: false,
              mobileActive: true,
              extensionActive: true,
            },
            polygon: {
              fallbackToV1: false,
              mobileActive: true,
              extensionActive: true,
            },
            avalanche: {
              fallbackToV1: false,
              mobileActive: true,
              extensionActive: true,
            },
            smartTransactions: {
              mobileActive: false,
              extensionActive: false,
            },
            updated_at: '2022-03-17T15:54:00.360Z',
          },
        ],
      };
    });

  await server
    .forGet(`https://token-api.metaswap.codefi.network/tokens/${chainId}`)
    .thenCallback(() => {
      return {
        statusCode: 200,
        json: [
          {
            address: '0x0d8775f648430679a709e98d2b0cb6250d2887ef',
            symbol: 'BAT',
            decimals: 18,
            name: 'Basic Attention Token',
            iconUrl:
              'https://assets.coingecko.com/coins/images/677/thumb/basic-attention-token.png?1547034427',
            aggregators: [
              'aave',
              'bancor',
              'coinGecko',
              'oneInch',
              'paraswap',
              'pmm',
              'zapper',
              'zerion',
              'zeroEx',
            ],
            occurrences: 9,
          },
        ],
      };
    });

  await server
    .forGet('https://swap.metaswap.codefi.network/networks/1/tokens')
    .thenCallback(() => {
      return {
        statusCode: 200,
        json: [
          {
            name: 'Ethereum',
            symbol: 'ETH',
            decimals: 18,
            type: 'native',
            iconUrl:
              'https://token.metaswap.codefi.network/assets/nativeCurrencyLogos/ethereum.svg',
            coingeckoId: 'ethereum',
            address: '0x0000000000000000000000000000000000000000',
            occurrences: 100,
            aggregators: [],
          },
          {
            address: '0x6b175474e89094c44da98b954eedeac495271d0f',
            symbol: 'DAI',
            decimals: 18,
            name: 'Dai Stablecoin',
            iconUrl:
              'https://crypto.com/price/coin-data/icon/DAI/color_icon.png',
            type: 'erc20',
            aggregators: [
              'aave',
              'bancor',
              'cmc',
              'cryptocom',
              'coinGecko',
              'oneInch',
              'pmm',
              'zerion',
              'lifi',
            ],
            occurrences: 9,
            fees: {
              '0xb0da5965d43369968574d399dbe6374683773a65': 0,
            },
            storage: {
              balance: 2,
            },
          },
          {
            address: '0xa0b86991c6218b36c1d19d4a2e9eb0ce3606eb48',
            symbol: 'USDC',
            decimals: 6,
            name: 'USD Coin',
            iconUrl:
              'https://crypto.com/price/coin-data/icon/USDC/color_icon.png',
            type: 'erc20',
            aggregators: [
              'aave',
              'bancor',
              'cryptocom',
              'coinGecko',
              'oneInch',
              'pmm',
              'zerion',
              'lifi',
            ],
            occurrences: 8,
            fees: {},
            storage: {
              balance: 9,
            },
          },
          {
            address: '0xc6bdb96e29c38dc43f014eed44de4106a6a8eb5f',
            symbol: 'INUINU',
            decimals: 18,
            name: 'Inu Inu',
            iconUrl:
              'https://assets.coingecko.com/coins/images/26391/thumb/logo_square_200.png?1657752596',
            type: 'erc20',
            aggregators: ['coinGecko'],
            occurrences: 1,
          },
        ],
      };
    });

  await server
    .forGet('https://swap.metaswap.codefi.network/networks/1/topAssets')
    .thenCallback(() => {
      return {
        statusCode: 200,
        json: [
          {
            address: '0x0000000000000000000000000000000000000000',
            symbol: 'ETH',
          },
          {
            address: '0x6b175474e89094c44da98b954eedeac495271d0f',
            symbol: 'DAI',
          },
          {
            address: '0xa0b86991c6218b36c1d19d4a2e9eb0ce3606eb48',
            symbol: 'USDC',
          },
          {
            address: '0xdac17f958d2ee523a2206206994597c13d831ec7',
            symbol: 'USDT',
          },
        ],
      };
    });

  await server
    .forGet(`https://token-api.metaswap.codefi.network/token/${chainId}`)
    .thenCallback(() => {
      return {
        statusCode: 200,
        json: {},
      };
    });

  // It disables loading of token icons, e.g. this URL: https://static.metafi.codefi.network/api/v1/tokenIcons/1337/0x0000000000000000000000000000000000000000.png
  const tokenIconRegex = new RegExp(
    `^https:\\/\\/static\\.metafi\\.codefi\\.network\\/api\\/vi\\/tokenIcons\\/${chainId}\\/.*\\.png`,
    'u',
  );
  await server.forGet(tokenIconRegex).thenCallback(() => {
    return {
      statusCode: 200,
    };
  });

  await server
    .forGet('https://min-api.cryptocompare.com/data/price')
    .withQuery({ fsym: 'ETH', tsyms: 'USD' })
    .thenCallback(() => {
      return {
        statusCode: 200,
        json: {
          USD: '1700',
        },
      };
    });

  await mockEmptyStalelistAndHotlist(server);

  await server
    .forPost('https://customnetwork.com/api/customRPC')
    .thenCallback(() => {
      return {
        statusCode: 200,
        json: {
          jsonrpc: '2.0',
          id: '1675864782845',
          result: '0x122',
        },
      };
    });

  await mockLensNameProvider(server);
  await mockTokenNameProvider(server, chainId);

<<<<<<< HEAD
  return mockedEndpoint;
}

async function mockLensNameProvider(server) {
  const handlesByAddress = {
    '0xcd2a3d9f938e13cd947ec05abc7fe734df8dd826': 'test.lens',
    '0xbbbbbbbbbbbbbbbbbbbbbbbbbbbbbbbbbbbbbbbb': 'test2.lens',
    '0xcccccccccccccccccccccccccccccccccccccccc': 'test3.lens',
  };

  await server.forPost('https://api.lens.dev').thenCallback((request) => {
    const address = request.body?.json?.variables?.address;
    const handle = handlesByAddress[address];

    return {
      statusCode: 200,
      json: {
        data: {
          profiles: {
            items: [
              {
                handle,
              },
            ],
          },
        },
      },
    };
  });
}

async function mockTokenNameProvider(server) {
  const namesByAddress = {
    '0xdeadbeefdeadbeefdeadbeefdeadbeefdeadbeef': 'Test Token',
    '0xb0bdabea57b0bdabea57b0bdabea57b0bdabea57': 'Test Token 2',
  };

  for (const address of Object.keys(namesByAddress)) {
    const name = namesByAddress[address];

    await server
      .forGet(/https:\/\/token-api\.metaswap\.codefi\.network\/token\/.*/gu)
      .withQuery({ address })
      .thenCallback(() => {
        return {
          statusCode: 200,
          json: {
            name,
          },
        };
      });
  }
}

module.exports = { setupMocking };
=======
  /**
   * Returns an array of alphanumerically sorted hostnames that were requested
   * during the current test suite.
   *
   * @returns {string[]} privacy report for the current test suite.
   */
  function getPrivacyReport() {
    return [...privacyReport].sort();
  }

  /**
   * Listen for requests and add the hostname to the privacy report if it did
   * not previously exist. This is used to track which hosts are requested
   * during the current test suite and used to ask for extra scrutiny when new
   * hosts are added to the privacy-snapshot.json file. We intentionally do not
   * add hosts to the report that are requested as part of the browsers normal
   * operation. See the browserAPIRequestDomains regex above.
   */
  server.on('request-initiated', (request) => {
    if (request.headers.host.match(browserAPIRequestDomains) === null) {
      privacyReport.add(request.headers.host);
    }
  });

  return { mockedEndpoint, getPrivacyReport };
}

async function mockLensNameProvider(server) {
  const handlesByAddress = {
    '0xcd2a3d9f938e13cd947ec05abc7fe734df8dd826': 'test.lens',
    '0xbbbbbbbbbbbbbbbbbbbbbbbbbbbbbbbbbbbbbbbb': 'test2.lens',
    '0xcccccccccccccccccccccccccccccccccccccccc': 'test3.lens',
  };

  await server.forPost('https://api.lens.dev').thenCallback((request) => {
    const address = request.body?.json?.variables?.address;
    const handle = handlesByAddress[address];

    return {
      statusCode: 200,
      json: {
        data: {
          profiles: {
            items: [
              {
                handle,
              },
            ],
          },
        },
      },
    };
  });
}

async function mockTokenNameProvider(server) {
  const namesByAddress = {
    '0xdeadbeefdeadbeefdeadbeefdeadbeefdeadbeef': 'Test Token',
    '0xb0bdabea57b0bdabea57b0bdabea57b0bdabea57': 'Test Token 2',
  };

  for (const address of Object.keys(namesByAddress)) {
    const name = namesByAddress[address];

    await server
      .forGet(/https:\/\/token-api\.metaswap\.codefi\.network\/token\/.*/gu)
      .withQuery({ address })
      .thenCallback(() => {
        return {
          statusCode: 200,
          json: {
            name,
          },
        };
      });
  }
}

module.exports = { setupMocking, emptyHtmlPage };
>>>>>>> ef8403f6
<|MERGE_RESOLUTION|>--- conflicted
+++ resolved
@@ -453,63 +453,6 @@
   await mockLensNameProvider(server);
   await mockTokenNameProvider(server, chainId);
 
-<<<<<<< HEAD
-  return mockedEndpoint;
-}
-
-async function mockLensNameProvider(server) {
-  const handlesByAddress = {
-    '0xcd2a3d9f938e13cd947ec05abc7fe734df8dd826': 'test.lens',
-    '0xbbbbbbbbbbbbbbbbbbbbbbbbbbbbbbbbbbbbbbbb': 'test2.lens',
-    '0xcccccccccccccccccccccccccccccccccccccccc': 'test3.lens',
-  };
-
-  await server.forPost('https://api.lens.dev').thenCallback((request) => {
-    const address = request.body?.json?.variables?.address;
-    const handle = handlesByAddress[address];
-
-    return {
-      statusCode: 200,
-      json: {
-        data: {
-          profiles: {
-            items: [
-              {
-                handle,
-              },
-            ],
-          },
-        },
-      },
-    };
-  });
-}
-
-async function mockTokenNameProvider(server) {
-  const namesByAddress = {
-    '0xdeadbeefdeadbeefdeadbeefdeadbeefdeadbeef': 'Test Token',
-    '0xb0bdabea57b0bdabea57b0bdabea57b0bdabea57': 'Test Token 2',
-  };
-
-  for (const address of Object.keys(namesByAddress)) {
-    const name = namesByAddress[address];
-
-    await server
-      .forGet(/https:\/\/token-api\.metaswap\.codefi\.network\/token\/.*/gu)
-      .withQuery({ address })
-      .thenCallback(() => {
-        return {
-          statusCode: 200,
-          json: {
-            name,
-          },
-        };
-      });
-  }
-}
-
-module.exports = { setupMocking };
-=======
   /**
    * Returns an array of alphanumerically sorted hostnames that were requested
    * during the current test suite.
@@ -588,5 +531,4 @@
   }
 }
 
-module.exports = { setupMocking, emptyHtmlPage };
->>>>>>> ef8403f6
+module.exports = { setupMocking, emptyHtmlPage };