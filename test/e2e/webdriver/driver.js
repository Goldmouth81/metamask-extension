const { promises: fs } = require('fs');
const { strict: assert } = require('assert');
const {
  By,
  Condition,
  error: webdriverError,
  Key,
  until,
  ThenableWebDriver, // eslint-disable-line no-unused-vars -- this is imported for JSDoc
  WebElement, // eslint-disable-line no-unused-vars -- this is imported for JSDoc
} = require('selenium-webdriver');
const cssToXPath = require('css-to-xpath');
const { retry } = require('../../../development/lib/retry');
<<<<<<< HEAD
=======

const PAGES = {
  BACKGROUND: 'background',
  HOME: 'home',
  NOTIFICATION: 'notification',
  POPUP: 'popup',
};
>>>>>>> 30c05176

/**
 * Temporary workaround to patch selenium's element handle API with methods
 * that match the playwright API for Elements
 *
 * @param {object} element - Selenium Element
 * @param {!ThenableWebDriver} driver
 * @returns {object} modified Selenium Element
 */
function wrapElementWithAPI(element, driver) {
  element.press = (key) => element.sendKeys(key);
  element.fill = async (input) => {
    // The 'fill' method in playwright replaces existing input
    await element.sendKeys(
      Key.chord(driver.Key.MODIFIER, 'a', driver.Key.BACK_SPACE),
    );
    await element.sendKeys(input);
  };
  element.waitForElementState = async (state, timeout) => {
    switch (state) {
      case 'hidden':
        return await driver.wait(until.stalenessOf(element), timeout);
      case 'visible':
        return await driver.wait(until.elementIsVisible(element), timeout);
      default:
        throw new Error(`Provided state: '${state}' is not supported`);
    }
  };

  element.nestedFindElement = async (rawLocator) => {
    const locator = driver.buildLocator(rawLocator);
    const newElement = await element.findElement(locator);
    return wrapElementWithAPI(newElement, driver);
  };

  return element;
}

until.elementIsNotPresent = function elementIsNotPresent(locator) {
  return new Condition(`Element not present`, function (driver) {
    return driver.findElements(locator).then(function (elements) {
      return elements.length === 0;
    });
  });
};

/**
 * This is MetaMask's custom E2E test driver, wrapping the Selenium WebDriver.
 * For Selenium WebDriver API documentation, see:
 * https://www.selenium.dev/selenium/docs/api/javascript/module/selenium-webdriver/index_exports_WebDriver.html
 */
class Driver {
  /**
   * @param {!ThenableWebDriver} driver - A {@code WebDriver} instance
   * @param {string} browser - The type of browser this driver is controlling
   * @param extensionUrl
   * @param {number} timeout
   */
  constructor(driver, browser, extensionUrl, timeout = 10 * 1000) {
    this.driver = driver;
    this.browser = browser;
    this.extensionUrl = extensionUrl;
    this.timeout = timeout;
    this.exceptions = [];
    this.errors = [];
    // The following values are found in
    // https://github.com/SeleniumHQ/selenium/blob/trunk/javascript/node/selenium-webdriver/lib/input.js#L50-L110
    // These should be replaced with string constants 'Enter' etc for playwright.
    this.Key = {
      BACK_SPACE: '\uE003',
      ENTER: '\uE007',
      SPACE: '\uE00D',
      CONTROL: '\uE009',
      COMMAND: '\uE03D',
      MODIFIER: process.platform === 'darwin' ? Key.COMMAND : Key.CONTROL,
    };
  }

  async executeAsyncScript(script, ...args) {
    return this.driver.executeAsyncScript(script, args);
  }

  async executeScript(script, ...args) {
    return this.driver.executeScript(script, args);
  }

  buildLocator(locator) {
    if (typeof locator === 'string') {
      // If locator is a string we assume its a css selector
      return By.css(locator);
    } else if (locator.value) {
      // For backwards compatibility, checking if the locator has a value prop
      // tells us this is a Selenium locator
      return locator;
    } else if (locator.xpath) {
      // Providing an xpath prop to the object will consume the locator as an
      // xpath locator.
      return By.xpath(locator.xpath);
    } else if (locator.text) {
      // Providing a text prop, and optionally a tag or css prop, will use
      // xpath to look for an element with the tag that has matching text.
      if (locator.css) {
        // When providing css prop we use cssToXPath to build a xpath string
        // We provide two cases to check for, first a text node of the
        // element that matches the text provided OR we test the stringified
        // contents of the element in the case where text is split across
        // multiple children. In the later case non literal spaces are stripped
        // so we do the same with the input to provide a consistent API.
        const xpath = cssToXPath
          .parse(locator.css)
          .where(
            cssToXPath.xPathBuilder
              .string()
              .contains(locator.text)
              .or(
                cssToXPath.xPathBuilder
                  .string()
                  .contains(locator.text.split(' ').join('')),
              ),
          )
          .toXPath();
        return By.xpath(xpath);
      }
      // The tag prop is optional and further refines which elements match
      return By.xpath(
        `//${locator.tag ?? '*'}[contains(text(), '${locator.text}')]`,
      );
    }
    throw new Error(
      `The locator '${locator}' is not supported by the E2E test driver`,
    );
  }

  async fill(rawLocator, input) {
    const element = await this.findElement(rawLocator);
    await element.fill(input);
    return element;
  }

  async press(rawLocator, keys) {
    const element = await this.findElement(rawLocator);
    await element.press(keys);
    return element;
  }

  async delay(time) {
    await new Promise((resolve) => setTimeout(resolve, time));
  }

  async wait(condition, timeout = this.timeout) {
    await this.driver.wait(condition, timeout);
  }

  async waitForSelector(
    rawLocator,
    { timeout = this.timeout, state = 'visible' } = {},
  ) {
    // Playwright has a waitForSelector method that will become a shallow
    // replacement for the implementation below. It takes an option options
    // bucket that can include the state attribute to wait for elements that
    // match the selector to be removed from the DOM.
    let element;
    if (!['visible', 'detached'].includes(state)) {
      throw new Error(`Provided state selector ${state} is not supported`);
    }
    if (state === 'visible') {
      element = await this.driver.wait(
        until.elementLocated(this.buildLocator(rawLocator)),
        timeout,
      );
    } else if (state === 'detached') {
      element = await this.driver.wait(
        until.stalenessOf(await this.findElement(rawLocator)),
        timeout,
      );
    }
    return wrapElementWithAPI(element, this);
  }

  async waitForNonEmptyElement(element) {
    await this.driver.wait(async () => {
      const elemText = await element.getText();
      const empty = elemText === '';
      return !empty;
    }, this.timeout);
  }

  async waitForElementNotPresent(rawLocator) {
    const locator = this.buildLocator(rawLocator);
    return await this.driver.wait(until.elementIsNotPresent(locator));
  }

  async quit() {
    await this.driver.quit();
  }

  // Element interactions

  /**
   * @param {*} rawLocator
   * @returns {WebElement}
   */
  async findElement(rawLocator) {
    const locator = this.buildLocator(rawLocator);
    const element = await this.driver.wait(
      until.elementLocated(locator),
      this.timeout,
    );
    return wrapElementWithAPI(element, this);
  }

  async findVisibleElement(rawLocator) {
    const element = await this.findElement(rawLocator);
    await this.driver.wait(until.elementIsVisible(element), this.timeout);
    return wrapElementWithAPI(element, this);
  }

  async findClickableElement(rawLocator) {
    const element = await this.findElement(rawLocator);
    await Promise.all([
      this.driver.wait(until.elementIsVisible(element), this.timeout),
      this.driver.wait(until.elementIsEnabled(element), this.timeout),
    ]);
    return wrapElementWithAPI(element, this);
  }

  async findElements(rawLocator) {
    const locator = this.buildLocator(rawLocator);
    const elements = await this.driver.wait(
      until.elementsLocated(locator),
      this.timeout,
    );
    return elements.map((element) => wrapElementWithAPI(element, this));
  }

  async findClickableElements(rawLocator) {
    const elements = await this.findElements(rawLocator);
    await Promise.all(
      elements.reduce((acc, element) => {
        acc.push(
          this.driver.wait(until.elementIsVisible(element), this.timeout),
          this.driver.wait(until.elementIsEnabled(element), this.timeout),
        );
        return acc;
      }, []),
    );
    return elements.map((element) => wrapElementWithAPI(element, this));
  }

  async clickElement(rawLocator) {
    const element = await this.findClickableElement(rawLocator);
    await element.click();
  }

  /**
   * for instances where an element such as a scroll button does not
   * show up because of render differences, proceed to the next step
   * without causing a test failure, but provide a console log of why.
   *
   * @param rawLocator
   */
  async clickElementSafe(rawLocator) {
    try {
      const element = await this.findClickableElement(rawLocator);
      await element.click();
    } catch (e) {
      console.log(`Element ${rawLocator} not found (${e})`);
    }
  }

  /**
   * Can fix instances where a normal click produces ElementClickInterceptedError
   *
   * @param rawLocator
   */
  async clickElementUsingMouseMove(rawLocator) {
    const element = await this.findClickableElement(rawLocator);
    await this.scrollToElement(element);
    await this.driver
      .actions()
      .move({ origin: element, x: 1, y: 1 })
      .click()
      .perform();
  }

  async clickPoint(rawLocator, x, y) {
    const element = await this.findElement(rawLocator);
    await this.driver
      .actions()
      .move({ origin: element, x, y })
      .click()
      .perform();
  }

  async holdMouseDownOnElement(rawLocator, ms) {
    const locator = this.buildLocator(rawLocator);
    const element = await this.findClickableElement(locator);
    await this.driver
      .actions()
      .move({ origin: element, x: 1, y: 1 })
      .press()
      .pause(ms)
      .release()
      .perform();
  }

  async scrollToElement(element) {
    await this.driver.executeScript(
      'arguments[0].scrollIntoView(true)',
      element,
    );
  }

  async assertElementNotPresent(rawLocator) {
    let dataTab;
    try {
      dataTab = await this.findElement(rawLocator);
    } catch (err) {
      assert(
        err instanceof webdriverError.NoSuchElementError ||
          err instanceof webdriverError.TimeoutError,
      );
    }
    assert.ok(!dataTab, 'Found element that should not be present');
  }

  async isElementPresent(rawLocator) {
    try {
      await this.findElement(rawLocator);
      return true;
    } catch (err) {
      return false;
    }
  }

  async isElementPresentAndVisible(rawLocator) {
    try {
      await this.findVisibleElement(rawLocator);
      return true;
    } catch (err) {
      return false;
    }
  }

  /**
   * Paste a string into a field.
   *
   * @param {string} rawLocator - The element locator.
   * @param {string} contentToPaste - The content to paste.
   */
  async pasteIntoField(rawLocator, contentToPaste) {
    // Throw if double-quote is present in content to paste
    // so that we don't have to worry about escaping double-quotes
    if (contentToPaste.includes('"')) {
      throw new Error('Cannot paste content with double-quote');
    }
    // Click to focus the field
    await this.clickElement(rawLocator);
    await this.executeScript(
      `navigator.clipboard.writeText("${contentToPaste}")`,
    );
    await this.fill(rawLocator, Key.chord(this.Key.MODIFIER, 'v'));
  }

  // Navigation

  async navigate(page = PAGES.HOME) {
    const response = await this.driver.get(`${this.extensionUrl}/${page}.html`);
    // Wait for asyncronous JavaScript to load
    await this.driver.wait(
      until.elementLocated(this.buildLocator('.metamask-loaded')),
      10 * 1000,
    );
    return response;
  }

  async getCurrentUrl() {
    return await this.driver.getCurrentUrl();
  }

  // Metrics

  async collectMetrics() {
    return await this.driver.executeScript(collectMetrics);
  }

  // Window management
  async openNewURL(url) {
    await this.driver.get(url);
  }

  async openNewPage(url) {
    const newHandle = await this.driver.switchTo().newWindow();
    await this.openNewURL(url);
    return newHandle;
  }

  async switchToWindow(handle) {
    await this.driver.switchTo().window(handle);
  }

  async switchToNewWindow() {
    await this.driver.switchTo().newWindow('window');
  }

  async switchToFrame(element) {
    await this.driver.switchTo().frame(element);
  }

  async getAllWindowHandles() {
    return await this.driver.getAllWindowHandles();
  }

  async waitUntilXWindowHandles(x, delayStep = 1000, timeout = this.timeout) {
    let timeElapsed = 0;
    let windowHandles = [];
    while (timeElapsed <= timeout) {
      windowHandles = await this.driver.getAllWindowHandles();

      if (windowHandles.length === x) {
        return windowHandles;
      }
      await this.delay(delayStep);
      timeElapsed += delayStep;
    }
    throw new Error('waitUntilXWindowHandles timed out polling window handles');
  }

  async switchToWindowWithTitle(
    title,
    initialWindowHandles,
    delayStep = 1000,
    timeout = this.timeout,
    { retries = 8, retryDelay = 2500 } = {},
  ) {
    let windowHandles =
      initialWindowHandles || (await this.driver.getAllWindowHandles());
    let timeElapsed = 0;

    while (timeElapsed <= timeout) {
      for (const handle of windowHandles) {
        const handleTitle = await retry(
          {
            retries,
            delay: retryDelay,
          },
          async () => {
            await this.driver.switchTo().window(handle);
            return await this.driver.getTitle();
          },
        );

        if (handleTitle === title) {
          return handle;
        }
      }
      await this.delay(delayStep);
      timeElapsed += delayStep;
      // refresh the window handles
      windowHandles = await this.driver.getAllWindowHandles();
    }

    throw new Error(`No window with title: ${title}`);
  }

  async closeWindow() {
    await this.driver.close();
  }

  async closeWindowHandle(windowHandle) {
    await this.driver.switchTo().window(windowHandle);
    await this.driver.close();
  }

  // Close Alert Popup
  async closeAlertPopup() {
    return await this.driver.switchTo().alert().accept();
  }

  /**
   * Closes all windows except those in the given list of exceptions
   *
   * @param {Array<string>} exceptions - The list of window handle exceptions
   * @param {Array} [windowHandles] - The full list of window handles
   * @returns {Promise<void>}
   */
  async closeAllWindowHandlesExcept(exceptions, windowHandles) {
    // eslint-disable-next-line no-param-reassign
    windowHandles = windowHandles || (await this.driver.getAllWindowHandles());

    for (const handle of windowHandles) {
      if (!exceptions.includes(handle)) {
        await this.driver.switchTo().window(handle);
        await this.delay(1000);
        await this.driver.close();
        await this.delay(1000);
      }
    }
  }

  // Error handling

  async verboseReportOnFailure(title, error) {
    if (process.env.CIRCLECI) {
      console.error(
        `Failure in ${title}, for more information see the artifacts tab in CI\n`,
      );
    } else {
      console.error(
        `Failure in ${title}, for more information see the test-artifacts folder\n`,
      );
    }
    console.error(`${error}\n`);
    const artifactDir = `./test-artifacts/${this.browser}/${title}`;
    const filepathBase = `${artifactDir}/test-failure`;
    await fs.mkdir(artifactDir, { recursive: true });
    const screenshot = await this.driver.takeScreenshot();
    await fs.writeFile(`${filepathBase}-screenshot.png`, screenshot, {
      encoding: 'base64',
    });
    const htmlSource = await this.driver.getPageSource();
    await fs.writeFile(`${filepathBase}-dom.html`, htmlSource);
    const uiState = await this.driver.executeScript(
      () =>
        window.stateHooks?.getCleanAppState &&
        window.stateHooks.getCleanAppState(),
    );
    await fs.writeFile(
      `${filepathBase}-state.json`,
      JSON.stringify(uiState, null, 2),
    );
  }

  async checkBrowserForLavamoatLogs() {
    const browserLogs = (
      await fs.readFile(
        `${process.cwd()}/test-artifacts/chrome/chrome_debug.log`,
      )
    )
      .toString('utf-8')
      .split(/\r?\n/u);

    await fs.writeFile('/tmp/all_logs.json', JSON.stringify(browserLogs));

    return browserLogs;
  }

  async checkBrowserForExceptions(failOnConsoleError) {
    const { exceptions } = this;
    const cdpConnection = await this.driver.createCDPConnection('page');
    await this.driver.onLogException(cdpConnection, (exception) => {
      const { description } = exception.exceptionDetails.exception;
      exceptions.push(description);
      logBrowserError(failOnConsoleError, description);
    });
  }

  async checkBrowserForConsoleErrors(failOnConsoleError) {
    const ignoredErrorMessages = [
      // Third-party Favicon 404s show up as errors
      'favicon.ico - Failed to load resource: the server responded with a status of 404',
      // Sentry rate limiting
      'Failed to load resource: the server responded with a status of 429',
      // 4Byte
      'Failed to load resource: the server responded with a status of 502 (Bad Gateway)',
    ];

    const { errors } = this;
    const cdpConnection = await this.driver.createCDPConnection('page');
    await this.driver.onLogEvent(cdpConnection, (event) => {
      if (event.type === 'error') {
        const eventDescriptions = event.args.filter(
          (err) => err.description !== undefined,
        );

        const [eventDescription] = eventDescriptions;
        const ignore = ignoredErrorMessages.some((message) =>
          eventDescription?.description.includes(message),
        );
        if (!ignore) {
          errors.push(eventDescription?.description);
          logBrowserError(failOnConsoleError, eventDescription?.description);
        }
      }
    });
  }
}

function logBrowserError(failOnConsoleError, errorMessage) {
  if (failOnConsoleError) {
    throw new Error(errorMessage);
  } else {
    console.error(new Error(errorMessage));
  }
}

function collectMetrics() {
  const results = {
    paint: {},
    navigation: [],
  };

  window.performance.getEntriesByType('paint').forEach((paintEntry) => {
    results.paint[paintEntry.name] = paintEntry.startTime;
  });

  window.performance
    .getEntriesByType('navigation')
    .forEach((navigationEntry) => {
      results.navigation.push({
        domContentLoaded: navigationEntry.domContentLoadedEventEnd,
        load: navigationEntry.loadEventEnd,
        domInteractive: navigationEntry.domInteractive,
        redirectCount: navigationEntry.redirectCount,
        type: navigationEntry.type,
      });
    });

  return results;
}

module.exports = { Driver, PAGES };<|MERGE_RESOLUTION|>--- conflicted
+++ resolved
@@ -11,8 +11,6 @@
 } = require('selenium-webdriver');
 const cssToXPath = require('css-to-xpath');
 const { retry } = require('../../../development/lib/retry');
-<<<<<<< HEAD
-=======
 
 const PAGES = {
   BACKGROUND: 'background',
@@ -20,7 +18,6 @@
   NOTIFICATION: 'notification',
   POPUP: 'popup',
 };
->>>>>>> 30c05176
 
 /**
  * Temporary workaround to patch selenium's element handle API with methods
