--- conflicted
+++ resolved
@@ -25,11 +25,6 @@
     },
   ],
 };
-<<<<<<< HEAD
-describe('Import flow', function () {
-  it('Import wallet using Secret Recovery Phrase', async function () {
-    const testPassword = 'correct horse battery staple';
-=======
 
 async function mockTrezor(mockServer) {
   return await mockServer
@@ -41,7 +36,6 @@
       };
     });
 }
->>>>>>> 30c05176
 
 describe('Import flow @no-mmi', function () {
   it('Import wallet using Secret Recovery Phrase', async function () {
@@ -75,17 +69,10 @@
         // shows a QR code for the account
         await driver.findVisibleElement('.mm-modal');
         // shows the correct account address
-<<<<<<< HEAD
-        const address = await driver.findElement(
-          '.multichain-address-copy-button',
-        );
-        assert.equal(await address.getText(), '0x0Cc52...7afD3');
-=======
         await driver.findElement({
           css: '.multichain-address-copy-button',
           text: '0x0Cc52...7afD3',
         });
->>>>>>> 30c05176
 
         await driver.clickElement('.mm-modal button[aria-label="Close"]');
 
@@ -215,10 +202,7 @@
       {
         fixtures: new FixtureBuilder()
           .withKeyringControllerImportedAccountVault()
-<<<<<<< HEAD
-=======
           .withPreferencesControllerImportedAccountIdentities()
->>>>>>> 30c05176
           .withAccountsControllerImportedAccount()
           .build(),
         ganacheOptions,
@@ -288,7 +272,7 @@
         await driver.clickElement({ text: 'Remove', tag: 'button' });
         await driver.findClickableElement({
           css: '[data-testid="account-menu-icon"]',
-          text: 'Account 4',
+          text: 'Account 1',
         });
         await driver.clickElement('[data-testid="account-menu-icon"]');
         const accountListItemsAfterRemoval = await driver.findElements(
@@ -304,10 +288,7 @@
       {
         fixtures: new FixtureBuilder()
           .withKeyringControllerImportedAccountVault()
-<<<<<<< HEAD
-=======
           .withPreferencesControllerImportedAccountIdentities()
->>>>>>> 30c05176
           .withAccountsControllerImportedAccount()
           .build(),
         ganacheOptions,
@@ -373,10 +354,7 @@
       {
         fixtures: new FixtureBuilder()
           .withKeyringControllerImportedAccountVault()
-<<<<<<< HEAD
-=======
           .withPreferencesControllerImportedAccountIdentities()
->>>>>>> 30c05176
           .withAccountsControllerImportedAccount()
           .build(),
         ganacheOptions,
@@ -409,43 +387,6 @@
     );
   });
 
-<<<<<<< HEAD
-  if (process.env.ENABLE_MV3) {
-    it('Connects to a Hardware wallet for trezor', async function () {
-      await withFixtures(
-        {
-          fixtures: new FixtureBuilder().build(),
-          ganacheOptions,
-          title: this.test.title,
-        },
-        async ({ driver }) => {
-          await driver.navigate();
-          await driver.fill('#password', 'correct horse battery staple');
-          await driver.press('#password', driver.Key.ENTER);
-
-          // choose Connect hardware wallet from the account menu
-          await driver.clickElement('[data-testid="account-menu-icon"]');
-          await driver.clickElement(
-            '[data-testid="multichain-account-menu-popover-action-button"]',
-          );
-          await driver.clickElement({
-            text: 'Add hardware wallet',
-            tag: 'button',
-          });
-          await driver.delay(regularDelayMs);
-
-          // should open the TREZOR Connect popup
-          await driver.clickElement('.hw-connect__btn:nth-of-type(2)');
-          await driver.delay(largeDelayMs * 2);
-          await driver.clickElement({ text: 'Continue', tag: 'button' });
-          await driver.waitUntilXWindowHandles(2);
-          const allWindows = await driver.getAllWindowHandles();
-          assert.equal(allWindows.length, 2);
-        },
-      );
-    });
-  }
-=======
   it('Connects to a Hardware wallet for trezor', async function () {
     if (process.env.ENABLE_MV3) {
       // Hardware wallets not supported in MV3 build yet
@@ -483,5 +424,4 @@
       },
     );
   });
->>>>>>> 30c05176
 });