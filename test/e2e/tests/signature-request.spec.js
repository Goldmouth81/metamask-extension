--- conflicted
+++ resolved
@@ -86,10 +86,7 @@
   });
 });
 
-<<<<<<< HEAD
-=======
 /* eslint-disable-next-line mocha/max-top-level-suites */
->>>>>>> 3327c5c7
 describe('Sign Typed Data V3 Signature Request', function () {
   it('can initiate and confirm a Signature Request', async function () {
     const ganacheOptions = {
