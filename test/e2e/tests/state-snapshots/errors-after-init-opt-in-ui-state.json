{
  "DNS": "object",
  "activeTab": "object",
  "appState": "object",
  "confirm": "object",
  "confirmTransaction": "object",
  "gas": { "customData": { "price": null, "limit": null } },
  "history": { "mostRecentOverviewPage": "/" },
  "invalidCustomNetwork": "object",
  "localeMessages": "object",
  "metamask": {
    "isInitialized": true,
    "isUnlocked": false,
    "isAccountMenuOpen": false,
    "isNetworkMenuOpen": false,
    "identities": "object",
    "transactions": "object",
    "networkConfigurations": "object",
    "addressBook": "object",
    "contractExchangeRates": "object",
<<<<<<< HEAD
=======
    "confirmationExchangeRates": {},
    "contractExchangeRatesByChainId": "object",
>>>>>>> e76a9927
    "pendingTokens": "object",
    "customNonceValue": "",
    "useBlockie": false,
    "featureFlags": {},
    "welcomeScreenSeen": false,
    "currentLocale": "en",
    "preferences": {
      "hideZeroBalanceTokens": false,
      "showFiatInTestnets": false,
      "showTestNetworks": false,
      "useNativeCurrencyAsPrimaryCurrency": true
    },
    "firstTimeFlowType": "import",
    "completedOnboarding": true,
    "knownMethodData": "object",
    "use4ByteResolution": true,
    "participateInMetaMetrics": true,
    "nextNonce": null,
    "currencyRates": {
      "ETH": {
        "conversionDate": "number",
        "conversionRate": 1300,
        "usdConversionRate": 1300
      }
    },
    "providerConfig": {
      "chainId": "0x539",
      "nickname": "Localhost 8545",
      "rpcPrefs": "object",
      "rpcUrl": "string",
      "ticker": "ETH",
      "type": "rpc",
      "id": "networkConfigurationId"
    },
    "internalAccounts": { "accounts": "object", "selectedAccount": "string" },
    "connectedStatusPopoverHasBeenShown": true,
    "defaultHomeActiveTabName": null,
    "browserEnvironment": { "os": "string", "browser": "string" },
    "popupGasPollTokens": [],
    "notificationGasPollTokens": [],
    "fullScreenGasPollTokens": [],
    "recoveryPhraseReminderHasBeenShown": true,
    "recoveryPhraseReminderLastShown": "number",
    "outdatedBrowserWarningLastShown": "number",
    "nftsDetectionNoticeDismissed": false,
    "showTestnetMessageInDropdown": true,
    "showBetaHeader": false,
    "showProductTour": true,
    "trezorModel": null,
    "hadAdvancedGasFeesSetPriorToMigration92_3": false,
    "nftsDropdownState": {},
    "termsOfUseLastAgreed": "number",
    "qrHardware": {},
    "usedNetworks": { "0x1": true, "0x5": true, "0x539": true },
    "snapsInstallPrivacyWarningShown": true,
    "surveyLinkLastClickedOrClosed": "object",
    "currentAppVersion": "string",
    "previousAppVersion": "",
    "previousMigrationVersion": 0,
    "currentMigrationVersion": "number",
    "selectedNetworkClientId": "string",
    "networksMetadata": {
      "networkConfigurationId": {
        "EIPS": { "1559": false },
        "status": "available"
      }
    },
    "keyrings": "object",
    "useNonceField": false,
    "usePhishDetect": true,
    "dismissSeedBackUpReminder": true,
    "disabledRpcMethodPreferences": { "eth_sign": false },
    "useMultiAccountBalanceChecker": true,
    "useSafeChainsListValidation": true,
    "useTokenDetection": false,
    "useNftDetection": false,
    "useCurrencyRateCheck": true,
    "useRequestQueue": false,
    "openSeaEnabled": false,
    "securityAlertsEnabled": "boolean",
    "addSnapAccountEnabled": "boolean",
    "advancedGasFee": {},
    "incomingTransactionsPreferences": {},
    "lostIdentities": "object",
    "forgottenPassword": false,
    "ipfsGateway": "string",
    "useAddressBarEnsResolution": true,
    "ledgerTransportType": "webhid",
    "snapRegistryList": "object",
    "transactionSecurityCheckEnabled": false,
    "theme": "light",
    "snapsAddSnapAccountModalDismissed": "boolean",
    "isLineaMainnetReleased": true,
    "selectedAddress": "string",
    "metaMetricsId": "fake-metrics-id",
    "eventsBeforeMetricsOptIn": "object",
    "traits": "object",
    "previousUserTraits": "object",
    "fragments": "object",
    "segmentApiCalls": "object",
    "currentCurrency": "usd",
    "alertEnabledness": { "unconnectedAccount": true, "web3ShimUsage": true },
    "unconnectedAccountAlertShownOrigins": "object",
    "web3ShimUsageOrigins": "object",
    "seedPhraseBackedUp": true,
    "onboardingTabs": "object",
    "subjects": "object",
    "permissionHistory": "object",
    "permissionActivityLog": "object",
    "subjectMetadata": "object",
    "announcements": "object",
    "orderedNetworkList": { "0": "string", "1": "string", "2": "string" },
    "pinnedAccountList": {},
    "gasFeeEstimatesByChainId": {},
    "gasFeeEstimates": {},
    "estimatedGasFeeTimeBounds": {},
    "gasEstimateType": "none",
    "tokenList": "object",
    "tokensChainsCache": {},
    "preventPollingOnNetworkRestart": true,
    "tokens": "object",
    "ignoredTokens": "object",
    "detectedTokens": "object",
    "allTokens": {},
    "allIgnoredTokens": {},
    "allDetectedTokens": {},
    "smartTransactionsState": {
      "fees": {},
      "liveness": true,
      "smartTransactions": "object"
    },
    "allNftContracts": "object",
    "allNfts": "object",
    "ignoredNfts": "object",
    "domains": { "metamask": "networkConfigurationId" },
    "perDomainNetwork": "boolean",
    "logs": "object",
    "methodData": "object",
    "lastFetchedBlockNumbers": "object",
    "snaps": "object",
    "snapStates": "object",
    "unencryptedSnapStates": "object",
    "jobs": "object",
    "database": "object",
    "lastUpdated": "object",
    "notifications": "object",
    "accounts": "object",
    "accountsByChainId": "object",
    "contractExchangeRatesByChainId": "object",
    "unapprovedDecryptMsgs": "object",
    "unapprovedDecryptMsgCount": 0,
    "unapprovedEncryptionPublicKeyMsgs": "object",
    "unapprovedEncryptionPublicKeyMsgCount": 0,
    "unapprovedMsgs": "object",
    "unapprovedPersonalMsgs": "object",
    "unapprovedTypedMessages": "object",
    "unapprovedMsgCount": 0,
    "unapprovedPersonalMsgCount": 0,
    "unapprovedTypedMessagesCount": 0,
    "swapsState": {
      "quotes": "object",
      "quotesPollingLimitEnabled": false,
      "fetchParams": null,
      "tokens": "object",
      "tradeTxId": "object",
      "approveTxId": "object",
      "quotesLastFetched": null,
      "customMaxGas": "",
      "customGasPrice": null,
      "customMaxFeePerGas": null,
      "customMaxPriorityFeePerGas": null,
      "swapsUserFeeLevel": "",
      "selectedAggId": null,
      "customApproveTxData": "string",
      "errorKey": "",
      "topAggId": "object",
      "routeState": "",
      "swapsFeatureIsLive": true,
      "saveFetchedQuotes": false,
      "swapsQuoteRefreshTime": 60000,
      "swapsQuotePrefetchingRefreshTime": 60000,
      "swapsStxBatchStatusRefreshTime": 10000,
      "swapsStxGetTransactionsRefreshTime": 10000,
      "swapsStxMaxFeeMultiplier": 2
    },
    "ensResolutionsByAddress": "object",
    "pendingApprovals": "object",
    "pendingApprovalCount": "number",
    "approvalFlows": "object",
    "versionInfo": {},
    "storageMetadata": {},
    "chainStatus": {
      "0x539": { "chainId": "0x539", "dataFetched": false, "versionInfo": [] }
    },
    "versionFileETag": "string"
  },
  "send": "object",
  "swaps": "object",
  "unconnectedAccount": { "state": "CLOSED" }
}<|MERGE_RESOLUTION|>--- conflicted
+++ resolved
@@ -18,11 +18,8 @@
     "networkConfigurations": "object",
     "addressBook": "object",
     "contractExchangeRates": "object",
-<<<<<<< HEAD
-=======
     "confirmationExchangeRates": {},
     "contractExchangeRatesByChainId": "object",
->>>>>>> e76a9927
     "pendingTokens": "object",
     "customNonceValue": "",
     "useBlockie": false,
@@ -171,7 +168,6 @@
     "notifications": "object",
     "accounts": "object",
     "accountsByChainId": "object",
-    "contractExchangeRatesByChainId": "object",
     "unapprovedDecryptMsgs": "object",
     "unapprovedDecryptMsgCount": 0,
     "unapprovedEncryptionPublicKeyMsgs": "object",
