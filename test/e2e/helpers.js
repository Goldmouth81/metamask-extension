--- conflicted
+++ resolved
@@ -146,10 +146,7 @@
       contractRegistry,
       ganacheServer,
       secondaryGanacheServer,
-<<<<<<< HEAD
-=======
       mockedEndpoint,
->>>>>>> b14b6ba0
     });
   } catch (error) {
     failed = true;
@@ -302,12 +299,9 @@
 };
 
 const completeCreateNewWalletOnboardingFlow = async (driver, password) => {
-<<<<<<< HEAD
-=======
   // agree to terms of use
   await driver.clickElement('[data-testid="onboarding-terms-checkbox"]');
 
->>>>>>> b14b6ba0
   // welcome
   await driver.clickElement('[data-testid="onboarding-create-wallet"]');
 
@@ -357,12 +351,9 @@
 };
 
 const importWrongSRPOnboardingFlow = async (driver, seedPhrase) => {
-<<<<<<< HEAD
-=======
   // agree to terms of use
   await driver.clickElement('[data-testid="onboarding-terms-checkbox"]');
 
->>>>>>> b14b6ba0
   // welcome
   await driver.clickElement('[data-testid="onboarding-import-wallet"]');
 
