--- conflicted
+++ resolved
@@ -679,7 +679,6 @@
     return this;
   }
 
-<<<<<<< HEAD
   withAccountsController(data) {
     merge(this.fixture.data.AccountsController, data);
     return this;
@@ -751,40 +750,58 @@
               },
             },
           },
-=======
-  withPreferencesControllerAdditionalAccountIdentities() {
-    return this.withPreferencesController({
-      identites: {
-        '0x5cfe73b6021e818b776b421b1c4db2474086a7e1': {
-          address: '0x5cfe73b6021e818b776b421b1c4db2474086a7e1',
-          lastSelected: 1665507600000,
-          name: 'Account 1',
-        },
-        '0x09781764c08de8ca82e156bbf156a3ca217c7950': {
-          address: '0x09781764c08de8ca82e156bbf156a3ca217c7950',
-          lastSelected: 1665507500000,
-          name: 'Account 2',
-        },
-      },
-    });
-  }
-
-  withPreferencesControllerImportedAccountIdentities() {
-    return this.withPreferencesController({
-      identities: {
-        '0x0cc5261ab8ce458dc977078a3623e2badd27afd3': {
-          name: 'Account 1',
-          address: '0x0cc5261ab8ce458dc977078a3623e2badd27afd3',
-          lastSelected: 1665507600000,
-        },
-        '0x3ed0ee22e0685ebbf07b2360a8331693c413cc59': {
-          name: 'Account 2',
-          address: '0x3ed0ee22e0685ebbf07b2360a8331693c413cc59',
-        },
-        '0xd38d853771fb546bd8b18b2f3638491bc0b0e906': {
-          name: 'Account 3',
-          address: '0xd38d853771fb546bd8b18b2f3638491bc0b0e906',
->>>>>>> 9dd98a93
+        },
+      },
+    });
+  }
+
+  withAccountsControllerAdditionalAccountIdentities() {
+    return this.withAccountsController({
+      internalAccounts: {
+        selectedAccount: '2fdb2de6-80c7-4d2f-9f95-cb6895389843',
+        accounts: {
+          '2fdb2de6-80c7-4d2f-9f95-cb6895389843': {
+            id: '2fdb2de6-80c7-4d2f-9f95-cb6895389843',
+            address: '0x5cfe73b6021e818b776b421b1c4db2474086a7e1',
+            options: {},
+            methods: [
+              'personal_sign',
+              'eth_sign',
+              'eth_signTransaction',
+              'eth_signTypedData_v1',
+              'eth_signTypedData_v3',
+              'eth_signTypedData_v4',
+            ],
+            type: 'eip155:eoa',
+            metadata: {
+              name: 'Account 1',
+              lastSelected: 1665507600000,
+              keyring: {
+                type: 'HD Key Tree',
+              },
+            },
+          },
+          'dd658aab-abf2-4f53-b735-c8a57151d447': {
+            id: 'dd658aab-abf2-4f53-b735-c8a57151d447',
+            address: '0x09781764c08de8ca82e156bbf156a3ca217c7950',
+            options: {},
+            methods: [
+              'personal_sign',
+              'eth_sign',
+              'eth_signTransaction',
+              'eth_signTypedData_v1',
+              'eth_signTypedData_v3',
+              'eth_signTypedData_v4',
+            ],
+            type: 'eip155:eoa',
+            metadata: {
+              name: 'Account 2',
+              lastSelected: 1665507600000,
+              keyring: {
+                type: 'HD Key Tree',
+              },
+            },
+          },
         },
       },
     });
