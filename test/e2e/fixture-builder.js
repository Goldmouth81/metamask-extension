--- conflicted
+++ resolved
@@ -108,14 +108,11 @@
           16: {
             date: null,
             id: 16,
-<<<<<<< HEAD
-=======
             isShown: true,
           },
           17: {
             date: null,
             id: 17,
->>>>>>> 8885c54f
             isShown: true,
           },
         },
