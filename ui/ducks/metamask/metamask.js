import { addHexPrefix, isHexString } from 'ethereumjs-util';
import * as actionConstants from '../../store/actionConstants';
import { AlertTypes } from '../../../shared/constants/alerts';
import {
  GasEstimateTypes,
  NetworkCongestionThresholds,
} from '../../../shared/constants/gas';
import {
  accountsWithSendEtherInfoSelector,
  checkNetworkAndAccountSupports1559,
  getAddressBook,
  getFirstInternalAccountByAddress,
  getSelectedInternalAccount,
  getSelectedNetworkClientId,
  getUseCurrencyRateCheck,
} from '../../selectors';
import { updateTransactionGasFees } from '../../store/actions';
import { setCustomGasLimit, setCustomGasPrice } from '../gas/gas.duck';

import { KeyringType } from '../../../shared/constants/keyring';
import { DEFAULT_AUTO_LOCK_TIME_LIMIT } from '../../../shared/constants/preferences';
import { decGWEIToHexWEI } from '../../../shared/modules/conversion.utils';

const initialState = {
  isInitialized: false,
  isUnlocked: false,
  isAccountMenuOpen: false,
  isNetworkMenuOpen: false,
<<<<<<< HEAD
  internalAccounts: {
    accounts: {},
    selectedAccount: '',
  },
=======
  identities: {},
  internalAccounts: { accounts: {}, selectedAccount: '' },
>>>>>>> eb1a477d
  transactions: [],
  networkConfigurations: {},
  addressBook: [],
  contractExchangeRates: {},
  pendingTokens: {},
  customNonceValue: '',
  useBlockie: false,
  featureFlags: {},
  welcomeScreenSeen: false,
  currentLocale: '',
  currentBlockGasLimit: '',
  preferences: {
    autoLockTimeLimit: DEFAULT_AUTO_LOCK_TIME_LIMIT,
    showFiatInTestnets: false,
    showTestNetworks: false,
    useNativeCurrencyAsPrimaryCurrency: true,
  },
  firstTimeFlowType: null,
  completedOnboarding: false,
  knownMethodData: {},
  use4ByteResolution: true,
  participateInMetaMetrics: null,
  nextNonce: null,
  conversionRate: null,
  nativeCurrency: 'ETH',
};

/**
 * Temporary types for this slice so that inferrence of MetaMask state tree can
 * occur
 *
 * @param {typeof initialState} state - State
 * @param {any} action
 * @returns {typeof initialState}
 */
export default function reduceMetamask(state = initialState, action) {
  // I don't think we should be spreading initialState into this. Once the
  // state tree has begun by way of the first reduce call the initialState is
  // set. The only time it should be used again is if we reset the state with a
  // deliberate action. However, our tests are *relying upon the initialState
  // tree above to be spread into the reducer as a way of hydrating the state
  // for this slice*. I attempted to remove this and it caused nearly 40 test
  // failures. We are going to refactor this slice anyways, possibly removing
  // it so we will fix this issue when that time comes.
  const metamaskState = { ...initialState, ...state };
  switch (action.type) {
    case actionConstants.UPDATE_METAMASK_STATE:
      return { ...metamaskState, ...action.value };

    case actionConstants.LOCK_METAMASK:
      return {
        ...metamaskState,
        isUnlocked: false,
      };

    case actionConstants.SET_ACCOUNT_LABEL: {
      const { accountId, label } = action.value;
      const internalAccounts = {
        ...metamaskState.internalAccounts,
        accounts: {
          ...metamaskState.internalAccounts.accounts,
          [accountId]: {
            ...metamaskState.internalAccounts.accounts[accountId],
            metadata: {
              ...metamaskState.internalAccounts.accounts[accountId].metadata,
              name: label,
            },
          },
        },
      };
      return Object.assign(metamaskState, { internalAccounts });
    }

    case actionConstants.UPDATE_CUSTOM_NONCE:
      return {
        ...metamaskState,
        customNonceValue: action.value,
      };

    case actionConstants.TOGGLE_ACCOUNT_MENU:
      return {
        ...metamaskState,
        isAccountMenuOpen: !metamaskState.isAccountMenuOpen,
      };

    case actionConstants.TOGGLE_NETWORK_MENU:
      return {
        ...metamaskState,
        isNetworkMenuOpen: !metamaskState.isNetworkMenuOpen,
      };

    case actionConstants.UPDATE_TRANSACTION_PARAMS: {
      const { id: txId, value } = action;
      let { transactions } = metamaskState;
      transactions = transactions.map((tx) => {
        if (tx.id === txId) {
          const newTx = { ...tx };
          newTx.txParams = value;
          return newTx;
        }
        return tx;
      });

      return {
        ...metamaskState,
        transactions,
      };
    }

    case actionConstants.SET_PARTICIPATE_IN_METAMETRICS:
      return {
        ...metamaskState,
        participateInMetaMetrics: action.value,
      };

    case actionConstants.CLOSE_WELCOME_SCREEN:
      return {
        ...metamaskState,
        welcomeScreenSeen: true,
      };

    case actionConstants.SET_PENDING_TOKENS:
      return {
        ...metamaskState,
        pendingTokens: { ...action.payload },
      };

    case actionConstants.CLEAR_PENDING_TOKENS: {
      return {
        ...metamaskState,
        pendingTokens: {},
      };
    }

    case actionConstants.COMPLETE_ONBOARDING: {
      return {
        ...metamaskState,
        completedOnboarding: true,
      };
    }

    case actionConstants.SET_FIRST_TIME_FLOW_TYPE: {
      return {
        ...metamaskState,
        firstTimeFlowType: action.value,
      };
    }

    case actionConstants.SET_NEXT_NONCE: {
      return {
        ...metamaskState,
        nextNonce: action.payload,
      };
    }

    ///: BEGIN:ONLY_INCLUDE_IN(desktop)
    case actionConstants.FORCE_DISABLE_DESKTOP: {
      return {
        ...metamaskState,
        desktopEnabled: false,
      };
    }
    ///: END:ONLY_INCLUDE_IN

    default:
      return metamaskState;
  }
}

const toHexWei = (value, expectHexWei) => {
  return addHexPrefix(expectHexWei ? value : decGWEIToHexWEI(value));
};

// Action Creators
export function updateGasFees({
  gasPrice,
  gasLimit,
  maxPriorityFeePerGas,
  maxFeePerGas,
  transaction,
  expectHexWei = false,
}) {
  return async (dispatch) => {
    const txParamsCopy = { ...transaction.txParams, gas: gasLimit };
    if (gasPrice) {
      dispatch(
        setCustomGasPrice(toHexWei(txParamsCopy.gasPrice, expectHexWei)),
      );
      txParamsCopy.gasPrice = toHexWei(gasPrice, expectHexWei);
    } else if (maxFeePerGas && maxPriorityFeePerGas) {
      txParamsCopy.maxFeePerGas = toHexWei(maxFeePerGas, expectHexWei);
      txParamsCopy.maxPriorityFeePerGas = addHexPrefix(
        decGWEIToHexWEI(maxPriorityFeePerGas),
      );
    }
    const updatedTx = {
      ...transaction,
      txParams: txParamsCopy,
    };

    const customGasLimit = isHexString(addHexPrefix(gasLimit))
      ? addHexPrefix(gasLimit)
      : addHexPrefix(gasLimit.toString(16));
    dispatch(setCustomGasLimit(customGasLimit));
    await dispatch(updateTransactionGasFees(updatedTx.id, updatedTx));
  };
}

// Selectors

export const getAlertEnabledness = (state) => state.metamask.alertEnabledness;

/**
 * Get the provider configuration for the current selected network.
 *
 * @param {object} state - Redux state object.
 * @returns {import('../../../app/scripts/controllers/network/network-controller').NetworkControllerState['providerConfig']} The provider configuration for the current selected network.
 */
export function getProviderConfig(state) {
  return state.metamask.providerConfig;
}

export const getUnconnectedAccountAlertEnabledness = (state) =>
  getAlertEnabledness(state)[AlertTypes.unconnectedAccount];

export const getWeb3ShimUsageAlertEnabledness = (state) =>
  getAlertEnabledness(state)[AlertTypes.web3ShimUsage];

export const getUnconnectedAccountAlertShown = (state) =>
  state.metamask.unconnectedAccountAlertShownOrigins;

export const getPendingTokens = (state) => state.metamask.pendingTokens;

export const getTokens = (state) => state.metamask.tokens;

export function getNftsDropdownState(state) {
  return state.metamask.nftsDropdownState;
}

export const getNfts = (state) => {
  const {
    metamask: { allNfts },
  } = state;
  const { address: selectedAddress } = getSelectedInternalAccount(state);
  const { chainId } = getProviderConfig(state);

  return allNfts?.[selectedAddress]?.[chainId] ?? [];
};

export const getNftContracts = (state) => {
  const {
    metamask: { allNftContracts },
  } = state;
  const { address: selectedAddress } = getSelectedInternalAccount(state);
  const { chainId } = getProviderConfig(state);

  return allNftContracts?.[selectedAddress]?.[chainId] ?? [];
};

export function getBlockGasLimit(state) {
  return state.metamask.currentBlockGasLimit;
}

export function getConversionRate(state) {
  return state.metamask.conversionRate;
}

export function getNativeCurrency(state) {
  const useCurrencyRateCheck = getUseCurrencyRateCheck(state);
  return useCurrencyRateCheck
    ? state.metamask.nativeCurrency
    : getProviderConfig(state).ticker;
}

export function getSendHexDataFeatureFlagState(state) {
  return state.metamask.featureFlags.sendHexData;
}

export function getSendToAccounts(state) {
  const fromAccounts = accountsWithSendEtherInfoSelector(state);
  const addressBookAccounts = getAddressBook(state);
  return [...fromAccounts, ...addressBookAccounts];
}

/**
 * Function returns true if network details are fetched and it is found to not support EIP-1559
 *
 * @param state
 */
export function isNotEIP1559Network(state) {
  const selectedNetworkClientId = getSelectedNetworkClientId(state);
  return (
    state.metamask.networksMetadata[selectedNetworkClientId].EIPS[1559] ===
    false
  );
}

/**
 * Function returns true if network details are fetched and it is found to support EIP-1559
 *
 * @param state
 */
export function isEIP1559Network(state) {
  const selectedNetworkClientId = getSelectedNetworkClientId(state);
  return (
    state.metamask.networksMetadata?.[selectedNetworkClientId].EIPS[1559] ===
    true
  );
}

export function getGasEstimateType(state) {
  return state.metamask.gasEstimateType;
}

export function getGasFeeEstimates(state) {
  return state.metamask.gasFeeEstimates;
}

export function getEstimatedGasFeeTimeBounds(state) {
  return state.metamask.estimatedGasFeeTimeBounds;
}

export function getIsGasEstimatesLoading(state) {
  const networkAndAccountSupports1559 =
    checkNetworkAndAccountSupports1559(state);
  const gasEstimateType = getGasEstimateType(state);

  // We consider the gas estimate to be loading if the gasEstimateType is
  // 'NONE' or if the current gasEstimateType cannot be supported by the current
  // network
  const isEIP1559TolerableEstimateType =
    gasEstimateType === GasEstimateTypes.feeMarket ||
    gasEstimateType === GasEstimateTypes.ethGasPrice;
  const isGasEstimatesLoading =
    gasEstimateType === GasEstimateTypes.none ||
    (networkAndAccountSupports1559 && !isEIP1559TolerableEstimateType) ||
    (!networkAndAccountSupports1559 &&
      gasEstimateType === GasEstimateTypes.feeMarket);

  return isGasEstimatesLoading;
}

export function getIsNetworkBusy(state) {
  const gasFeeEstimates = getGasFeeEstimates(state);
  return gasFeeEstimates?.networkCongestion >= NetworkCongestionThresholds.busy;
}

export function getCompletedOnboarding(state) {
  return state.metamask.completedOnboarding;
}
export function getIsInitialized(state) {
  return state.metamask.isInitialized;
}

export function getIsUnlocked(state) {
  return state.metamask.isUnlocked;
}

export function getSeedPhraseBackedUp(state) {
  return state.metamask.seedPhraseBackedUp;
}

/**
 * Given the redux state object and an address, finds a keyring that contains that address, if one exists
 *
 * @param {object} state - the redux state object
 * @param {string} address - the address to search for among the internal accounts
 * @returns {object | undefined} The keyring which contains the passed address, or undefined
 */
export function findKeyringForAddress(state, address) {
  const account = getFirstInternalAccountByAddress(state, address);

  return account?.metadata?.keyring;
}

/**
 * Given the redux state object, returns the users preferred ledger transport type
 *
 * @param {object} state - the redux state object
 * @returns {string} The users preferred ledger transport type. One of'ledgerLive', 'webhid' or 'u2f'
 */
export function getLedgerTransportType(state) {
  return state.metamask.ledgerTransportType;
}

/**
 * Given the redux state object and an address, returns a boolean indicating whether the passed address is part of a Ledger keyring
 *
 * @param {object} state - the redux state object
 * @param {string} accountId - the account id to search for among all internal accounts
 * @returns {boolean} true if the passed address is part of a ledger keyring, and false otherwise
 */
export function isAddressLedger(state, accountId) {
  const keyring = findKeyringForAddress(state, accountId);

  return keyring?.type === KeyringType.ledger;
}

/**
 * Given the redux state object, returns a boolean indicating whether the user has any Ledger accounts added to MetaMask (i.e. Ledger keyrings
 * in state)
 *
 * @param {object} state - the redux state object
 * @returns {boolean} true if the user has a Ledger account and false otherwise
 */
export function doesUserHaveALedgerAccount(state) {
  return Object.values(state.metamask.internalAccounts.accounts).some(
    (account) => {
      return account.metadata.keyring.type === KeyringType.ledger;
    },
  );
}

export function isLineaMainnetNetworkReleased(state) {
  return state.metamask.isLineaMainnetReleased;
}<|MERGE_RESOLUTION|>--- conflicted
+++ resolved
@@ -9,8 +9,6 @@
   accountsWithSendEtherInfoSelector,
   checkNetworkAndAccountSupports1559,
   getAddressBook,
-  getFirstInternalAccountByAddress,
-  getSelectedInternalAccount,
   getSelectedNetworkClientId,
   getUseCurrencyRateCheck,
 } from '../../selectors';
@@ -19,6 +17,8 @@
 
 import { KeyringType } from '../../../shared/constants/keyring';
 import { DEFAULT_AUTO_LOCK_TIME_LIMIT } from '../../../shared/constants/preferences';
+import { isEqualCaseInsensitive } from '../../../shared/modules/string-utils';
+import { stripHexPrefix } from '../../../shared/modules/hexstring-utils';
 import { decGWEIToHexWEI } from '../../../shared/modules/conversion.utils';
 
 const initialState = {
@@ -26,15 +26,8 @@
   isUnlocked: false,
   isAccountMenuOpen: false,
   isNetworkMenuOpen: false,
-<<<<<<< HEAD
-  internalAccounts: {
-    accounts: {},
-    selectedAccount: '',
-  },
-=======
   identities: {},
   internalAccounts: { accounts: {}, selectedAccount: '' },
->>>>>>> eb1a477d
   transactions: [],
   networkConfigurations: {},
   addressBook: [],
@@ -91,21 +84,12 @@
       };
 
     case actionConstants.SET_ACCOUNT_LABEL: {
-      const { accountId, label } = action.value;
-      const internalAccounts = {
-        ...metamaskState.internalAccounts,
-        accounts: {
-          ...metamaskState.internalAccounts.accounts,
-          [accountId]: {
-            ...metamaskState.internalAccounts.accounts[accountId],
-            metadata: {
-              ...metamaskState.internalAccounts.accounts[accountId].metadata,
-              name: label,
-            },
-          },
-        },
-      };
-      return Object.assign(metamaskState, { internalAccounts });
+      const { account } = action.value;
+      const name = action.value.label;
+      const id = {};
+      id[account] = { ...metamaskState.identities[account], name };
+      const identities = { ...metamaskState.identities, ...id };
+      return Object.assign(metamaskState, { identities });
     }
 
     case actionConstants.UPDATE_CUSTOM_NONCE:
@@ -276,9 +260,8 @@
 
 export const getNfts = (state) => {
   const {
-    metamask: { allNfts },
+    metamask: { allNfts, selectedAddress },
   } = state;
-  const { address: selectedAddress } = getSelectedInternalAccount(state);
   const { chainId } = getProviderConfig(state);
 
   return allNfts?.[selectedAddress]?.[chainId] ?? [];
@@ -286,9 +269,8 @@
 
 export const getNftContracts = (state) => {
   const {
-    metamask: { allNftContracts },
+    metamask: { allNftContracts, selectedAddress },
   } = state;
-  const { address: selectedAddress } = getSelectedInternalAccount(state);
   const { chainId } = getProviderConfig(state);
 
   return allNftContracts?.[selectedAddress]?.[chainId] ?? [];
@@ -401,13 +383,20 @@
  * Given the redux state object and an address, finds a keyring that contains that address, if one exists
  *
  * @param {object} state - the redux state object
- * @param {string} address - the address to search for among the internal accounts
+ * @param {string} address - the address to search for among the keyring addresses
  * @returns {object | undefined} The keyring which contains the passed address, or undefined
  */
 export function findKeyringForAddress(state, address) {
-  const account = getFirstInternalAccountByAddress(state, address);
-
-  return account?.metadata?.keyring;
+  const keyring = state.metamask.keyrings.find((kr) => {
+    return kr.accounts.some((account) => {
+      return (
+        isEqualCaseInsensitive(account, addHexPrefix(address)) ||
+        isEqualCaseInsensitive(account, stripHexPrefix(address))
+      );
+    });
+  });
+
+  return keyring;
 }
 
 /**
@@ -424,11 +413,11 @@
  * Given the redux state object and an address, returns a boolean indicating whether the passed address is part of a Ledger keyring
  *
  * @param {object} state - the redux state object
- * @param {string} accountId - the account id to search for among all internal accounts
+ * @param {string} address - the address to search for among all keyring addresses
  * @returns {boolean} true if the passed address is part of a ledger keyring, and false otherwise
  */
-export function isAddressLedger(state, accountId) {
-  const keyring = findKeyringForAddress(state, accountId);
+export function isAddressLedger(state, address) {
+  const keyring = findKeyringForAddress(state, address);
 
   return keyring?.type === KeyringType.ledger;
 }
@@ -441,11 +430,9 @@
  * @returns {boolean} true if the user has a Ledger account and false otherwise
  */
 export function doesUserHaveALedgerAccount(state) {
-  return Object.values(state.metamask.internalAccounts.accounts).some(
-    (account) => {
-      return account.metadata.keyring.type === KeyringType.ledger;
-    },
-  );
+  return state.metamask.keyrings.some((kr) => {
+    return kr.type === KeyringType.ledger;
+  });
 }
 
 export function isLineaMainnetNetworkReleased(state) {
