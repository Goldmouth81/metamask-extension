--- conflicted
+++ resolved
@@ -213,17 +213,6 @@
   },
   {
     tabMessage: (t) => t('securityAndPrivacy'),
-<<<<<<< HEAD
-    sectionMessage: (t) => t('useCollectibleDetection'),
-    descriptionMessage: (t) => t('useCollectibleDetectionDescription'),
-    route: `${SECURITY_ROUTE}#autodetect-nfts`,
-    icon: 'fa fa-flask',
-    featureFlag: 'NFTS_V1',
-  },
-  {
-    tabMessage: (t) => t('securityAndPrivacy'),
-=======
->>>>>>> 7e97ff2b
     sectionMessage: (t) => t('currencyRateCheckToggle'),
     descriptionMessage: (t) => t('currencyRateCheckToggleDescription'),
     route: `${SECURITY_ROUTE}#price-checker`,
@@ -343,8 +332,6 @@
     sectionMessage: (t) => t('enableOpenSeaAPI'),
     descriptionMessage: (t) => t('enableOpenSeaAPIDescription'),
     route: `${EXPERIMENTAL_ROUTE}#opensea-api`,
-<<<<<<< HEAD
-=======
     icon: 'fa fa-flask',
     featureFlag: 'NFTS_V1',
   },
@@ -353,7 +340,6 @@
     sectionMessage: (t) => t('useCollectibleDetection'),
     descriptionMessage: (t) => t('useCollectibleDetectionDescription'),
     route: `${EXPERIMENTAL_ROUTE}#autodetect-nfts`,
->>>>>>> 7e97ff2b
     icon: 'fa fa-flask',
     featureFlag: 'NFTS_V1',
   },
