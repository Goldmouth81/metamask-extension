--- conflicted
+++ resolved
@@ -8,11 +8,7 @@
 
 import { Box } from '..';
 
-<<<<<<< HEAD
-import type { PolymorphicRef } from '../box';
-=======
 import type { PolymorphicRef, BoxProps } from '../box';
->>>>>>> 877e184b
 
 import { TextProps, TextComponent } from './text.types';
 
@@ -67,10 +63,7 @@
         [`mm-text--overflow-wrap-${overflowWrap}`]: Boolean(overflowWrap),
       },
     );
-<<<<<<< HEAD
-=======
 
->>>>>>> 877e184b
     return (
       <Box
         className={classnames(computedClassName)}
@@ -78,11 +71,7 @@
         dir={textDirection}
         ref={ref}
         color={TextColor.textDefault}
-<<<<<<< HEAD
-        {...props} // TODO: Need to fix Box types to allow for spreading props
-=======
         {...(props as BoxProps<C>)}
->>>>>>> 877e184b
       >
         {children}
       </Box>
