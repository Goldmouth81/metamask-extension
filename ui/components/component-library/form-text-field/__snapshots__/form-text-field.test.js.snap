// Jest Snapshot v1, https://goo.gl/fbAQLP

exports[`FormTextField should render correctly 1`] = `
<div>
  <div
    class="box mm-form-text-field box--display-flex box--flex-direction-column"
  >
    <div
      class="box mm-text-field mm-text-field--size-md mm-text-field--truncate mm-form-text-field__text-field box--display-inline-flex box--flex-direction-row box--align-items-center box--background-color-background-default box--rounded-sm box--border-width-1 box--border-style-solid"
    >
      <input
        autocomplete="off"
<<<<<<< HEAD
        class="box mm-text mm-input mm-input--disable-state-styles mm-text-field__input mm-text--body-md mm-text--color-text-default box--padding-right-4 box--padding-left-4 box--flex-direction-row box--background-color-transparent box--border-style-none"
=======
        class="box mm-text mm-input mm-input--disable-state-styles mm-text-field__input mm-text--body-md box--padding-right-4 box--padding-left-4 box--flex-direction-row box--color-text-default box--background-color-transparent box--border-style-none"
>>>>>>> 4b271868
        focused="false"
        type="text"
        value=""
      />
    </div>
  </div>
</div>
`;<|MERGE_RESOLUTION|>--- conflicted
+++ resolved
@@ -10,11 +10,7 @@
     >
       <input
         autocomplete="off"
-<<<<<<< HEAD
-        class="box mm-text mm-input mm-input--disable-state-styles mm-text-field__input mm-text--body-md mm-text--color-text-default box--padding-right-4 box--padding-left-4 box--flex-direction-row box--background-color-transparent box--border-style-none"
-=======
         class="box mm-text mm-input mm-input--disable-state-styles mm-text-field__input mm-text--body-md box--padding-right-4 box--padding-left-4 box--flex-direction-row box--color-text-default box--background-color-transparent box--border-style-none"
->>>>>>> 4b271868
         focused="false"
         type="text"
         value=""
