--- conflicted
+++ resolved
@@ -37,19 +37,11 @@
 ```jsx
 import { AvatarToken } from '../../component-library';
 
-<<<<<<< HEAD
-<AvatarToken size={SIZES.XS} />
-<AvatarToken size={SIZES.SM} />
-<AvatarToken size={SIZES.MD} />
-<AvatarToken size={SIZES.LG} />
-<AvatarToken size={SIZES.XL} />
-=======
 <AvatarToken size={Size.XS} />
 <AvatarToken size={Size.SM} />
 <AvatarToken size={Size.MD} />
 <AvatarToken size={Size.LG} />
 <AvatarToken size={Size.XL} />
->>>>>>> 7e97ff2b
 ```
 
 ### Name
@@ -57,20 +49,12 @@
 Use the `name` prop to set the initial letter of the `AvatarToken`. This will be used as the fallback display if no image url is passed to the `src` prop.
 
 <Canvas>
-<<<<<<< HEAD
-  <Story id="ui-components-component-library-avatar-token-avatar-token-stories-js--name" />
-=======
   <Story id="components-componentlibrary-avatartoken--name" />
->>>>>>> 7e97ff2b
 </Canvas>
 
 ```jsx
 import { AvatarToken } from '../../component-library';
-<<<<<<< HEAD
-<AvatarToken name="eth" />
-=======
 <AvatarToken name="eth" />;
->>>>>>> 7e97ff2b
 ```
 
 ### Src
@@ -78,11 +62,7 @@
 Use the `src` prop to set the image to be rendered of the `AvatarToken`.
 
 <Canvas>
-<<<<<<< HEAD
-  <Story id="ui-components-component-library-avatar-token-avatar-token-stories-js--src" />
-=======
   <Story id="components-componentlibrary-avatartoken--src" />
->>>>>>> 7e97ff2b
 </Canvas>
 
 ```jsx
@@ -108,12 +88,7 @@
 ```jsx
 import { AvatarToken } from '../../component-library';
 
-<<<<<<< HEAD
-<AvatarToken src="./images/eth_logo.svg" showHalo/>
-
-=======
 <AvatarToken src="./images/eth_logo.svg" showHalo />;
->>>>>>> 7e97ff2b
 ```
 
 ### Color, Background Color And Border Color
@@ -121,20 +96,6 @@
 Use the `color`, `backgroundColor` and `borderColor` props to set the text color, background-color and border-color of the `AvatarToken`.
 
 <Canvas>
-<<<<<<< HEAD
-  <Story id="ui-components-component-library-avatar-token-avatar-token-stories-js--color-background-color-and-border-color" />
-</Canvas>
-
-```jsx
-import { COLORS } from '../../../helpers/constants/design-system';
-import { AvatarToken } from '../../component-library';
-
-<AvatarToken
-  backgroundColor={COLORS.GOERLI}
-  borderColor={COLORS.GOERLI}
-  name="G"
-  color={COLORS.PRIMARY_INVERSE}
-=======
   <Story id="components-componentlibrary-avatartoken--color-background-color-and-border-color" />
 </Canvas>
 
@@ -149,22 +110,14 @@
       borderColor={BorderColor.goerli}
       name="G"
       color={Color.primaryInverse}
->>>>>>> 7e97ff2b
 >
   G
 </AvatarToken>
 <AvatarToken
-<<<<<<< HEAD
-  backgroundColor={COLORS.SEPOLIA}
-  borderColor={COLORS.SEPOLIA}
-  name="S"
-  color={COLORS.PRIMARY_INVERSE}
-=======
     backgroundColor={BackgroundColor.sepolia}
       borderColor={BorderColor.sepolia}
       name="S"
       color={Color.primaryInverse}
->>>>>>> 7e97ff2b
 >
   S
 </AvatarToken>
