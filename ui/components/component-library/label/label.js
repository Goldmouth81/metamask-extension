--- conflicted
+++ resolved
@@ -9,11 +9,7 @@
   AlignItems,
 } from '../../../helpers/constants/design-system';
 
-<<<<<<< HEAD
-export const Label = ({ htmlFor, required, className, children, ...props }) => (
-=======
 export const Label = ({ htmlFor, className, children, ...props }) => (
->>>>>>> 4b271868
   <Text
     className={classnames(
       'mm-label',
@@ -42,13 +38,6 @@
    */
   htmlFor: PropTypes.string,
   /**
-<<<<<<< HEAD
-   * If true the label will display as required
-   */
-  required: PropTypes.bool,
-  /**
-=======
->>>>>>> 4b271868
    * Additional classNames to be added to the label component
    */
   className: PropTypes.string,
