import React from 'react';
import PropTypes from 'prop-types';
import classnames from 'classnames';

import { SIZES } from '../../../helpers/constants/design-system';

<<<<<<< HEAD
import Box from '../../ui/box';

=======
>>>>>>> 8885c54f
import { ICON_NAMES } from '../icon';
import { ButtonIcon } from '../button-icon';

import { TextFieldBase } from '../text-field-base';

export const TextField = ({
  className,
  showClearButton, // only works with a controlled input
  clearButtonOnClick,
  clearButtonProps,
  rightAccessory,
  inputProps,
  value,
  onChange,
  ...props
}) => (
  <TextFieldBase
    className={classnames('mm-text-field', className)}
    value={value}
    onChange={onChange}
    rightAccessory={
      value && showClearButton ? (
        <>
          <ButtonIcon
            className="mm-text-field__button-clear"
            ariaLabel="Clear" // TODO: i18n
<<<<<<< HEAD
            icon={ICON_NAMES.CLOSE_OUTLINE}
=======
            iconName={ICON_NAMES.CLOSE_OUTLINE}
>>>>>>> 8885c54f
            size={SIZES.SM}
            onClick={clearButtonOnClick}
            {...clearButtonProps}
          />
          {rightAccessory}
        </>
      ) : (
        rightAccessory
      )
    }
    inputProps={{
      marginRight: showClearButton ? 6 : 0,
      ...inputProps,
    }}
    {...props}
  />
);

TextField.propTypes = {
  /**
   * The value af the TextField
   */
<<<<<<< HEAD
  value: TextFieldBase.propTypes.value.isRequired,
  /**
   * The onChange handler af the TextField
   */
  onChange: TextFieldBase.propTypes.onChange.isRequired,
=======
  value: TextFieldBase.propTypes.value,
  /**
   * The onChange handler af the TextField
   */
  onChange: TextFieldBase.propTypes.onChange,
>>>>>>> 8885c54f
  /**
   * An additional className to apply to the text-field
   */
  className: PropTypes.string,
  /**
   * Show a clear button to clear the input
   */
  showClearButton: PropTypes.bool,
  /**
   * The onClick handler for the clear button
   */
  clearButtonOnClick: PropTypes.func,
  /**
   * The props to pass to the clear button
   */
<<<<<<< HEAD
  clearButtonProps: PropTypes.shape(Box.PropTypes),
=======
  clearButtonProps: PropTypes.shape(ButtonIcon.PropTypes),
>>>>>>> 8885c54f
  /**
   * TextField accepts all the props from TextFieldBase and Box
   */
  ...TextFieldBase.propTypes,
};<|MERGE_RESOLUTION|>--- conflicted
+++ resolved
@@ -4,11 +4,6 @@
 
 import { SIZES } from '../../../helpers/constants/design-system';
 
-<<<<<<< HEAD
-import Box from '../../ui/box';
-
-=======
->>>>>>> 8885c54f
 import { ICON_NAMES } from '../icon';
 import { ButtonIcon } from '../button-icon';
 
@@ -35,11 +30,7 @@
           <ButtonIcon
             className="mm-text-field__button-clear"
             ariaLabel="Clear" // TODO: i18n
-<<<<<<< HEAD
-            icon={ICON_NAMES.CLOSE_OUTLINE}
-=======
             iconName={ICON_NAMES.CLOSE_OUTLINE}
->>>>>>> 8885c54f
             size={SIZES.SM}
             onClick={clearButtonOnClick}
             {...clearButtonProps}
@@ -62,19 +53,11 @@
   /**
    * The value af the TextField
    */
-<<<<<<< HEAD
-  value: TextFieldBase.propTypes.value.isRequired,
-  /**
-   * The onChange handler af the TextField
-   */
-  onChange: TextFieldBase.propTypes.onChange.isRequired,
-=======
   value: TextFieldBase.propTypes.value,
   /**
    * The onChange handler af the TextField
    */
   onChange: TextFieldBase.propTypes.onChange,
->>>>>>> 8885c54f
   /**
    * An additional className to apply to the text-field
    */
@@ -90,11 +73,7 @@
   /**
    * The props to pass to the clear button
    */
-<<<<<<< HEAD
-  clearButtonProps: PropTypes.shape(Box.PropTypes),
-=======
   clearButtonProps: PropTypes.shape(ButtonIcon.PropTypes),
->>>>>>> 8885c54f
   /**
    * TextField accepts all the props from TextFieldBase and Box
    */
