--- conflicted
+++ resolved
@@ -35,15 +35,10 @@
       style={style}
       title={(!hideTitle && title) || null}
     >
-<<<<<<< HEAD
-      {prefixComponent}
-      <span className="currency-display-component__text">AAA
-=======
       <span className="currency-display-component__prefix">
         {prefixComponent}
       </span>
       <span className="currency-display-component__text">
->>>>>>> 0f441768
         {parts.prefix}
         {parts.value}
       </span>
