--- conflicted
+++ resolved
@@ -2,10 +2,6 @@
 import PropTypes from 'prop-types';
 import { I18nContext } from '../../../contexts/i18n';
 import Tooltip from '../tooltip';
-<<<<<<< HEAD
-import { ButtonLink, Icon, IconName, IconSize } from '../../component-library';
-import { Text } from '../../component-library/text/deprecated';
-=======
 import {
   ButtonLink,
   Icon,
@@ -15,7 +11,6 @@
   Box,
 } from '../../component-library';
 
->>>>>>> 877e184b
 import {
   AlignItems,
   Display,
