import React from 'react';
import { BalanceOverview } from '.';

export default {
  title: 'Components/Multichain/BalanceOverview',
  component: BalanceOverview,
};

<<<<<<< HEAD
export const DefaultStory = () => <BalanceOverview balance="$29.50" />;
=======
export const DefaultStory = () => <BalanceOverview balance="14ba1e6a08a9ec" />;
>>>>>>> ef8403f6

DefaultStory.storyName = 'Default';<|MERGE_RESOLUTION|>--- conflicted
+++ resolved
@@ -6,10 +6,6 @@
   component: BalanceOverview,
 };
 
-<<<<<<< HEAD
-export const DefaultStory = () => <BalanceOverview balance="$29.50" />;
-=======
 export const DefaultStory = () => <BalanceOverview balance="14ba1e6a08a9ec" />;
->>>>>>> ef8403f6
 
 DefaultStory.storyName = 'Default';