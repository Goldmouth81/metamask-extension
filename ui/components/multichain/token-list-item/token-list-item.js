import React, { useContext } from 'react';
import PropTypes from 'prop-types';
import { useSelector } from 'react-redux';
import classnames from 'classnames';
import {
  BlockSize,
  BorderColor,
  Display,
  FlexDirection,
  FontWeight,
  JustifyContent,
  TextColor,
  TextVariant,
  TextAlign,
} from '../../../helpers/constants/design-system';
import {
  AvatarNetwork,
  AvatarNetworkSize,
  AvatarToken,
  BadgeWrapper,
  Box,
  Text,
} from '../../component-library';
import {
  getCurrentCaipChainId,
  getCurrentNetwork,
  getNativeCurrencyImage,
  getTestNetworkBackgroundColor,
} from '../../../selectors';
import Tooltip from '../../ui/tooltip';
import { useI18nContext } from '../../../hooks/useI18nContext';
import { MetaMetricsContext } from '../../../contexts/metametrics';
import {
  MetaMetricsEventCategory,
  MetaMetricsEventName,
} from '../../../../shared/constants/metametrics';

export const TokenListItem = ({
  className,
  onClick,
  tokenSymbol,
  tokenImage,
  primary,
  secondary,
  title,
}) => {
  const t = useI18nContext();
  const primaryTokenImage = useSelector(getNativeCurrencyImage);
  const trackEvent = useContext(MetaMetricsContext);
<<<<<<< HEAD
  const caipChainId = useSelector(getCurrentCaipChainId);
=======
  const chainId = useSelector(getCurrentChainId);
  const tokenTitle = title === 'ETH' ? t('networkNameEthereum') : title;
>>>>>>> f91d4fb8

  // Used for badge icon
  const currentNetwork = useSelector(getCurrentNetwork);
  const testNetworkBackgroundColor = useSelector(getTestNetworkBackgroundColor);

  return (
    <Box
      className={classnames('multichain-token-list-item', className)}
      display={Display.Flex}
      flexDirection={FlexDirection.Column}
      gap={4}
      data-testid="multichain-token-list-item"
    >
      <Box
        className="multichain-token-list-item__container-cell"
        display={Display.Flex}
        flexDirection={FlexDirection.Row}
        padding={4}
        as="a"
        data-testid="multichain-token-list-button"
        href="#"
        onClick={(e) => {
          e.preventDefault();
          onClick();
          trackEvent({
            category: MetaMetricsEventCategory.Tokens,
            event: MetaMetricsEventName.TokenDetailsOpened,
            properties: {
              location: 'Home',
              chain_id: caipChainId,
              token_symbol: tokenSymbol,
            },
          });
        }}
      >
        <BadgeWrapper
          badge={
            <AvatarNetwork
              size={AvatarNetworkSize.Xs}
              name={currentNetwork?.nickname}
              src={currentNetwork?.rpcPrefs?.imageUrl}
              backgroundColor={testNetworkBackgroundColor}
              borderColor={
                primaryTokenImage
                  ? BorderColor.borderMuted
                  : BorderColor.borderDefault
              }
            />
          }
          marginRight={3}
        >
          <AvatarToken
            name={tokenSymbol}
            src={tokenImage}
            showHalo
            borderColor={
              tokenImage ? BorderColor.transparent : BorderColor.borderDefault
            }
          />
        </BadgeWrapper>
        <Box
          className="multichain-token-list-item__container-cell--text-container"
          display={Display.Flex}
          flexDirection={FlexDirection.Column}
          width={BlockSize.Full}
          style={{ flexGrow: 1, overflow: 'hidden' }}
        >
          <Box
            display={Display.Flex}
            justifyContent={JustifyContent.spaceBetween}
            gap={1}
          >
            <Box width={BlockSize.OneThird}>
              {title?.length > 12 ? (
                <Tooltip
                  position="bottom"
                  interactive
                  html={title}
                  tooltipInnerClassName="multichain-token-list-item__tooltip"
                >
                  <Text
                    fontWeight={FontWeight.Medium}
                    variant={TextVariant.bodyMd}
                    ellipsis
                  >
                    {tokenTitle}
                  </Text>
                </Tooltip>
              ) : (
                <Text
                  fontWeight={FontWeight.Medium}
                  variant={TextVariant.bodyMd}
                  ellipsis
                >
                  {tokenTitle}
                </Text>
              )}
            </Box>
            <Text
              fontWeight={FontWeight.Medium}
              variant={TextVariant.bodyMd}
              width={BlockSize.TwoThirds}
              textAlign={TextAlign.End}
            >
              {secondary}
            </Text>
          </Box>
          <Text
            color={TextColor.textAlternative}
            data-testid="multichain-token-list-item-value"
          >
            {primary} {tokenSymbol}{' '}
          </Text>
        </Box>
      </Box>
    </Box>
  );
};

TokenListItem.propTypes = {
  /**
   * An additional className to apply to the TokenList.
   */
  className: PropTypes.string,
  /**
   * The onClick handler to be passed to the TokenListItem component
   */
  onClick: PropTypes.func,
  /**
   * tokenSymbol represents the symbol of the Token
   */
  tokenSymbol: PropTypes.string,
  /**
   * title represents the name of the token and if name is not available then Symbol
   */
  title: PropTypes.string,
  /**
   * tokenImage represnts the image of the token icon
   */
  tokenImage: PropTypes.string,
  /**
   * primary represents the balance
   */
  primary: PropTypes.string,
  /**
   * secondary represents the balance in dollars
   */
  secondary: PropTypes.string,
};<|MERGE_RESOLUTION|>--- conflicted
+++ resolved
@@ -47,12 +47,8 @@
   const t = useI18nContext();
   const primaryTokenImage = useSelector(getNativeCurrencyImage);
   const trackEvent = useContext(MetaMetricsContext);
-<<<<<<< HEAD
   const caipChainId = useSelector(getCurrentCaipChainId);
-=======
-  const chainId = useSelector(getCurrentChainId);
   const tokenTitle = title === 'ETH' ? t('networkNameEthereum') : title;
->>>>>>> f91d4fb8
 
   // Used for badge icon
   const currentNetwork = useSelector(getCurrentNetwork);
