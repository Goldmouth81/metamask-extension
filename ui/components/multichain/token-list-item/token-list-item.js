import React, { useContext } from 'react';
import PropTypes from 'prop-types';
import { useSelector } from 'react-redux';
import classnames from 'classnames';
import {
  BlockSize,
  BorderColor,
  Display,
  FlexDirection,
  FontWeight,
  JustifyContent,
  TextColor,
  TextVariant,
  TextAlign,
} from '../../../helpers/constants/design-system';
import {
  AvatarNetwork,
  AvatarNetworkSize,
  AvatarToken,
  BadgeWrapper,
  Box,
  Text,
} from '../../component-library';
import {
  getCurrentChainId,
  getCurrentNetwork,
  getNativeCurrencyImage,
  getTestNetworkBackgroundColor,
} from '../../../selectors';
import Tooltip from '../../ui/tooltip';
import { useI18nContext } from '../../../hooks/useI18nContext';
import { MetaMetricsContext } from '../../../contexts/metametrics';
import {
  MetaMetricsEventCategory,
  MetaMetricsEventName,
} from '../../../../shared/constants/metametrics';

export const TokenListItem = ({
  className,
  onClick,
  tokenSymbol,
  tokenImage,
  primary,
  secondary,
  title,
}) => {
  const t = useI18nContext();
  const primaryTokenImage = useSelector(getNativeCurrencyImage);
  const trackEvent = useContext(MetaMetricsContext);
  const chainId = useSelector(getCurrentChainId);
<<<<<<< HEAD
=======
  const tokenTitle = title === 'ETH' ? t('networkNameEthereum') : title;
>>>>>>> 877e184b

  // Used for badge icon
  const currentNetwork = useSelector(getCurrentNetwork);
  const testNetworkBackgroundColor = useSelector(getTestNetworkBackgroundColor);

  return (
    <Box
      className={classnames('multichain-token-list-item', className)}
      display={Display.Flex}
      flexDirection={FlexDirection.Column}
      gap={4}
      data-testid="multichain-token-list-item"
    >
      <Box
        className="multichain-token-list-item__container-cell"
        display={Display.Flex}
        flexDirection={FlexDirection.Row}
        padding={4}
        as="a"
        data-testid="multichain-token-list-button"
        href="#"
        onClick={(e) => {
          e.preventDefault();
          onClick();
          trackEvent({
            category: MetaMetricsEventCategory.Tokens,
            event: MetaMetricsEventName.TokenDetailsOpened,
            properties: {
              location: 'Home',
              chain_id: chainId,
              token_symbol: tokenSymbol,
            },
          });
        }}
      >
        <BadgeWrapper
          badge={
            <AvatarNetwork
<<<<<<< HEAD
              size={Size.XS}
=======
              size={AvatarNetworkSize.Xs}
>>>>>>> 877e184b
              name={currentNetwork?.nickname}
              src={currentNetwork?.rpcPrefs?.imageUrl}
              backgroundColor={testNetworkBackgroundColor}
              borderColor={
                primaryTokenImage
                  ? BorderColor.borderMuted
                  : BorderColor.borderDefault
              }
            />
          }
          marginRight={3}
        >
          <AvatarToken
            name={tokenSymbol}
            src={tokenImage}
            showHalo
            borderColor={
              tokenImage ? BorderColor.transparent : BorderColor.borderDefault
            }
          />
        </BadgeWrapper>
        <Box
          className="multichain-token-list-item__container-cell--text-container"
          display={Display.Flex}
          flexDirection={FlexDirection.Column}
          width={BlockSize.Full}
          style={{ flexGrow: 1, overflow: 'hidden' }}
        >
          <Box
            display={Display.Flex}
            justifyContent={JustifyContent.spaceBetween}
            gap={1}
          >
            <Box width={BlockSize.OneThird}>
<<<<<<< HEAD
              <Tooltip
                position="bottom"
                interactive
                html={title}
                disabled={title?.length < 12}
                tooltipInnerClassName="multichain-token-list-item__tooltip"
              >
=======
              {title?.length > 12 ? (
                <Tooltip
                  position="bottom"
                  interactive
                  html={title}
                  tooltipInnerClassName="multichain-token-list-item__tooltip"
                >
                  <Text
                    fontWeight={FontWeight.Medium}
                    variant={TextVariant.bodyMd}
                    ellipsis
                  >
                    {tokenTitle}
                  </Text>
                </Tooltip>
              ) : (
>>>>>>> 877e184b
                <Text
                  fontWeight={FontWeight.Medium}
                  variant={TextVariant.bodyMd}
                  ellipsis
                >
                  {tokenTitle}
                </Text>
              )}
            </Box>
            <Text
              fontWeight={FontWeight.Medium}
              variant={TextVariant.bodyMd}
              width={BlockSize.TwoThirds}
              textAlign={TextAlign.End}
            >
              {secondary}
            </Text>
          </Box>
          <Text
            color={TextColor.textAlternative}
            data-testid="multichain-token-list-item-value"
          >
            {primary} {tokenSymbol}{' '}
          </Text>
        </Box>
      </Box>
    </Box>
  );
};

TokenListItem.propTypes = {
  /**
   * An additional className to apply to the TokenList.
   */
  className: PropTypes.string,
  /**
   * The onClick handler to be passed to the TokenListItem component
   */
  onClick: PropTypes.func,
  /**
   * tokenSymbol represents the symbol of the Token
   */
  tokenSymbol: PropTypes.string,
  /**
   * title represents the name of the token and if name is not available then Symbol
   */
  title: PropTypes.string,
  /**
   * tokenImage represnts the image of the token icon
   */
  tokenImage: PropTypes.string,
  /**
   * primary represents the balance
   */
  primary: PropTypes.string,
  /**
   * secondary represents the balance in dollars
   */
  secondary: PropTypes.string,
};<|MERGE_RESOLUTION|>--- conflicted
+++ resolved
@@ -48,10 +48,7 @@
   const primaryTokenImage = useSelector(getNativeCurrencyImage);
   const trackEvent = useContext(MetaMetricsContext);
   const chainId = useSelector(getCurrentChainId);
-<<<<<<< HEAD
-=======
   const tokenTitle = title === 'ETH' ? t('networkNameEthereum') : title;
->>>>>>> 877e184b
 
   // Used for badge icon
   const currentNetwork = useSelector(getCurrentNetwork);
@@ -90,11 +87,7 @@
         <BadgeWrapper
           badge={
             <AvatarNetwork
-<<<<<<< HEAD
-              size={Size.XS}
-=======
               size={AvatarNetworkSize.Xs}
->>>>>>> 877e184b
               name={currentNetwork?.nickname}
               src={currentNetwork?.rpcPrefs?.imageUrl}
               backgroundColor={testNetworkBackgroundColor}
@@ -129,15 +122,6 @@
             gap={1}
           >
             <Box width={BlockSize.OneThird}>
-<<<<<<< HEAD
-              <Tooltip
-                position="bottom"
-                interactive
-                html={title}
-                disabled={title?.length < 12}
-                tooltipInnerClassName="multichain-token-list-item__tooltip"
-              >
-=======
               {title?.length > 12 ? (
                 <Tooltip
                   position="bottom"
@@ -154,7 +138,6 @@
                   </Text>
                 </Tooltip>
               ) : (
->>>>>>> 877e184b
                 <Text
                   fontWeight={FontWeight.Medium}
                   variant={TextVariant.bodyMd}
