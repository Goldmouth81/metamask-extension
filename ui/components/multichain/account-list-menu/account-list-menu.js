--- conflicted
+++ resolved
@@ -105,34 +105,6 @@
       onClose={onClose}
       onBack={actionMode === '' ? null : () => setActionMode('')}
     >
-<<<<<<< HEAD
-      <Box className="multichain-account-menu">
-        {/* Search box */}
-        {accounts.length > 1 ? (
-          <Box
-            paddingLeft={4}
-            paddingRight={4}
-            paddingBottom={4}
-            paddingTop={0}
-          >
-            <TextFieldSearch
-              size={Size.SM}
-              width={BlockSize.FULL}
-              placeholder={t('searchAccounts')}
-              value={searchQuery}
-              onChange={(e) => setSearchQuery(e.target.value)}
-              clearButtonOnClick={() => setSearchQuery('')}
-              clearButtonProps={{
-                size: Size.SM,
-              }}
-            />
-          </Box>
-        ) : null}
-        {/* Account list block */}
-        <Box className="multichain-account-menu__list">
-          {searchResults.length === 0 && searchQuery !== '' ? (
-            <Text
-=======
       {actionMode === 'add' ? (
         <Box paddingLeft={4} paddingRight={4} paddingBottom={4} paddingTop={0}>
           <CreateAccount
@@ -164,7 +136,6 @@
           {/* Search box */}
           {accounts.length > 1 ? (
             <Box
->>>>>>> 66c96542
               paddingLeft={4}
               paddingRight={4}
               paddingBottom={4}
@@ -172,7 +143,7 @@
             >
               <TextFieldSearch
                 size={Size.SM}
-                width={BLOCK_SIZES.FULL}
+                width={BlockSize.FULL}
                 placeholder={t('searchAccounts')}
                 value={searchQuery}
                 onChange={(e) => setSearchQuery(e.target.value)}
@@ -286,142 +257,36 @@
                     history.push(CONNECT_HARDWARE_ROUTE);
                   }
                 }}
-<<<<<<< HEAD
-                identity={account}
-                key={account.address}
-                selected={selectedAccount.address === account.address}
-                closeMenu={onClose}
-                connectedAvatar={connectedSite?.iconUrl}
-                connectedAvatarName={connectedSite?.name}
-              />
-            );
-          })}
-        </Box>
-        {/* Add / Import / Hardware */}
-        <Box padding={4}>
-          <Box marginBottom={4}>
-            <ButtonLink
-              size={Size.SM}
-              startIconName={IconName.Add}
-              onClick={() => {
-                dispatch(toggleAccountMenu());
-                trackEvent({
-                  category: MetaMetricsEventCategory.Navigation,
-                  event: MetaMetricsEventName.AccountAddSelected,
-                  properties: {
-                    account_type: MetaMetricsEventAccountType.Default,
-                    location: 'Main Menu',
-                  },
-                });
-                history.push(NEW_ACCOUNT_ROUTE);
-              }}
-              data-testid="multichain-account-menu-add-account"
-            >
-              {t('addAccount')}
-            </ButtonLink>
-          </Box>
-          <Box marginBottom={4}>
-            <ButtonLink
-              size={Size.SM}
-              startIconName={IconName.Import}
-              onClick={() => {
-                dispatch(toggleAccountMenu());
-                trackEvent({
-                  category: MetaMetricsEventCategory.Navigation,
-                  event: MetaMetricsEventName.AccountAddSelected,
-                  properties: {
-                    account_type: MetaMetricsEventAccountType.Imported,
-                    location: 'Main Menu',
-                  },
-                });
-                history.push(IMPORT_ACCOUNT_ROUTE);
-              }}
-            >
-              {t('importAccount')}
-            </ButtonLink>
-          </Box>
-          <Box>
-            <ButtonLink
-              size={Size.SM}
-              startIconName={IconName.Hardware}
-              onClick={() => {
-                dispatch(toggleAccountMenu());
-                trackEvent({
-                  category: MetaMetricsEventCategory.Navigation,
-                  event: MetaMetricsEventName.AccountAddSelected,
-                  properties: {
-                    account_type: MetaMetricsEventAccountType.Hardware,
-                    location: 'Main Menu',
-                  },
-                });
-                if (getEnvironmentType() === ENVIRONMENT_TYPE_POPUP) {
-                  global.platform.openExtensionInBrowser(
-                    CONNECT_HARDWARE_ROUTE,
-                  );
-                } else {
-                  history.push(CONNECT_HARDWARE_ROUTE);
-                }
-              }}
-            >
-              {t('hardwareWallet')}
-            </ButtonLink>
-            {
-              ///: BEGIN:ONLY_INCLUDE_IN(snaps)
-              <>
-                <Box marginTop={4}>
-                  <ButtonLink
-                    size={Size.SM}
-                    startIconName={IconName.Snaps}
-                    onClick={() => {
-                      dispatch(toggleAccountMenu());
-                      getEnvironmentType() === ENVIRONMENT_TYPE_POPUP
-                        ? global.platform.openExtensionInBrowser(
-                            ADD_SNAP_ACCOUNT_ROUTE,
-                            null,
-                            true,
-                          )
-                        : history.push(ADD_SNAP_ACCOUNT_ROUTE);
-                    }}
-                  >
-                    {t('settingAddSnapAccount')}
-                  </ButtonLink>
-                </Box>
-              </>
-              ///: END:ONLY_INCLUDE_IN
-            }
-            {
-              ///: BEGIN:ONLY_INCLUDE_IN(build-mmi)
-              <>
-                <ButtonLink
-                  size={Size.SM}
-                  startIconName={IconName.Custody}
-                  onClick={() => {
-                    dispatch(toggleAccountMenu());
-                    trackEvent({
-                      category: MetaMetricsEventCategory.Navigation,
-                      event:
-                        MetaMetricsEventName.UserClickedConnectCustodialAccount,
-                    });
-                    if (getEnvironmentType() === ENVIRONMENT_TYPE_POPUP) {
-                      global.platform.openExtensionInBrowser(
-                        CUSTODY_ACCOUNT_ROUTE,
-                      );
-                    } else {
-                      history.push(CUSTODY_ACCOUNT_ROUTE);
-                    }
-                  }}
-                >
-                  {t('connectCustodialAccountMenu')}
-                </ButtonLink>
-                {mmiPortfolioEnabled && (
-=======
               >
                 {t('hardwareWallet')}
               </ButtonLink>
               {
+                ///: BEGIN:ONLY_INCLUDE_IN(snaps)
+                <>
+                  <Box marginTop={4}>
+                    <ButtonLink
+                      size={Size.SM}
+                      startIconName={IconName.Snaps}
+                      onClick={() => {
+                        dispatch(toggleAccountMenu());
+                        getEnvironmentType() === ENVIRONMENT_TYPE_POPUP
+                          ? global.platform.openExtensionInBrowser(
+                              ADD_SNAP_ACCOUNT_ROUTE,
+                              null,
+                              true,
+                            )
+                          : history.push(ADD_SNAP_ACCOUNT_ROUTE);
+                      }}
+                    >
+                      {t('settingAddSnapAccount')}
+                    </ButtonLink>
+                  </Box>
+                </>
+                ///: END:ONLY_INCLUDE_IN
+              }
+              {
                 ///: BEGIN:ONLY_INCLUDE_IN(build-mmi)
                 <>
->>>>>>> 66c96542
                   <ButtonLink
                     size={Size.SM}
                     startIconName={IconName.Custody}
