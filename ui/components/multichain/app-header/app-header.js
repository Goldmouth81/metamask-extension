import React, { useContext, useState, useRef, useCallback } from 'react';
import classnames from 'classnames';
import PropTypes from 'prop-types';
import browser from 'webextension-polyfill';
import { useDispatch, useSelector } from 'react-redux';
import { useHistory, matchPath } from 'react-router-dom';
import { toChecksumHexAddress } from '@metamask/controller-utils';
import { MetaMetricsContext } from '../../../contexts/metametrics';
import {
  MetaMetricsEventCategory,
  MetaMetricsEventName,
} from '../../../../shared/constants/metametrics';
import {
  BUILD_QUOTE_ROUTE,
  CONFIRM_TRANSACTION_ROUTE,
  CONNECTED_ACCOUNTS_ROUTE,
  DEFAULT_ROUTE,
  SWAPS_ROUTE,
} from '../../../helpers/constants/routes';

import {
  AlignItems,
  BackgroundColor,
  BlockSize,
  Display,
  JustifyContent,
} from '../../../helpers/constants/design-system';
import {
  ButtonIcon,
  ButtonIconSize,
  IconName,
  PickerNetwork,
  Box,
<<<<<<< HEAD
=======
  IconSize,
>>>>>>> 877e184b
} from '../../component-library';
///: BEGIN:ONLY_INCLUDE_IN(build-mmi)
import { getCustodianIconForAddress } from '../../../selectors/institutional/selectors';
///: END:ONLY_INCLUDE_IN
import {
  getCurrentChainId,
  getCurrentNetwork,
  getOnboardedInThisUISession,
  getOriginOfCurrentTab,
  getSelectedIdentity,
  getShowProductTour,
  getTestNetworkBackgroundColor,
<<<<<<< HEAD
  ///: BEGIN:ONLY_INCLUDE_IN(build-mmi)
=======
>>>>>>> 877e184b
  getSelectedAddress,
  ///: BEGIN:ONLY_INCLUDE_IN(build-mmi)
  getTheme,
  ///: END:ONLY_INCLUDE_IN
} from '../../../selectors';
import { GlobalMenu, ProductTour, AccountPicker } from '..';

import {
  hideProductTour,
  toggleAccountMenu,
  toggleNetworkMenu,
} from '../../../store/actions';
import MetafoxLogo from '../../ui/metafox-logo';
import { getEnvironmentType } from '../../../../app/scripts/lib/util';
import { ENVIRONMENT_TYPE_POPUP } from '../../../../shared/constants/app';
import ConnectedStatusIndicator from '../../app/connected-status-indicator';
import { useI18nContext } from '../../../hooks/useI18nContext';
import { getCompletedOnboarding } from '../../../ducks/metamask/metamask';
import { getSendStage, SEND_STAGES } from '../../../ducks/send';
import Tooltip from '../../ui/tooltip';
import { useCopyToClipboard } from '../../../hooks/useCopyToClipboard';
import { MINUTE } from '../../../../shared/constants/time';

export const AppHeader = ({ location }) => {
  const trackEvent = useContext(MetaMetricsContext);
  const [accountOptionsMenuOpen, setAccountOptionsMenuOpen] = useState(false);
  const [multichainProductTourStep, setMultichainProductTourStep] = useState(1);
  const menuRef = useRef(false);
  const origin = useSelector(getOriginOfCurrentTab);
  const history = useHistory();
  const isHomePage = location.pathname === DEFAULT_ROUTE;
  const isUnlocked = useSelector((state) => state.metamask.isUnlocked);
  const t = useI18nContext();
  const chainId = useSelector(getCurrentChainId);

  ///: BEGIN:ONLY_INCLUDE_IN(build-mmi)
  const selectedAddress = useSelector(getSelectedAddress);
  const custodianIcon = useSelector((state) =>
    getCustodianIconForAddress(state, selectedAddress),
  );
  const theme = useSelector((state) => getTheme(state));
  ///: END:ONLY_INCLUDE_IN

  // Used for account picker
  const identity = useSelector(getSelectedIdentity);
  const dispatch = useDispatch();
  const completedOnboarding = useSelector(getCompletedOnboarding);
  const onboardedInThisUISession = useSelector(getOnboardedInThisUISession);
  const showProductTourPopup = useSelector(getShowProductTour);

  // Used for network icon / dropdown
  const currentNetwork = useSelector(getCurrentNetwork);
  const testNetworkBackgroundColor = useSelector(getTestNetworkBackgroundColor);
<<<<<<< HEAD
=======

  // Used for copy button
  const currentAddress = useSelector(getSelectedAddress);
  const checksummedCurrentAddress = toChecksumHexAddress(currentAddress);
  const [copied, handleCopy] = useCopyToClipboard(MINUTE);
>>>>>>> 877e184b

  const popupStatus = getEnvironmentType() === ENVIRONMENT_TYPE_POPUP;
  const showConnectedStatus =
    process.env.MULTICHAIN ||
    (getEnvironmentType() === ENVIRONMENT_TYPE_POPUP &&
      origin &&
      origin !== browser.runtime.id);
  const showProductTour =
    completedOnboarding && !onboardedInThisUISession && showProductTourPopup;
  const productTourDirection = document
    .querySelector('[dir]')
    ?.getAttribute('dir');

  // Disable the network and account pickers if the user is in
  // a critical flow
  const sendStage = useSelector(getSendStage);
  const isTransactionEditPage = [
    SEND_STAGES.EDIT,
    SEND_STAGES.DRAFT,
    SEND_STAGES.ADD_RECIPIENT,
  ].includes(sendStage);
  const isConfirmationPage = Boolean(
    matchPath(location.pathname, {
      path: CONFIRM_TRANSACTION_ROUTE,
      exact: false,
    }),
  );
  const isSwapsPage = Boolean(
    matchPath(location.pathname, { path: SWAPS_ROUTE, exact: false }),
  );
  const isSwapsBuildQuotePage = Boolean(
    matchPath(location.pathname, { path: BUILD_QUOTE_ROUTE, exact: false }),
  );

  const hasUnapprovedTransactions = useSelector(
    (state) => Object.keys(state.metamask.unapprovedTxs).length > 0,
  );

  const disableAccountPicker =
    isConfirmationPage || (isSwapsPage && !isSwapsBuildQuotePage);

  const disableNetworkPicker =
    isSwapsPage ||
    isTransactionEditPage ||
    isConfirmationPage ||
    hasUnapprovedTransactions;

  // Callback for network dropdown
  const networkOpenCallback = useCallback(() => {
    dispatch(toggleNetworkMenu());
    trackEvent({
      event: MetaMetricsEventName.NavNetworkMenuOpened,
      category: MetaMetricsEventCategory.Navigation,
      properties: {
        location: 'App header',
        chain_id: chainId,
      },
    });
  }, [chainId, dispatch, trackEvent]);

  // This is required to ensure send and confirmation screens
  // look as desired
  const headerBottomMargin = !popupStatus && disableNetworkPicker ? 4 : 0;

  return (
    <>
      {isUnlocked && !popupStatus ? (
        <Box
          display={[Display.None, Display.Flex]}
          alignItems={AlignItems.center}
          margin={2}
          className="multichain-app-header-logo"
          data-testid="app-header-logo"
          justifyContent={JustifyContent.center}
        >
          <MetafoxLogo
            unsetIconHeight
            onClick={async () => history.push(DEFAULT_ROUTE)}
            ///: BEGIN:ONLY_INCLUDE_IN(build-mmi)
            custodyImgSrc={custodianIcon}
            isUnlocked={isUnlocked}
            theme={theme}
            ///: END:ONLY_INCLUDE_IN
          />
        </Box>
      ) : null}
      <Box
        display={Display.Flex}
        className={classnames('multichain-app-header', {
          'multichain-app-header-shadow': !isUnlocked || popupStatus,
        })}
        marginBottom={headerBottomMargin}
        alignItems={AlignItems.center}
        width={BlockSize.Full}
        backgroundColor={
          !isUnlocked || popupStatus
            ? BackgroundColor.backgroundDefault
            : BackgroundColor.backgroundAlternative
        }
      >
        <>
          {isUnlocked ? (
            <Box
              className={classnames('multichain-app-header__contents', {
                'multichain-app-header-shadow': isUnlocked && !popupStatus,
              })}
              alignItems={AlignItems.center}
              width={BlockSize.Full}
              backgroundColor={BackgroundColor.backgroundDefault}
              padding={2}
              paddingLeft={4}
              paddingRight={4}
              gap={2}
            >
              {popupStatus ? (
                <Box className="multichain-app-header__contents__container">
                  <Tooltip title={currentNetwork?.nickname} position="right">
                    <PickerNetwork
                      avatarNetworkProps={{
                        backgroundColor: testNetworkBackgroundColor,
                      }}
                      className="multichain-app-header__contents--avatar-network"
                      ref={menuRef}
                      as="button"
                      src={currentNetwork?.rpcPrefs?.imageUrl}
                      label={currentNetwork?.nickname}
                      aria-label={t('networkMenu')}
                      onClick={(e) => {
                        e.stopPropagation();
                        e.preventDefault();
                        networkOpenCallback();
                      }}
                      display={[Display.Flex, Display.None]} // show on popover hide on desktop
                      disabled={disableNetworkPicker}
                    />
                  </Tooltip>
                </Box>
              ) : (
                <div>
                  <PickerNetwork
                    avatarNetworkProps={{
                      backgroundColor: testNetworkBackgroundColor,
                    }}
                    margin={2}
                    label={currentNetwork?.nickname}
                    src={currentNetwork?.rpcPrefs?.imageUrl}
                    onClick={(e) => {
                      e.stopPropagation();
                      e.preventDefault();
                      networkOpenCallback();
                    }}
                    display={[Display.None, Display.Flex]} // show on desktop hide on popover
                    className="multichain-app-header__contents__network-picker"
                    disabled={disableNetworkPicker}
                    data-testid="network-display"
                  />
                </div>
              )}
              {showProductTour &&
              popupStatus &&
              isHomePage &&
              multichainProductTourStep === 1 ? (
                <ProductTour
                  className="multichain-app-header__product-tour"
                  anchorElement={menuRef.current}
                  title={t('switcherTitle')}
                  description={t('switcherTourDescription')}
                  currentStep="1"
                  totalSteps="3"
                  onClick={() =>
                    setMultichainProductTourStep(multichainProductTourStep + 1)
                  }
                  positionObj={productTourDirection === 'rtl' ? '0%' : '88%'}
                  productTourDirection={productTourDirection}
                />
              ) : null}

              {identity ? (
                <AccountPicker
                  address={identity.address}
                  name={identity.name}
                  onClick={() => {
                    dispatch(toggleAccountMenu());

                    trackEvent({
                      event: MetaMetricsEventName.NavAccountMenuOpened,
                      category: MetaMetricsEventCategory.Navigation,
                      properties: {
                        location: 'Home',
                      },
                    });
                  }}
                  disabled={disableAccountPicker}
                  showAddress={process.env.MULTICHAIN}
                />
              ) : null}
              <Box
                display={Display.Flex}
                alignItems={AlignItems.center}
                justifyContent={JustifyContent.flexEnd}
              >
                <Box display={Display.Flex} gap={4}>
                  {showConnectedStatus &&
                    (process.env.MULTICHAIN ? (
                      <Tooltip
                        position="left"
                        title={copied ? t('addressCopied') : null}
                      >
                        <ButtonIcon
                          onClick={() => handleCopy(checksummedCurrentAddress)}
                          iconName={
                            copied ? IconName.CopySuccess : IconName.Copy
                          }
                          size={IconSize.Sm}
                          data-testid="app-header-copy-button"
                        />
                      </Tooltip>
                    ) : (
                      <Box ref={menuRef}>
                        <ConnectedStatusIndicator
                          onClick={() => {
                            history.push(CONNECTED_ACCOUNTS_ROUTE);
                            trackEvent({
                              event:
                                MetaMetricsEventName.NavConnectedSitesOpened,
                              category: MetaMetricsEventCategory.Navigation,
                            });
                          }}
                        />
                      </Box>
                    ))}{' '}
                  {
                    ///: BEGIN:ONLY_INCLUDE_IN(build-mmi)
                    custodianIcon && (
                      <Box
                        display={Display.Flex}
                        alignItems={AlignItems.center}
                        className="custody-logo"
                        data-testid="custody-logo"
                      >
                        <img
                          src={custodianIcon}
                          className="custody-logo--icon"
                          alt=""
                        />
                      </Box>
                    )
                    ///: END:ONLY_INCLUDE_IN
                  }
                  {popupStatus && multichainProductTourStep === 2 ? (
                    <ProductTour
                      className="multichain-app-header__product-tour"
                      anchorElement={menuRef.current}
                      closeMenu={() => setAccountOptionsMenuOpen(false)}
                      prevIcon
                      title={t('permissionsTitle')}
                      description={t('permissionsTourDescription')}
                      currentStep="2"
                      totalSteps="3"
                      prevClick={() =>
                        setMultichainProductTourStep(
                          multichainProductTourStep - 1,
                        )
                      }
                      onClick={() =>
                        setMultichainProductTourStep(
                          multichainProductTourStep + 1,
                        )
                      }
                      positionObj={
                        productTourDirection === 'rtl' ? '76%' : '12%'
                      }
                      productTourDirection={productTourDirection}
                    />
                  ) : null}
                  <Box
                    ref={menuRef}
                    display={Display.Flex}
                    justifyContent={JustifyContent.flexEnd}
                    width={BlockSize.Full}
                  >
                    <ButtonIcon
                      iconName={IconName.MoreVertical}
                      data-testid="account-options-menu-button"
                      ariaLabel={t('accountOptions')}
                      onClick={() => {
                        trackEvent({
                          event: MetaMetricsEventName.NavAccountMenuOpened,
                          category: MetaMetricsEventCategory.Navigation,
                          properties: {
                            location: 'Home',
                          },
                        });
                        setAccountOptionsMenuOpen(true);
                      }}
                      size={ButtonIconSize.Sm}
                    />
                  </Box>
                </Box>
                {accountOptionsMenuOpen ? (
                  <GlobalMenu
                    anchorElement={menuRef.current}
                    closeMenu={() => setAccountOptionsMenuOpen(false)}
                  />
                ) : null}
                {showProductTour &&
                popupStatus &&
                multichainProductTourStep === 3 ? (
                  <ProductTour
                    className="multichain-app-header__product-tour"
                    anchorElement={menuRef.current}
                    closeMenu={() => setAccountOptionsMenuOpen(false)}
                    prevIcon
                    title={t('globalTitle')}
                    description={t('globalTourDescription')}
                    currentStep="3"
                    totalSteps="3"
                    prevClick={() =>
                      setMultichainProductTourStep(
                        multichainProductTourStep - 1,
                      )
                    }
                    onClick={() => {
                      hideProductTour();
                    }}
                    positionObj={productTourDirection === 'rtl' ? '88%' : '0%'}
                    productTourDirection={productTourDirection}
                  />
                ) : null}
              </Box>
            </Box>
          ) : (
            <Box
              display={Display.Flex}
              className={classnames('multichain-app-header__lock-contents', {
                'multichain-app-header-shadow': isUnlocked && !popupStatus,
              })}
              alignItems={AlignItems.center}
              width={BlockSize.Full}
              justifyContent={JustifyContent.spaceBetween}
              backgroundColor={BackgroundColor.backgroundDefault}
              padding={2}
              gap={2}
            >
              <div>
                <PickerNetwork
                  avatarNetworkProps={{
                    backgroundColor: testNetworkBackgroundColor,
                  }}
                  label={currentNetwork?.nickname}
                  src={currentNetwork?.rpcPrefs?.imageUrl}
                  onClick={(e) => {
                    e.stopPropagation();
                    e.preventDefault();
                    networkOpenCallback();
                  }}
                  className="multichain-app-header__contents__network-picker"
                  data-testid="network-display"
                />
              </div>
              <MetafoxLogo
                unsetIconHeight
                onClick={async () => {
                  history.push(DEFAULT_ROUTE);
                }}
              />
            </Box>
          )}
        </>
      </Box>
    </>
  );
};

AppHeader.propTypes = {
  /**
   * The location object for the application
   */
  location: PropTypes.object,
};<|MERGE_RESOLUTION|>--- conflicted
+++ resolved
@@ -31,10 +31,7 @@
   IconName,
   PickerNetwork,
   Box,
-<<<<<<< HEAD
-=======
   IconSize,
->>>>>>> 877e184b
 } from '../../component-library';
 ///: BEGIN:ONLY_INCLUDE_IN(build-mmi)
 import { getCustodianIconForAddress } from '../../../selectors/institutional/selectors';
@@ -47,10 +44,6 @@
   getSelectedIdentity,
   getShowProductTour,
   getTestNetworkBackgroundColor,
-<<<<<<< HEAD
-  ///: BEGIN:ONLY_INCLUDE_IN(build-mmi)
-=======
->>>>>>> 877e184b
   getSelectedAddress,
   ///: BEGIN:ONLY_INCLUDE_IN(build-mmi)
   getTheme,
@@ -104,14 +97,11 @@
   // Used for network icon / dropdown
   const currentNetwork = useSelector(getCurrentNetwork);
   const testNetworkBackgroundColor = useSelector(getTestNetworkBackgroundColor);
-<<<<<<< HEAD
-=======
 
   // Used for copy button
   const currentAddress = useSelector(getSelectedAddress);
   const checksummedCurrentAddress = toChecksumHexAddress(currentAddress);
   const [copied, handleCopy] = useCopyToClipboard(MINUTE);
->>>>>>> 877e184b
 
   const popupStatus = getEnvironmentType() === ENVIRONMENT_TYPE_POPUP;
   const showConnectedStatus =
