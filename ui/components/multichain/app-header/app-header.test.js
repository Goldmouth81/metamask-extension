--- conflicted
+++ resolved
@@ -101,12 +101,9 @@
       appState: {
         onboardedInThisUISession: false,
       },
-<<<<<<< HEAD
-=======
       send: {
         stage: SEND_STAGES.INACTIVE,
       },
->>>>>>> c2bbbb1d
     };
 
     const mockStore = configureStore();
