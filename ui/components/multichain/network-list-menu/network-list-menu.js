import React, { useContext, useEffect, useState } from 'react';
import PropTypes from 'prop-types';
import { useDispatch, useSelector } from 'react-redux';
import { useHistory } from 'react-router-dom';
import Fuse from 'fuse.js';
import { useI18nContext } from '../../../hooks/useI18nContext';
import { NetworkListItem } from '../network-list-item';
import {
  setActiveNetwork,
  showModal,
  setShowTestNetworks,
  setProviderType,
  toggleNetworkMenu,
} from '../../../store/actions';
import { TEST_CHAINS } from '../../../../shared/constants/network';
import {
  getShowTestNetworks,
  getCurrentCaipChainId,
  getNonTestNetworks,
  getTestNetworks,
  getCurrentNetwork,
} from '../../../selectors';
import ToggleButton from '../../ui/toggle-button';
import {
  BlockSize,
  Display,
  JustifyContent,
  Size,
  TextColor,
} from '../../../helpers/constants/design-system';
import {
  BUTTON_SECONDARY_SIZES,
  ButtonSecondary,
  Modal,
  ModalContent,
  ModalHeader,
  ModalOverlay,
  Box,
  Text,
  TextFieldSearch,
} from '../../component-library';
import { ADD_POPULAR_CUSTOM_NETWORK } from '../../../helpers/constants/routes';
import { getEnvironmentType } from '../../../../app/scripts/lib/util';
import { ENVIRONMENT_TYPE_FULLSCREEN } from '../../../../shared/constants/app';
import { MetaMetricsContext } from '../../../contexts/metametrics';
import {
  MetaMetricsEventCategory,
  MetaMetricsEventName,
} from '../../../../shared/constants/metametrics';
import {
  getCompletedOnboarding,
  isLineaMainnetNetworkReleased,
} from '../../../ducks/metamask/metamask';

export const NetworkListMenu = ({ onClose }) => {
  const t = useI18nContext();

  const nonTestNetworks = useSelector(getNonTestNetworks);
  const testNetworks = useSelector(getTestNetworks);
  const showTestNetworks = useSelector(getShowTestNetworks);
  const currentCaipChainId = useSelector(getCurrentCaipChainId);

  const dispatch = useDispatch();
  const history = useHistory();
  const trackEvent = useContext(MetaMetricsContext);

  const currentNetwork = useSelector(getCurrentNetwork);
  const currentlyOnTestNetwork = TEST_CHAINS.includes(currentCaipChainId);

  const environmentType = getEnvironmentType();
  const isFullScreen = environmentType === ENVIRONMENT_TYPE_FULLSCREEN;

  const completedOnboarding = useSelector(getCompletedOnboarding);

  const lineaMainnetReleased = useSelector(isLineaMainnetNetworkReleased);

  const showSearch = nonTestNetworks.length > 3;

  useEffect(() => {
    if (currentlyOnTestNetwork) {
      dispatch(setShowTestNetworks(currentlyOnTestNetwork));
    }
  }, [dispatch, currentlyOnTestNetwork]);
  const [searchQuery, setSearchQuery] = useState('');

  let searchResults = [...nonTestNetworks];
  const isSearching = searchQuery !== '';

  if (isSearching) {
    const fuse = new Fuse(searchResults, {
      threshold: 0.2,
      location: 0,
      distance: 100,
      maxPatternLength: 32,
      minMatchCharLength: 1,
      shouldSort: true,
      keys: ['nickname', 'chainId', 'ticker'],
    });
    fuse.setCollection(searchResults);
    const fuseResults = fuse.search(searchQuery);
    // Ensure order integrity with original list
    searchResults = searchResults.filter((network) =>
      fuseResults.includes(network),
    );
  }

  const generateMenuItems = (desiredNetworks) => {
    return desiredNetworks.map((network) => {
      if (!lineaMainnetReleased && network.providerType === 'linea-mainnet') {
        return null;
      }

      const isCurrentNetwork = currentNetwork.id === network.id;
      const canDeleteNetwork = !isCurrentNetwork && network.removable;

      return (
        <NetworkListItem
          name={network.nickname}
          iconSrc={network?.rpcPrefs?.imageUrl}
<<<<<<< HEAD
          key={`${network.id || network.caipChainId}-${index}`}
=======
          key={network.id}
>>>>>>> f91d4fb8
          selected={isCurrentNetwork}
          focus={isCurrentNetwork && !showSearch}
          onClick={() => {
            dispatch(toggleNetworkMenu());
            if (network.providerType) {
              dispatch(setProviderType(network.providerType));
            } else {
              dispatch(setActiveNetwork(network.id));
            }
            trackEvent({
              event: MetaMetricsEventName.NavNetworkSwitched,
              category: MetaMetricsEventCategory.Network,
              properties: {
                location: 'Network Menu',
<<<<<<< HEAD
                chain_id: currentCaipChainId,
                from_network: currentCaipChainId,
                to_network: network.id || network.caipChainId,
=======
                chain_id: currentChainId,
                from_network: currentChainId,
                to_network: network.chainId,
>>>>>>> f91d4fb8
              },
            });
          }}
          onDeleteClick={
            canDeleteNetwork
              ? () => {
                  dispatch(toggleNetworkMenu());
                  dispatch(
                    showModal({
                      name: 'CONFIRM_DELETE_NETWORK',
<<<<<<< HEAD
                      target: network.id || network.caipChainId,
=======
                      target: network.id,
>>>>>>> f91d4fb8
                      onConfirm: () => undefined,
                    }),
                  );
                }
              : null
          }
        />
      );
    });
  };

  const handleToggle = (value) => {
    const shouldShowTestNetworks = !value;
    dispatch(setShowTestNetworks(shouldShowTestNetworks));
    if (shouldShowTestNetworks) {
      trackEvent({
        event: MetaMetricsEventName.TestNetworksDisplayed,
        category: MetaMetricsEventCategory.Network,
      });
    }
  };

  return (
    <Modal isOpen onClose={onClose}>
      <ModalOverlay />
      <ModalContent
        className="multichain-network-list-menu-content-wrapper"
        modalDialogProps={{ padding: 0 }}
      >
        <ModalHeader
          paddingTop={4}
          paddingRight={4}
          paddingBottom={6}
          onClose={onClose}
        >
          {t('networkMenuHeading')}
        </ModalHeader>
        <>
          {showSearch ? (
            <Box
              paddingLeft={4}
              paddingRight={4}
              paddingBottom={4}
              paddingTop={0}
            >
              <TextFieldSearch
                size={Size.SM}
                width={BlockSize.Full}
                placeholder={t('search')}
                value={searchQuery}
                onChange={(e) => setSearchQuery(e.target.value)}
                clearButtonOnClick={() => setSearchQuery('')}
                clearButtonProps={{
                  size: Size.SM,
                }}
                inputProps={{ autoFocus: true }}
              />
            </Box>
          ) : null}
          <Box className="multichain-network-list-menu">
            {searchResults.length === 0 && isSearching ? (
              <Text
                paddingLeft={4}
                paddingRight={4}
                color={TextColor.textMuted}
                data-testid="multichain-network-menu-popover-no-results"
              >
                {t('noNetworksFound')}
              </Text>
            ) : (
              generateMenuItems(searchResults)
            )}
          </Box>
          <Box
            padding={4}
            display={Display.Flex}
            justifyContent={JustifyContent.spaceBetween}
          >
            <Text>{t('showTestnetNetworks')}</Text>
            <ToggleButton
              value={showTestNetworks}
              disabled={currentlyOnTestNetwork}
              onToggle={handleToggle}
            />
          </Box>
          {showTestNetworks || currentlyOnTestNetwork ? (
            <Box className="multichain-network-list-menu">
              {generateMenuItems(testNetworks)}
            </Box>
          ) : null}
          <Box padding={4}>
            <ButtonSecondary
              size={BUTTON_SECONDARY_SIZES.LG}
              block
              onClick={() => {
                if (isFullScreen) {
                  if (completedOnboarding) {
                    history.push(ADD_POPULAR_CUSTOM_NETWORK);
                  } else {
                    dispatch(showModal({ name: 'ONBOARDING_ADD_NETWORK' }));
                  }
                } else {
                  global.platform.openExtensionInBrowser(
                    ADD_POPULAR_CUSTOM_NETWORK,
                  );
                }
                dispatch(toggleNetworkMenu());
                trackEvent({
                  event: MetaMetricsEventName.AddNetworkButtonClick,
                  category: MetaMetricsEventCategory.Network,
                });
              }}
            >
              {t('addNetwork')}
            </ButtonSecondary>
          </Box>
        </>
      </ModalContent>
    </Modal>
  );
};

NetworkListMenu.propTypes = {
  /**
   * Executes when the menu should be closed
   */
  onClose: PropTypes.func.isRequired,
};<|MERGE_RESOLUTION|>--- conflicted
+++ resolved
@@ -117,11 +117,7 @@
         <NetworkListItem
           name={network.nickname}
           iconSrc={network?.rpcPrefs?.imageUrl}
-<<<<<<< HEAD
-          key={`${network.id || network.caipChainId}-${index}`}
-=======
           key={network.id}
->>>>>>> f91d4fb8
           selected={isCurrentNetwork}
           focus={isCurrentNetwork && !showSearch}
           onClick={() => {
@@ -136,15 +132,9 @@
               category: MetaMetricsEventCategory.Network,
               properties: {
                 location: 'Network Menu',
-<<<<<<< HEAD
                 chain_id: currentCaipChainId,
                 from_network: currentCaipChainId,
-                to_network: network.id || network.caipChainId,
-=======
-                chain_id: currentChainId,
-                from_network: currentChainId,
                 to_network: network.chainId,
->>>>>>> f91d4fb8
               },
             });
           }}
@@ -155,11 +145,7 @@
                   dispatch(
                     showModal({
                       name: 'CONFIRM_DELETE_NETWORK',
-<<<<<<< HEAD
-                      target: network.id || network.caipChainId,
-=======
                       target: network.id,
->>>>>>> f91d4fb8
                       onConfirm: () => undefined,
                     }),
                   );
