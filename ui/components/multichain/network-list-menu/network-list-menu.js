--- conflicted
+++ resolved
@@ -1,8 +1,4 @@
-<<<<<<< HEAD
-import React, { useContext, useEffect } from 'react';
-=======
 import React, { useContext, useEffect, useState } from 'react';
->>>>>>> 877e184b
 import PropTypes from 'prop-types';
 import { useDispatch, useSelector } from 'react-redux';
 import { useHistory } from 'react-router-dom';
@@ -87,11 +83,6 @@
       dispatch(setShowTestNetworks(currentlyOnTestNetwork));
     }
   }, [dispatch, currentlyOnTestNetwork]);
-<<<<<<< HEAD
-
-  const generateMenuItems = (desiredNetworks) => {
-    return desiredNetworks.map((network, index) => {
-=======
   const [searchQuery, setSearchQuery] = useState('');
 
   let searchResults = [...nonTestNetworks];
@@ -117,7 +108,6 @@
 
   const generateMenuItems = (desiredNetworks) => {
     return desiredNetworks.map((network) => {
->>>>>>> 877e184b
       if (!lineaMainnetReleased && network.providerType === 'linea-mainnet') {
         return null;
       }
@@ -125,26 +115,16 @@
       const isCurrentNetwork = currentNetwork.id === network.id;
 
       const canDeleteNetwork =
-<<<<<<< HEAD
-        !isCurrentNetwork && !UNREMOVABLE_CHAIN_IDS.includes(network.chainId);
-=======
         isUnlocked && !isCurrentNetwork && network.removable;
->>>>>>> 877e184b
 
       return (
         <NetworkListItem
           name={network.nickname}
           iconSrc={network?.rpcPrefs?.imageUrl}
-<<<<<<< HEAD
-          key={`${network.id || network.chainId}-${index}`}
-          selected={isCurrentNetwork}
-          onClick={async () => {
-=======
           key={network.id}
           selected={isCurrentNetwork}
           focus={isCurrentNetwork && !showSearch}
           onClick={() => {
->>>>>>> 877e184b
             dispatch(toggleNetworkMenu());
             if (network.providerType) {
               dispatch(setProviderType(network.providerType));
@@ -158,11 +138,7 @@
                 location: 'Network Menu',
                 chain_id: currentChainId,
                 from_network: currentChainId,
-<<<<<<< HEAD
-                to_network: network.id || network.chainId,
-=======
                 to_network: network.chainId,
->>>>>>> 877e184b
               },
             });
           }}
@@ -173,11 +149,7 @@
                   dispatch(
                     showModal({
                       name: 'CONFIRM_DELETE_NETWORK',
-<<<<<<< HEAD
-                      target: network.id || network.chainId,
-=======
                       target: network.id,
->>>>>>> 877e184b
                       onConfirm: () => undefined,
                     }),
                   );
@@ -216,10 +188,6 @@
           {t('networkMenuHeading')}
         </ModalHeader>
         <>
-<<<<<<< HEAD
-          <Box className="multichain-network-list-menu">
-            {generateMenuItems(nonTestNetworks)}
-=======
           {showSearch ? (
             <Box
               paddingLeft={4}
@@ -254,7 +222,6 @@
             ) : (
               generateMenuItems(searchResults)
             )}
->>>>>>> 877e184b
           </Box>
           <Box
             padding={4}
@@ -264,11 +231,7 @@
             <Text>{t('showTestnetNetworks')}</Text>
             <ToggleButton
               value={showTestNetworks}
-<<<<<<< HEAD
-              disabled={currentlyOnTestNetwork}
-=======
               disabled={currentlyOnTestNetwork || !isUnlocked}
->>>>>>> 877e184b
               onToggle={handleToggle}
             />
           </Box>
@@ -279,12 +242,8 @@
           ) : null}
           <Box padding={4}>
             <ButtonSecondary
-<<<<<<< HEAD
-              size={BUTTON_SECONDARY_SIZES.LG}
-=======
               size={ButtonSecondarySize.Lg}
               disabled={!isUnlocked}
->>>>>>> 877e184b
               block
               onClick={() => {
                 if (isFullScreen) {
