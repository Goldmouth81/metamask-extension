--- conflicted
+++ resolved
@@ -1,155 +1,3 @@
 // Jest Snapshot v1, https://goo.gl/fbAQLP
 
-<<<<<<< HEAD
-exports[`Confirm Remove JWT should render correctly 1`] = `
-<div>
-  <div
-    class="modal-container"
-  >
-    <div
-      class="modal-container__header"
-    >
-      <div
-        class="modal-container__header-text"
-      >
-        Remove custodian token?
-      </div>
-      <div
-        class="modal-container__header-close"
-        data-testid="modal-header-close"
-      />
-    </div>
-    <div
-      class="modal-container__content"
-    >
-      <div
-        class="box confirm-action-jwt__jwt box--padding-2 box--display-flex box--flex-direction-row box--rounded-sm"
-      >
-        ...Dce07538D
-      </div>
-      <p
-        class="box mm-text confirm-action-jwt__show-more mm-text--body-md box--margin-left-2 box--flex-direction-row box--color-goerli"
-      >
-        <a
-          rel="noopener noreferrer"
-        >
-          Show more
-        </a>
-      </p>
-      <h6
-        class="box mm-text mm-text--body-sm mm-text--text-align-center box--margin-top-2 box--flex-direction-row box--color-text-default"
-      >
-        Are you sure you want to remove this token? All accounts assigned to this token will be removed from extension as well: 
-      </h6>
-      <div
-        class="box confirm-action-jwt__accounts-list box--flex-direction-row"
-      >
-        <div
-          class="box box--padding-top-4 box--padding-right-7 box--padding-bottom-7 box--padding-left-7 box--flex-direction-row"
-        >
-          <div
-            class="box custody-account-list box--display-flex box--flex-direction-column box--width-full"
-            data-testid="custody-account-list"
-          >
-            <div
-              class="box custody-account-list__item box--display-flex box--flex-direction-row"
-            >
-              <div
-                class="box box--display-flex box--flex-direction-row box--align-items-flex-start"
-                data-testid="custody-account-list-item-radio-button"
-              />
-              <div
-                class="box box--margin-left-2 box--display-flex box--flex-direction-column box--width-full"
-              >
-                <label
-                  class="box mm-text mm-label mm-label--html-for custody-account-list__item__title mm-text--body-md mm-text--font-weight-medium box--margin-top-2 box--margin-left-2 box--display-flex box--flex-direction-row box--align-items-center box--color-text-default"
-                  for="address-0"
-                >
-                  <span
-                    class="box mm-text custody-account-list__item__name mm-text--inherit box--padding-right-1 box--flex-direction-row box--color-text-default"
-                  >
-                    Test name account
-                  </span>
-                </label>
-                <label
-                  class="box mm-text mm-label mm-label--html-for mm-text--body-md mm-text--font-weight-medium box--margin-top-2 box--margin-right-3 box--margin-left-2 box--display-flex box--flex-direction-row box--align-items-center box--color-text-default"
-                  for="address-0"
-                >
-                  <span
-                    class="box mm-text custody-account-list__item mm-text--body-md box--display-flex box--flex-direction-row box--color-text-default"
-                  >
-                    <a
-                      class="box mm-text mm-button-base mm-button-link mm-button-link--size-auto mm-text--body-md box--display-inline-flex box--flex-direction-row box--justify-content-center box--align-items-center box--color-primary-default box--background-color-transparent"
-                      href="https://etherscan.io/address/0xaD6D458402F60fD3Bd25163575031ACDce07538D"
-                      rel="noopener noreferrer"
-                      target="_blank"
-                    >
-                      <span
-                        class="box mm-text mm-text--inherit box--flex-direction-row box--color-primary-default"
-                      >
-                        0xaD6...538D
-                        <span
-                          class="box mm-icon mm-icon--size-md box--margin-left-1 box--display-inline-block box--flex-direction-row box--color-primary-default"
-                          style="mask-image: url('./images/icons/undefined.svg');"
-                        />
-                      </span>
-                    </a>
-                    <div>
-                      <div
-                        aria-describedby="tippy-tooltip-1"
-                        class=""
-                        data-original-title="Copy to clipboard"
-                        data-tooltipped=""
-                        style="display: inline; background-color: transparent;"
-                        tabindex="0"
-                      >
-                        <button
-                          class="custody-account-list__item__clipboard"
-                        >
-                          <span
-                            class="box mm-icon mm-icon--size-md box--display-inline-block box--flex-direction-row box--color-icon-muted"
-                            style="mask-image: url('./images/icons/undefined.svg');"
-                          />
-                        </button>
-                      </div>
-                    </div>
-                  </span>
-                </label>
-                <div
-                  class="box box--display-flex box--flex-direction-row box--justify-content-space-between"
-                >
-                  <label
-                    class="box mm-text mm-label mm-label--html-for mm-text--body-md mm-text--font-weight-medium box--display-flex box--flex-direction-row box--align-items-center box--color-text-default"
-                    for="address-0"
-                  />
-                </div>
-              </div>
-            </div>
-          </div>
-        </div>
-      </div>
-    </div>
-    <div
-      class="modal-container__footer"
-    >
-      <button
-        class="button btn--rounded btn-secondary modal-container__footer-button"
-        role="button"
-        tabindex="0"
-      >
-        Nevermind
-      </button>
-      <button
-        class="button btn--rounded btn-primary modal-container__footer-button"
-        role="button"
-        tabindex="0"
-      >
-        Remove
-      </button>
-    </div>
-  </div>
-</div>
-`;
-=======
-exports[`Confirm Remove JWT should render correctly 1`] = `<div />`;
->>>>>>> 1277c622
+exports[`Confirm Remove JWT should render correctly 1`] = `<div />`;