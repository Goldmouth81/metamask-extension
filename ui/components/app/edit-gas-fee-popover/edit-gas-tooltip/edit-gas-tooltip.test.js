import React from 'react';
import { EthAccountType, EthMethod } from '@metamask/keyring-api';
import configureStore from '../../../../store/store';
import { renderWithProvider } from '../../../../../test/jest';
import { GasFeeContextProvider } from '../../../../contexts/gasFee';
import EditGasToolTip from './edit-gas-tooltip';

jest.mock('../../../../store/actions', () => ({
  disconnectGasFeeEstimatePoller: jest.fn(),
  getGasFeeEstimatesAndStartPolling: jest
    .fn()
    .mockImplementation(() => Promise.resolve()),
  addPollingTokenToAppState: jest.fn(),
  getGasFeeTimeEstimate: jest
    .fn()
    .mockImplementation(() => Promise.resolve('unknown')),
}));

const LOW_GAS_OPTION = {
  maxFeePerGas: '2.010203381',
  maxPriorityFeePerGas: '1.20004164',
};

const MEDIUM_GAS_OPTION = {
  maxFeePerGas: '2.383812808',
  maxPriorityFeePerGas: '1.5',
};

const HIGH_GAS_OPTION = {
  maxFeePerGas: '2.920638342',
  maxPriorityFeePerGas: '2',
};

const renderComponent = (componentProps) => {
  const mockStore = {
    metamask: {
      providerConfig: {},
      cachedBalances: {},
      accounts: {
        '0xAddress': {
          address: '0xAddress',
          balance: '0x176e5b6f173ebe66',
        },
      },
      internalAccounts: {
        accounts: {
          'cf8dace4-9439-4bd4-b3a8-88c821c8fcb3': {
            address: '0xAddress',
            id: 'cf8dace4-9439-4bd4-b3a8-88c821c8fcb3',
            metadata: {
              name: 'Test Account',
              keyring: {
                type: 'HD Key Tree',
              },
            },
            options: {},
            methods: [...Object.values(EthMethod)],
            type: EthAccountType.Eoa,
          },
        },
        selectedAccount: 'cf8dace4-9439-4bd4-b3a8-88c821c8fcb3',
      },
<<<<<<< HEAD
=======
      selectedAddress: '0xAddress',
      internalAccounts: {
        accounts: {
          mockId: {
            address: '0xAddress',
            id: 'mockId',
            metadata: {
              name: 'Test Account',
              keyring: {
                type: 'HD Key Tree',
              },
            },
            options: {},
            methods: [
              'personal_sign',
              'eth_sign',
              'eth_signTransaction',
              'eth_signTypedData_v1',
              'eth_signTypedData_v3',
              'eth_signTypedData_v4',
            ],
            type: 'eip155:eoa',
          },
        },
      },
>>>>>>> eb1a477d
      featureFlags: { advancedInlineGas: true },
    },
  };

  const store = configureStore(mockStore);

  return renderWithProvider(
    <GasFeeContextProvider transaction={{ txParams: { gas: '0x5208' } }}>
      <EditGasToolTip {...componentProps} t={jest.fn()} gasLimit={21000} />
    </GasFeeContextProvider>,
    store,
  );
};

describe('EditGasToolTip', () => {
  it('should render correct values for priorityLevel low', () => {
    const { queryByText } = renderComponent({
      priorityLevel: 'low',
      ...LOW_GAS_OPTION,
    });

    expect(queryByText('2.0102')).toBeInTheDocument();
    expect(queryByText('1.2')).toBeInTheDocument();
    expect(queryByText('21000')).toBeInTheDocument();
  });

  it('should render correct values for priorityLevel medium', () => {
    const { queryByText } = renderComponent({
      priorityLevel: 'medium',
      ...MEDIUM_GAS_OPTION,
    });
    expect(queryByText('2.3838')).toBeInTheDocument();
    expect(queryByText('1.5')).toBeInTheDocument();
    expect(queryByText('21000')).toBeInTheDocument();
  });

  it('should render correct values for priorityLevel high', () => {
    const { queryByText } = renderComponent({
      priorityLevel: 'high',
      ...HIGH_GAS_OPTION,
    });
    expect(queryByText('2.9206')).toBeInTheDocument();
    expect(queryByText('2')).toBeInTheDocument();
    expect(queryByText('21000')).toBeInTheDocument();
  });
});<|MERGE_RESOLUTION|>--- conflicted
+++ resolved
@@ -1,5 +1,4 @@
 import React from 'react';
-import { EthAccountType, EthMethod } from '@metamask/keyring-api';
 import configureStore from '../../../../store/store';
 import { renderWithProvider } from '../../../../../test/jest';
 import { GasFeeContextProvider } from '../../../../contexts/gasFee';
@@ -42,26 +41,9 @@
           balance: '0x176e5b6f173ebe66',
         },
       },
-      internalAccounts: {
-        accounts: {
-          'cf8dace4-9439-4bd4-b3a8-88c821c8fcb3': {
-            address: '0xAddress',
-            id: 'cf8dace4-9439-4bd4-b3a8-88c821c8fcb3',
-            metadata: {
-              name: 'Test Account',
-              keyring: {
-                type: 'HD Key Tree',
-              },
-            },
-            options: {},
-            methods: [...Object.values(EthMethod)],
-            type: EthAccountType.Eoa,
-          },
-        },
-        selectedAccount: 'cf8dace4-9439-4bd4-b3a8-88c821c8fcb3',
+      identities: {
+        '0xAddress': {},
       },
-<<<<<<< HEAD
-=======
       selectedAddress: '0xAddress',
       internalAccounts: {
         accounts: {
@@ -87,7 +69,6 @@
           },
         },
       },
->>>>>>> eb1a477d
       featureFlags: { advancedInlineGas: true },
     },
   };
