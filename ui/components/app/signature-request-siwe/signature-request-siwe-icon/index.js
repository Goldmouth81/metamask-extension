--- conflicted
+++ resolved
@@ -6,11 +6,7 @@
   JustifyContent,
 } from '../../../../helpers/constants/design-system';
 import Box from '../../../ui/box';
-<<<<<<< HEAD
-import { Icon, ICON_NAMES } from '../../../component-library/icon/deprecated';
-=======
 import { Icon, IconName } from '../../../component-library';
->>>>>>> b14b6ba0
 
 const SignatureRequestSIWEIcon = () => {
   return (
