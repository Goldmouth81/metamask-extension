--- conflicted
+++ resolved
@@ -116,26 +116,6 @@
         </BannerAlert>
       )}
       {!isSIWEDomainValid && (
-<<<<<<< HEAD
-        <ActionableMessage
-          className="signature-request-siwe__actionable-message"
-          type="danger"
-          message={
-            <>
-              <p
-                className="typography--weight-bold"
-                style={{ display: 'inline' }}
-              >
-                {t('SIWEDomainInvalidTitle')}
-              </p>{' '}
-              {t('SIWEDomainInvalidText')}
-            </>
-          }
-          iconFillColor="var(--color-error-default)"
-          useIcon
-          icon={<Icon name="danger" color={IconColor.errorDefault} />}
-        />
-=======
         <BannerAlert
           severity={SEVERITIES.DANGER}
           marginLeft={4}
@@ -147,7 +127,6 @@
           </Text>{' '}
           <Text>{t('SIWEDomainInvalidText')}</Text>
         </BannerAlert>
->>>>>>> 1eb102fd
       )}
       <PageContainerFooter
         footerClassName="signature-request-siwe__page-container-footer"
