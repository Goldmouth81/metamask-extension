import React from 'react';
import { useArgs } from '@storybook/client-api';

import CustomSpendingCap from './custom-spending-cap';

export default {
  title: 'Components/App/CustomSpendingCap',
  argTypes: {
    txParams: {
      control: 'object',
    },
    tokenName: {
      control: 'text',
    },
    currentTokenBalance: {
      control: 'text',
    },
    dappProposedValue: {
      control: 'text',
    },
    siteOrigin: {
      control: 'text',
    },
    passTheErrorText: {
      action: 'passTheErrorText',
    },
    decimals: {
      control: 'text',
    },
<<<<<<< HEAD
    customSpendingCap: {
      control: { type: 'text' },
=======
    setInputChangeInProgress: {
      action: 'setInputChangeInProgress',
    },
    customSpendingCap: {
      control: 'text',
    },
    setCustomSpendingCap: {
      action: 'setCustomSpendingCap',
>>>>>>> 877e184b
    },
  },
  args: {
    tokenName: 'DAI',
    currentTokenBalance: '200.12',
    dappProposedValue: '7',
    siteOrigin: 'Uniswap.org',
    decimals: '4',
    customSpendingCap: '7',
<<<<<<< HEAD
=======
    txParams: {
      data: '0x095ea7b30000000000000000000000009bc5baf874d2da8d216ae9f137804184ee5afef40000000000000000000000000000000000000000000000000000000000011170',
      from: '0x8eeee1781fd885ff5ddef7789486676961873d12',
      gas: '0xb41b',
      maxFeePerGas: '0x4a817c800',
      maxPriorityFeePerGas: '0x4a817c800',
      to: '0x665933d73375e385bef40abcccea8b4cccc32d4c',
      value: '0x0',
    },
>>>>>>> 877e184b
  },
};

const Template = (args) => {
  const [{ customSpendingCap }, updateArgs] = useArgs();
  const handleOnChange = (value) => {
    updateArgs({ customSpendingCap: value });
  };
  return (
    <CustomSpendingCap
      {...args}
      customSpendingCap={customSpendingCap}
      setCustomSpendingCap={handleOnChange}
    />
  );
};

<<<<<<< HEAD
DefaultStory.storyName = 'Default';

export const CustomSpendingCapStory = (args) => {
  return <CustomSpendingCap {...args} />;
};
CustomSpendingCapStory.storyName = 'CustomSpendingCapStory';

CustomSpendingCapStory.args = {
  ...DefaultStory.args,
=======
export const DefaultStory = Template.bind({});
DefaultStory.storyName = 'Default';

export const CustomSpendingCapStory = Template.bind({});
CustomSpendingCapStory.storyName = 'CustomSpendingCap';

CustomSpendingCapStory.args = {
>>>>>>> 877e184b
  customSpendingCap: '8',
};<|MERGE_RESOLUTION|>--- conflicted
+++ resolved
@@ -27,10 +27,6 @@
     decimals: {
       control: 'text',
     },
-<<<<<<< HEAD
-    customSpendingCap: {
-      control: { type: 'text' },
-=======
     setInputChangeInProgress: {
       action: 'setInputChangeInProgress',
     },
@@ -39,7 +35,6 @@
     },
     setCustomSpendingCap: {
       action: 'setCustomSpendingCap',
->>>>>>> 877e184b
     },
   },
   args: {
@@ -49,8 +44,6 @@
     siteOrigin: 'Uniswap.org',
     decimals: '4',
     customSpendingCap: '7',
-<<<<<<< HEAD
-=======
     txParams: {
       data: '0x095ea7b30000000000000000000000009bc5baf874d2da8d216ae9f137804184ee5afef40000000000000000000000000000000000000000000000000000000000011170',
       from: '0x8eeee1781fd885ff5ddef7789486676961873d12',
@@ -60,7 +53,6 @@
       to: '0x665933d73375e385bef40abcccea8b4cccc32d4c',
       value: '0x0',
     },
->>>>>>> 877e184b
   },
 };
 
@@ -78,17 +70,6 @@
   );
 };
 
-<<<<<<< HEAD
-DefaultStory.storyName = 'Default';
-
-export const CustomSpendingCapStory = (args) => {
-  return <CustomSpendingCap {...args} />;
-};
-CustomSpendingCapStory.storyName = 'CustomSpendingCapStory';
-
-CustomSpendingCapStory.args = {
-  ...DefaultStory.args,
-=======
 export const DefaultStory = Template.bind({});
 DefaultStory.storyName = 'Default';
 
@@ -96,6 +77,5 @@
 CustomSpendingCapStory.storyName = 'CustomSpendingCap';
 
 CustomSpendingCapStory.args = {
->>>>>>> 877e184b
   customSpendingCap: '8',
 };