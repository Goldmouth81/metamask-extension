--- conflicted
+++ resolved
@@ -5,28 +5,17 @@
   TextColor,
   TextVariant,
   Display,
-<<<<<<< HEAD
-} from '../../../helpers/constants/design-system';
-
-import { Icon, IconName, IconSize } from '../../component-library';
-import { Text } from '../../component-library/text/deprecated';
-=======
   AlignItems,
   IconColor,
 } from '../../../helpers/constants/design-system';
 
 import { Icon, IconName, IconSize, Text, Box } from '../../component-library';
->>>>>>> 877e184b
 
 export const CustomSpendingCapTooltip = ({
   tooltipContentText,
   tooltipIcon,
 }) => (
-<<<<<<< HEAD
-  <Box display={Display.InlineBlock}>
-=======
   <Box display={Display.InlineFlex} alignItems={AlignItems.center}>
->>>>>>> 877e184b
     <Tooltip
       interactive
       position="top"
