--- conflicted
+++ resolved
@@ -21,12 +21,8 @@
   showImportNftsModal,
 } from '../../../store/actions';
 import { useNftsCollections } from '../../../hooks/useNftsCollections';
-<<<<<<< HEAD
-import { Box, ButtonLink, IconName, Text } from '../../component-library';
-=======
 import { Box, ButtonLink, IconName } from '../../component-library';
 import { Text } from '../../component-library/text/deprecated';
->>>>>>> 1277c622
 import NftsDetectionNotice from '../nfts-detection-notice';
 import ZENDESK_URLS from '../../../helpers/constants/zendesk-url';
 
@@ -65,15 +61,11 @@
         />
       ) : (
         <>
-<<<<<<< HEAD
-          {isMainnet && !useNftDetection ? <NftsDetectionNotice /> : null}{' '}
-=======
           {isMainnet && !useNftDetection ? (
             <Box padding={4}>
               <NftsDetectionNotice />
             </Box>
           ) : null}
->>>>>>> 1277c622
           <Box
             padding={12}
             display={Display.Flex}
@@ -103,10 +95,6 @@
               </Text>
               <ButtonLink
                 size={Size.MD}
-<<<<<<< HEAD
-                data-testid="import-nft-button"
-=======
->>>>>>> 1277c622
                 href={ZENDESK_URLS.NFT_TOKENS}
                 externalLink
               >
@@ -129,13 +117,9 @@
           size={Size.MD}
           data-testid="import-nft-button"
           startIconName={IconName.Add}
-<<<<<<< HEAD
-          onClick={onAddNFT}
-=======
           onClick={() => {
             dispatch(showImportNftsModal());
           }}
->>>>>>> 1277c622
         >
           {t('importNFT')}
         </ButtonLink>
