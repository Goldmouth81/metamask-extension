--- conflicted
+++ resolved
@@ -27,8 +27,6 @@
 import DepositPopover from '../deposit-popover/deposit-popover';
 import { fetchTokenBalance } from '../../../pages/swaps/swaps.util';
 import SetApproveForAllWarning from '../set-approval-for-all-warning';
-<<<<<<< HEAD
-=======
 import { useI18nContext } from '../../../hooks/useI18nContext';
 ///: BEGIN:ONLY_INCLUDE_IN(flask)
 import useTransactionInsights from '../../../hooks/useTransactionInsights';
@@ -42,156 +40,12 @@
   getNetworkIdentifier,
   getSwapsDefaultToken,
 } from '../../../selectors';
->>>>>>> 7e97ff2b
 import {
   ConfirmPageContainerHeader,
   ConfirmPageContainerContent,
   ConfirmPageContainerNavigation,
 } from '.';
 
-<<<<<<< HEAD
-export default class ConfirmPageContainer extends Component {
-  state = {
-    setShowDepositPopover: false,
-    collectionBalance: 0,
-  };
-
-  static contextTypes = {
-    t: PropTypes.func,
-  };
-
-  static propTypes = {
-    // Header
-    action: PropTypes.string,
-    hideSubtitle: PropTypes.bool,
-    onEdit: PropTypes.func,
-    showEdit: PropTypes.bool,
-    subtitleComponent: PropTypes.node,
-    title: PropTypes.string,
-    image: PropTypes.string,
-    titleComponent: PropTypes.node,
-    hideSenderToRecipient: PropTypes.bool,
-    showAccountInHeader: PropTypes.bool,
-    accountBalance: PropTypes.string,
-    assetStandard: PropTypes.string,
-    // Sender to Recipient
-    fromAddress: PropTypes.string,
-    fromName: PropTypes.string,
-    toAddress: PropTypes.string,
-    toName: PropTypes.string,
-    toMetadataName: PropTypes.string,
-    toEns: PropTypes.string,
-    toNickname: PropTypes.string,
-    recipientIsOwnedAccount: PropTypes.bool,
-    // Content
-    contentComponent: PropTypes.node,
-    errorKey: PropTypes.string,
-    errorMessage: PropTypes.string,
-    dataComponent: PropTypes.node,
-    dataHexComponent: PropTypes.node,
-    detailsComponent: PropTypes.node,
-    ///: BEGIN:ONLY_INCLUDE_IN(flask)
-    insightComponent: PropTypes.node,
-    ///: END:ONLY_INCLUDE_IN
-    tokenAddress: PropTypes.string,
-    nonce: PropTypes.string,
-    warning: PropTypes.string,
-    unapprovedTxCount: PropTypes.number,
-    origin: PropTypes.string.isRequired,
-    ethGasPriceWarning: PropTypes.string,
-    networkIdentifier: PropTypes.string,
-    // Footer
-    onCancelAll: PropTypes.func,
-    onCancel: PropTypes.func,
-    onSubmit: PropTypes.func,
-    onSetApprovalForAll: PropTypes.func,
-    showWarningModal: PropTypes.bool,
-    disabled: PropTypes.bool,
-    editingGas: PropTypes.bool,
-    handleCloseEditGas: PropTypes.func,
-    // Gas Popover
-    currentTransaction: PropTypes.object.isRequired,
-    supportsEIP1559: PropTypes.bool,
-    nativeCurrency: PropTypes.string,
-    isBuyableChain: PropTypes.bool,
-    isApprovalOrRejection: PropTypes.bool,
-  };
-
-  async componentDidMount() {
-    const { tokenAddress, fromAddress, currentTransaction, assetStandard } =
-      this.props;
-    const isSetApproveForAll =
-      currentTransaction.type === TransactionType.tokenMethodSetApprovalForAll;
-
-    if (isSetApproveForAll && assetStandard === TokenStandard.ERC721) {
-      const tokenBalance = await fetchTokenBalance(tokenAddress, fromAddress);
-      this.setState({
-        collectionBalance: tokenBalance?.balance?.words?.[0] || 0,
-      });
-    }
-  }
-
-  render() {
-    const {
-      showEdit,
-      onEdit,
-      fromName,
-      fromAddress,
-      toName,
-      toMetadataName,
-      toEns,
-      toNickname,
-      recipientIsOwnedAccount,
-      toAddress,
-      disabled,
-      errorKey,
-      errorMessage,
-      contentComponent,
-      action,
-      title,
-      image,
-      titleComponent,
-      subtitleComponent,
-      hideSubtitle,
-      detailsComponent,
-      dataComponent,
-      dataHexComponent,
-      onCancelAll,
-      onCancel,
-      onSubmit,
-      onSetApprovalForAll,
-      showWarningModal,
-      tokenAddress,
-      nonce,
-      unapprovedTxCount,
-      warning,
-      hideSenderToRecipient,
-      showAccountInHeader,
-      origin,
-      ethGasPriceWarning,
-      editingGas,
-      handleCloseEditGas,
-      currentTransaction,
-      supportsEIP1559,
-      nativeCurrency,
-      isBuyableChain,
-      networkIdentifier,
-      ///: BEGIN:ONLY_INCLUDE_IN(flask)
-      insightComponent,
-      ///: END:ONLY_INCLUDE_IN
-      accountBalance,
-      assetStandard,
-      isApprovalOrRejection,
-    } = this.props;
-
-    const shouldDisplayWarning =
-      contentComponent && disabled && (errorKey || errorMessage);
-
-    const hideTitle =
-      (currentTransaction.type === TransactionType.contractInteraction ||
-        currentTransaction.type === TransactionType.deployContract) &&
-      currentTransaction.txParams?.value === '0x0';
-=======
 const ConfirmPageContainer = (props) => {
   const {
     showEdit,
@@ -267,20 +121,14 @@
     (currentTransaction.type === TransactionType.contractInteraction ||
       currentTransaction.type === TransactionType.deployContract) &&
     currentTransaction.txParams?.value === '0x0';
->>>>>>> 7e97ff2b
 
   const networkName =
     NETWORK_TO_NAME_MAP[currentTransaction.chainId] || networkIdentifier;
 
-<<<<<<< HEAD
-    const isSetApproveForAll =
-      currentTransaction.type === TransactionType.tokenMethodSetApprovalForAll;
-=======
   const fetchCollectionBalance = useCallback(async () => {
     const tokenBalance = await fetchTokenBalance(tokenAddress, fromAddress);
     setCollectionBalance(tokenBalance?.balance?.words?.[0] || 0);
   }, [fromAddress, tokenAddress]);
->>>>>>> 7e97ff2b
 
   ///: BEGIN:ONLY_INCLUDE_IN(flask)
   // As confirm-transction-base is converted to functional component
@@ -302,180 +150,6 @@
     collectionBalance,
   ]);
 
-<<<<<<< HEAD
-    return (
-      <GasFeeContextProvider transaction={currentTransaction}>
-        <div className="page-container" data-testid="page-container">
-          <ConfirmPageContainerNavigation />
-          {assetStandard === TokenStandard.ERC20 ||
-          assetStandard === TokenStandard.ERC721 ||
-          assetStandard === TokenStandard.ERC1155 ? (
-            <NetworkAccountBalanceHeader
-              accountName={fromName}
-              accountBalance={accountBalance}
-              tokenName={nativeCurrency}
-              accountAddress={fromAddress}
-              networkName={networkName}
-              chainId={currentTransaction.chainId}
-            />
-          ) : (
-            <ConfirmPageContainerHeader
-              showEdit={showEdit}
-              onEdit={() => onEdit()}
-              showAccountInHeader={showAccountInHeader}
-              accountAddress={fromAddress}
-            >
-              {hideSenderToRecipient ? null : (
-                <SenderToRecipient
-                  senderName={fromName}
-                  senderAddress={fromAddress}
-                  recipientName={toName}
-                  recipientMetadataName={toMetadataName}
-                  recipientAddress={toAddress}
-                  recipientEns={toEns}
-                  recipientNickname={toNickname}
-                  recipientIsOwnedAccount={recipientIsOwnedAccount}
-                />
-              )}
-            </ConfirmPageContainerHeader>
-          )}
-          {contentComponent || (
-            <ConfirmPageContainerContent
-              action={action}
-              title={title}
-              image={image}
-              titleComponent={titleComponent}
-              subtitleComponent={subtitleComponent}
-              hideSubtitle={hideSubtitle}
-              detailsComponent={detailsComponent}
-              dataComponent={dataComponent}
-              dataHexComponent={dataHexComponent}
-              ///: BEGIN:ONLY_INCLUDE_IN(flask)
-              insightComponent={insightComponent}
-              ///: END:ONLY_INCLUDE_IN
-              errorMessage={errorMessage}
-              errorKey={errorKey}
-              tokenAddress={tokenAddress}
-              nonce={nonce}
-              warning={warning}
-              onCancelAll={onCancelAll}
-              onCancel={onCancel}
-              cancelText={t('reject')}
-              onSubmit={onSubmit}
-              submitText={t('confirm')}
-              disabled={disabled}
-              unapprovedTxCount={unapprovedTxCount}
-              rejectNText={t('rejectTxsN', [unapprovedTxCount])}
-              origin={origin}
-              ethGasPriceWarning={ethGasPriceWarning}
-              hideTitle={hideTitle}
-              supportsEIP1559={supportsEIP1559}
-              currentTransaction={currentTransaction}
-              nativeCurrency={nativeCurrency}
-              networkName={networkName}
-              toAddress={toAddress}
-              transactionType={currentTransaction.type}
-              isBuyableChain={isBuyableChain}
-            />
-          )}
-          {shouldDisplayWarning && errorKey === INSUFFICIENT_FUNDS_ERROR_KEY && (
-            <div className="confirm-approve-content__warning">
-              <ActionableMessage
-                message={
-                  isBuyableChain ? (
-                    <Typography variant={TYPOGRAPHY.H7} align="left">
-                      {t('insufficientCurrencyBuyOrDeposit', [
-                        nativeCurrency,
-                        networkName,
-                        <Button
-                          type="inline"
-                          className="confirm-page-container-content__link"
-                          onClick={() =>
-                            this.setState({ setShowDepositPopover: true })
-                          }
-                          key={`${nativeCurrency}-buy-button`}
-                        >
-                          {t('buyAsset', [nativeCurrency])}
-                        </Button>,
-                      ])}
-                    </Typography>
-                  ) : (
-                    <Typography variant={TYPOGRAPHY.H7} align="left">
-                      {t('insufficientCurrencyDeposit', [
-                        nativeCurrency,
-                        networkName,
-                      ])}
-                    </Typography>
-                  )
-                }
-                useIcon
-                iconFillColor="var(--color-error-default)"
-                type="danger"
-              />
-            </div>
-          )}
-          {setShowDepositPopover && (
-            <DepositPopover
-              onClose={() => this.setState({ setShowDepositPopover: false })}
-            />
-          )}
-          {shouldDisplayWarning && errorKey !== INSUFFICIENT_FUNDS_ERROR_KEY && (
-            <div className="confirm-approve-content__warning">
-              <ErrorMessage errorKey={errorKey} />
-            </div>
-          )}
-          {showWarningModal && (
-            <SetApproveForAllWarning
-              collectionName={title}
-              senderAddress={fromAddress}
-              name={fromName}
-              isERC721={assetStandard === TokenStandard.ERC721}
-              total={this.state.collectionBalance}
-              onSubmit={onSubmit}
-              onCancel={onCancel}
-            />
-          )}
-          {contentComponent && (
-            <PageContainerFooter
-              onCancel={onCancel}
-              cancelText={t('reject')}
-              onSubmit={
-                isSetApproveForAll && isApprovalOrRejection
-                  ? onSetApprovalForAll
-                  : onSubmit
-              }
-              submitText={t('confirm')}
-              submitButtonType={
-                isSetApproveForAll ? 'danger-primary' : 'primary'
-              }
-              disabled={disabled}
-            >
-              {unapprovedTxCount > 1 && (
-                <a onClick={onCancelAll}>
-                  {t('rejectTxsN', [unapprovedTxCount])}
-                </a>
-              )}
-            </PageContainerFooter>
-          )}
-          {editingGas && !supportsEIP1559 && (
-            <EditGasPopover
-              mode={EDIT_GAS_MODES.MODIFY_IN_PLACE}
-              onClose={handleCloseEditGas}
-              transaction={currentTransaction}
-            />
-          )}
-          {supportsEIP1559 && (
-            <>
-              <EditGasFeePopover />
-              <AdvancedGasFeePopover />
-            </>
-          )}
-        </div>
-      </GasFeeContextProvider>
-    );
-  }
-}
-=======
   return (
     <GasFeeContextProvider transaction={currentTransaction}>
       <div className="page-container" data-testid="page-container">
@@ -697,5 +371,4 @@
   isApprovalOrRejection: PropTypes.bool,
 };
 
-export default ConfirmPageContainer;
->>>>>>> 7e97ff2b
+export default ConfirmPageContainer;