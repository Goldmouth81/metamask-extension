import React, { Component } from 'react';
import PropTypes from 'prop-types';
import classnames from 'classnames';
import { Tabs, Tab } from '../../../ui/tabs';
import Button from '../../../ui/button';
import ActionableMessage from '../../../ui/actionable-message/actionable-message';
import { PageContainerFooter } from '../../../ui/page-container';
import ErrorMessage from '../../../ui/error-message';
import { INSUFFICIENT_FUNDS_ERROR_KEY } from '../../../../helpers/constants/error-keys';
import Typography from '../../../ui/typography';
import { TYPOGRAPHY } from '../../../../helpers/constants/design-system';
import { TRANSACTION_TYPES } from '../../../../../shared/constants/transaction';
<<<<<<< HEAD
import { MAINNET_CHAIN_ID } from '../../../../../shared/constants/network';
=======
>>>>>>> 53006d4c

import { ConfirmPageContainerSummary, ConfirmPageContainerWarning } from '.';

export default class ConfirmPageContainerContent extends Component {
  static contextTypes = {
    t: PropTypes.func.isRequired,
  };

  static propTypes = {
    action: PropTypes.string,
    dataComponent: PropTypes.node,
    dataHexComponent: PropTypes.node,
    detailsComponent: PropTypes.node,
    errorKey: PropTypes.string,
    errorMessage: PropTypes.string,
    hasSimulationError: PropTypes.bool,
    hideSubtitle: PropTypes.bool,
    tokenAddress: PropTypes.string,
    nonce: PropTypes.string,
    subtitleComponent: PropTypes.node,
    title: PropTypes.oneOfType([PropTypes.string, PropTypes.number]),
    image: PropTypes.string,
    titleComponent: PropTypes.node,
    warning: PropTypes.string,
    origin: PropTypes.string.isRequired,
    ethGasPriceWarning: PropTypes.string,
    // Footer
    onCancelAll: PropTypes.func,
    onCancel: PropTypes.func,
    cancelText: PropTypes.string,
    onSubmit: PropTypes.func,
    setUserAcknowledgedGasMissing: PropTypes.func,
    submitText: PropTypes.string,
    disabled: PropTypes.bool,
    hideUserAcknowledgedGasMissing: PropTypes.bool,
    unapprovedTxCount: PropTypes.number,
    rejectNText: PropTypes.string,
    hideTitle: PropTypes.bool,
    supportsEIP1559V2: PropTypes.bool,
    hasTopBorder: PropTypes.bool,
    currentTransaction: PropTypes.string,
    nativeCurrency: PropTypes.string,
    networkName: PropTypes.string,
    showBuyModal: PropTypes.func,
    toAddress: PropTypes.string,
    transactionType: PropTypes.string,
<<<<<<< HEAD
=======
    isBuyableChain: PropTypes.bool,
>>>>>>> 53006d4c
  };

  renderContent() {
    const { detailsComponent, dataComponent } = this.props;

    if (detailsComponent && dataComponent) {
      return this.renderTabs();
    }
    return detailsComponent || dataComponent;
  }

  renderTabs() {
    const { t } = this.context;
    const { detailsComponent, dataComponent, dataHexComponent } = this.props;

    return (
      <Tabs>
        <Tab
          className="confirm-page-container-content__tab"
          name={t('details')}
        >
          {detailsComponent}
        </Tab>
        <Tab className="confirm-page-container-content__tab" name={t('data')}>
          {dataComponent}
        </Tab>
        {dataHexComponent && (
          <Tab
            className="confirm-page-container-content__tab"
            name={t('dataHex')}
          >
            {dataHexComponent}
          </Tab>
        )}
      </Tabs>
    );
  }

  render() {
    const {
      action,
      errorKey,
      errorMessage,
      hasSimulationError,
      title,
      image,
      titleComponent,
      subtitleComponent,
      hideSubtitle,
      tokenAddress,
      nonce,
      detailsComponent,
      dataComponent,
      warning,
      onCancelAll,
      onCancel,
      cancelText,
      onSubmit,
      submitText,
      disabled,
      unapprovedTxCount,
      rejectNText,
      origin,
      ethGasPriceWarning,
      hideTitle,
      setUserAcknowledgedGasMissing,
      hideUserAcknowledgedGasMissing,
      supportsEIP1559V2,
      hasTopBorder,
      currentTransaction,
      nativeCurrency,
      networkName,
      showBuyModal,
      toAddress,
      transactionType,
<<<<<<< HEAD
=======
      isBuyableChain,
>>>>>>> 53006d4c
    } = this.props;

    const primaryAction = hideUserAcknowledgedGasMissing
      ? null
      : {
          label: this.context.t('tryAnywayOption'),
          onClick: setUserAcknowledgedGasMissing,
        };
    const { t } = this.context;

    const showInsuffienctFundsError =
      supportsEIP1559V2 &&
      !hasSimulationError &&
      (errorKey || errorMessage) &&
<<<<<<< HEAD
      errorKey === INSUFFICIENT_FUNDS_ERROR_KEY &&
      currentTransaction.type === TRANSACTION_TYPES.SIMPLE_SEND;
=======
      errorKey === INSUFFICIENT_FUNDS_ERROR_KEY;
>>>>>>> 53006d4c

    return (
      <div
        className={classnames('confirm-page-container-content', {
          'confirm-page-container-content--with-top-border': hasTopBorder,
        })}
      >
        {warning ? <ConfirmPageContainerWarning warning={warning} /> : null}
        {ethGasPriceWarning && (
          <ConfirmPageContainerWarning warning={ethGasPriceWarning} />
        )}
        {hasSimulationError && (
          <div className="confirm-page-container-content__error-container">
            <ActionableMessage
              type="danger"
              primaryAction={primaryAction}
              message={t('simulationErrorMessage')}
            />
          </div>
        )}
        <ConfirmPageContainerSummary
          className={classnames({
            'confirm-page-container-summary--border':
              !detailsComponent || !dataComponent,
          })}
          action={action}
          title={title}
          image={image}
          titleComponent={titleComponent}
          subtitleComponent={subtitleComponent}
          hideSubtitle={hideSubtitle}
          tokenAddress={tokenAddress}
          nonce={nonce}
          origin={origin}
          hideTitle={hideTitle}
          toAddress={toAddress}
          transactionType={transactionType}
        />
        {this.renderContent()}
        {!supportsEIP1559V2 &&
          !hasSimulationError &&
          (errorKey || errorMessage) &&
          currentTransaction.type !== TRANSACTION_TYPES.SIMPLE_SEND && (
            <div className="confirm-page-container-content__error-container">
              <ErrorMessage errorMessage={errorMessage} errorKey={errorKey} />
            </div>
          )}
        {showInsuffienctFundsError && (
          <div className="confirm-page-container-content__error-container">
<<<<<<< HEAD
            {currentTransaction.chainId === MAINNET_CHAIN_ID ? (
              <ActionableMessage
                className="actionable-message--warning"
                message={
                  <Typography variant={TYPOGRAPHY.H7} align="left">
                    {t('insufficientCurrency', [nativeCurrency, networkName])}
                    <Button
                      key="link"
                      type="secondary"
                      className="confirm-page-container-content__link"
                      onClick={showBuyModal}
                    >
                      {t('buyEth')}
                    </Button>

                    {t('orDeposit')}
                  </Typography>
                }
                useIcon
                iconFillColor="#d73a49"
                type="danger"
              />
            ) : (
              <ActionableMessage
                className="actionable-message--warning"
                message={
                  <Typography variant={TYPOGRAPHY.H7} align="left">
                    {t('insufficientCurrency', [nativeCurrency, networkName])}
                    {t('buyOther', [nativeCurrency])}
                  </Typography>
                }
                useIcon
                iconFillColor="#d73a49"
                type="danger"
              />
            )}
=======
            <ActionableMessage
              className="actionable-message--warning"
              message={
                isBuyableChain ? (
                  <Typography variant={TYPOGRAPHY.H7} align="left">
                    {t('insufficientCurrencyBuyOrDeposit', [
                      nativeCurrency,
                      networkName,

                      <Button
                        type="inline"
                        className="confirm-page-container-content__link"
                        onClick={showBuyModal}
                        key={`${nativeCurrency}-buy-button`}
                      >
                        {t('buyAsset', [nativeCurrency])}
                      </Button>,
                    ])}
                  </Typography>
                ) : (
                  <Typography variant={TYPOGRAPHY.H7} align="left">
                    {t('insufficientCurrencyDeposit', [
                      nativeCurrency,
                      networkName,
                    ])}
                  </Typography>
                )
              }
              useIcon
              iconFillColor="var(--color-error-default)"
              type="danger"
            />
>>>>>>> 53006d4c
          </div>
        )}

        <PageContainerFooter
          onCancel={onCancel}
          cancelText={cancelText}
          onSubmit={onSubmit}
          submitText={submitText}
          disabled={disabled}
        >
          {unapprovedTxCount > 1 ? (
            <a onClick={onCancelAll}>{rejectNText}</a>
          ) : null}
        </PageContainerFooter>
      </div>
    );
  }
}<|MERGE_RESOLUTION|>--- conflicted
+++ resolved
@@ -10,10 +10,6 @@
 import Typography from '../../../ui/typography';
 import { TYPOGRAPHY } from '../../../../helpers/constants/design-system';
 import { TRANSACTION_TYPES } from '../../../../../shared/constants/transaction';
-<<<<<<< HEAD
-import { MAINNET_CHAIN_ID } from '../../../../../shared/constants/network';
-=======
->>>>>>> 53006d4c
 
 import { ConfirmPageContainerSummary, ConfirmPageContainerWarning } from '.';
 
@@ -60,10 +56,7 @@
     showBuyModal: PropTypes.func,
     toAddress: PropTypes.string,
     transactionType: PropTypes.string,
-<<<<<<< HEAD
-=======
     isBuyableChain: PropTypes.bool,
->>>>>>> 53006d4c
   };
 
   renderContent() {
@@ -139,10 +132,7 @@
       showBuyModal,
       toAddress,
       transactionType,
-<<<<<<< HEAD
-=======
       isBuyableChain,
->>>>>>> 53006d4c
     } = this.props;
 
     const primaryAction = hideUserAcknowledgedGasMissing
@@ -157,12 +147,7 @@
       supportsEIP1559V2 &&
       !hasSimulationError &&
       (errorKey || errorMessage) &&
-<<<<<<< HEAD
-      errorKey === INSUFFICIENT_FUNDS_ERROR_KEY &&
-      currentTransaction.type === TRANSACTION_TYPES.SIMPLE_SEND;
-=======
       errorKey === INSUFFICIENT_FUNDS_ERROR_KEY;
->>>>>>> 53006d4c
 
     return (
       <div
@@ -212,44 +197,6 @@
           )}
         {showInsuffienctFundsError && (
           <div className="confirm-page-container-content__error-container">
-<<<<<<< HEAD
-            {currentTransaction.chainId === MAINNET_CHAIN_ID ? (
-              <ActionableMessage
-                className="actionable-message--warning"
-                message={
-                  <Typography variant={TYPOGRAPHY.H7} align="left">
-                    {t('insufficientCurrency', [nativeCurrency, networkName])}
-                    <Button
-                      key="link"
-                      type="secondary"
-                      className="confirm-page-container-content__link"
-                      onClick={showBuyModal}
-                    >
-                      {t('buyEth')}
-                    </Button>
-
-                    {t('orDeposit')}
-                  </Typography>
-                }
-                useIcon
-                iconFillColor="#d73a49"
-                type="danger"
-              />
-            ) : (
-              <ActionableMessage
-                className="actionable-message--warning"
-                message={
-                  <Typography variant={TYPOGRAPHY.H7} align="left">
-                    {t('insufficientCurrency', [nativeCurrency, networkName])}
-                    {t('buyOther', [nativeCurrency])}
-                  </Typography>
-                }
-                useIcon
-                iconFillColor="#d73a49"
-                type="danger"
-              />
-            )}
-=======
             <ActionableMessage
               className="actionable-message--warning"
               message={
@@ -282,7 +229,6 @@
               iconFillColor="var(--color-error-default)"
               type="danger"
             />
->>>>>>> 53006d4c
           </div>
         )}
 
