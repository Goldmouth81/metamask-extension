--- conflicted
+++ resolved
@@ -60,13 +60,7 @@
     subjectMetadata: PropTypes.object,
     hardwareWalletRequiresConnection: PropTypes.bool,
     isLedgerWallet: PropTypes.bool,
-<<<<<<< HEAD
     isHardwareWallet: PropTypes.bool,
-    nativeCurrency: PropTypes.string.isRequired,
-    currentCurrency: PropTypes.string.isRequired,
-    conversionRate: PropTypes.number,
-=======
->>>>>>> 5f57ad15
     messagesCount: PropTypes.number,
     showRejectTransactionsConfirmationModal: PropTypes.func.isRequired,
     cancelAll: PropTypes.func.isRequired,
