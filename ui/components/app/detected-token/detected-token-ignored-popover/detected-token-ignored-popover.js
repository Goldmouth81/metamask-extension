import React from 'react';
import PropTypes from 'prop-types';
import classNames from 'classnames';
import { useI18nContext } from '../../../../hooks/useI18nContext';

<<<<<<< HEAD
import Popover from '../../../ui/popover';
import Button from '../../../ui/button';
import { TextVariant } from '../../../../helpers/constants/design-system';
import { Text } from '../../../component-library/text/deprecated';
=======
import {
  Display,
  JustifyContent,
} from '../../../../helpers/constants/design-system';
import {
  Text,
  Modal,
  ModalOverlay,
  ModalContent,
  ModalHeader,
  Button,
  BUTTON_VARIANT,
  Box,
  BUTTON_SIZES,
} from '../../../component-library';
>>>>>>> 877e184b

const DetectedTokenIgnoredPopover = ({
  partiallyIgnoreDetectedTokens,
  onCancelIgnore,
  handleClearTokensSelection,
  isOpen,
}) => {
  const t = useI18nContext();
  return (
    <Modal
      isOpen={isOpen}
      className={classNames('detected-token-ignored-popover', {
        'detected-token-ignored-popover--import': partiallyIgnoreDetectedTokens,
        'detected-token-ignored-popover--ignore':
          !partiallyIgnoreDetectedTokens,
      })}
      onClose={onCancelIgnore}
      autoFocus={false}
    >
      <ModalOverlay />
      <ModalContent>
        <ModalHeader marginBottom={4}>
          {partiallyIgnoreDetectedTokens
            ? t('importSelectedTokens')
            : t('areYouSure')}
        </ModalHeader>
        <Text marginBottom={4}>
          {partiallyIgnoreDetectedTokens
            ? t('importSelectedTokensDescription')
            : t('ignoreTokenWarning')}
        </Text>
        <Box
          display={Display.Flex}
          justifyContent={JustifyContent.center}
          gap={4}
        >
          <Button
            className="detected-token-ignored-popover__ignore-button"
            block
            variant={BUTTON_VARIANT.SECONDARY}
            onClick={onCancelIgnore}
            size={BUTTON_SIZES.LG}
          >
            {t('cancel')}
          </Button>
          <Button
            className="detected-token-ignored-popover__import-button"
            block
            variant={BUTTON_VARIANT.PRIMARY}
            onClick={handleClearTokensSelection}
            size={BUTTON_SIZES.LG}
          >
            {t('confirm')}
          </Button>
        </Box>
      </ModalContent>
    </Modal>
  );
};

DetectedTokenIgnoredPopover.propTypes = {
  partiallyIgnoreDetectedTokens: PropTypes.bool.isRequired,
  onCancelIgnore: PropTypes.func.isRequired,
  handleClearTokensSelection: PropTypes.func.isRequired,
  isOpen: PropTypes.bool.isRequired,
};

export default DetectedTokenIgnoredPopover;<|MERGE_RESOLUTION|>--- conflicted
+++ resolved
@@ -3,12 +3,6 @@
 import classNames from 'classnames';
 import { useI18nContext } from '../../../../hooks/useI18nContext';
 
-<<<<<<< HEAD
-import Popover from '../../../ui/popover';
-import Button from '../../../ui/button';
-import { TextVariant } from '../../../../helpers/constants/design-system';
-import { Text } from '../../../component-library/text/deprecated';
-=======
 import {
   Display,
   JustifyContent,
@@ -24,7 +18,6 @@
   Box,
   BUTTON_SIZES,
 } from '../../../component-library';
->>>>>>> 877e184b
 
 const DetectedTokenIgnoredPopover = ({
   partiallyIgnoreDetectedTokens,
