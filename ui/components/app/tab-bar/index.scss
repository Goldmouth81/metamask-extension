--- conflicted
+++ resolved
@@ -41,10 +41,6 @@
       flex-flow: row wrap;
       align-items: center;
       position: relative;
-<<<<<<< HEAD
-      z-index: 201;
-=======
->>>>>>> 3327c5c7
 
       &__title {
         @include H4;
