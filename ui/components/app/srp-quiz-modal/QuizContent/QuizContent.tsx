import React from 'react';
import {
  AlignItems,
  BlockSize,
  Display,
  FlexDirection,
  JustifyContent,
  TextAlign,
  TextVariant,
} from '../../../../helpers/constants/design-system';
import { useI18nContext } from '../../../../hooks/useI18nContext';
<<<<<<< HEAD
import { Button, Box } from '../../../component-library';
import { Text } from '../../../component-library/text/deprecated';
=======
import { Button, Box, Text } from '../../../component-library';
>>>>>>> 877e184b
import { IQuizInformationProps } from '../types';

export default function QuizContent({
  icon,
  image,
  content,
  moreContent,
  buttons,
}: IQuizInformationProps) {
  const t = useI18nContext();

  return (
    <>
      {icon && (
        <Box
          display={Display.Flex}
          flexDirection={FlexDirection.Row}
          alignItems={AlignItems.center}
          justifyContent={JustifyContent.center}
        >
          {icon}
        </Box>
      )}
      {image && (
        <Box display={Display.Flex} margin="auto" textAlign={TextAlign.Center}>
          <img
            src={image}
            alt={t('srpSecurityQuizImgAlt')}
            width="300"
            style={{ maxWidth: '100%' }} // should probably be in a className instead
          />
        </Box>
      )}
      <Text
        variant={TextVariant.bodyLgMedium}
        textAlign={TextAlign.Center}
        color={icon?.props.color} // Inherit this text color from the icon's color
      >
        {content}
      </Text>
      {moreContent && (
        <Text variant={TextVariant.bodyMd} textAlign={TextAlign.Center}>
          {moreContent}
        </Text>
      )}
      {buttons.map((btn, idx) => (
        <Button
          key={idx}
          size={btn.size}
          onClick={btn.onClick}
          variant={btn.variant as any}
          width={BlockSize.Full}
          data-testid={btn['data-testid']}
        >
          {btn.label}
        </Button>
      ))}
    </>
  );
}<|MERGE_RESOLUTION|>--- conflicted
+++ resolved
@@ -9,12 +9,7 @@
   TextVariant,
 } from '../../../../helpers/constants/design-system';
 import { useI18nContext } from '../../../../hooks/useI18nContext';
-<<<<<<< HEAD
-import { Button, Box } from '../../../component-library';
-import { Text } from '../../../component-library/text/deprecated';
-=======
 import { Button, Box, Text } from '../../../component-library';
->>>>>>> 877e184b
 import { IQuizInformationProps } from '../types';
 
 export default function QuizContent({
