--- conflicted
+++ resolved
@@ -9,11 +9,6 @@
   const store = configureMockStore()(mockState);
   it('renders correctly with fromAccount', () => {
     const fromAccount = {
-<<<<<<< HEAD
-      address: '0x',
-      metadata: { name: '' },
-      balance: '0x',
-=======
       address: 'mockAddress',
       balance: 'mockBalance',
       id: 'cf8dace4-9439-4bd4-b3a8-88c821c8fcb3',
@@ -26,7 +21,6 @@
       options: {},
       methods: [...Object.values(EthMethod)],
       type: EthAccountType.Eoa,
->>>>>>> eb1a477d
     };
 
     const { container } = renderWithProvider(
