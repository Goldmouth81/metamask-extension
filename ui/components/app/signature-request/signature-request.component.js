import React, { PureComponent } from 'react';
import { memoize } from 'lodash';
import PropTypes from 'prop-types';
import { ethErrors, serializeError } from 'eth-rpc-errors';
import LedgerInstructionField from '../ledger-instruction-field';
import {
  sanitizeMessage,
  getURLHostName,
  getNetworkNameFromProviderType,
  ///: BEGIN:ONLY_INCLUDE_IN(build-mmi)
  shortenAddress,
  ///: END:ONLY_INCLUDE_IN
} from '../../../helpers/utils/util';
import { MetaMetricsEventCategory } from '../../../../shared/constants/metametrics';
import SiteOrigin from '../../ui/site-origin';
import Button from '../../ui/button';
import Typography from '../../ui/typography/typography';
import ContractDetailsModal from '../modals/contract-details-modal/contract-details-modal';
import {
  TypographyVariant,
  FontWeight,
  TextAlign,
  TextColor,
  ///: BEGIN:ONLY_INCLUDE_IN(build-mmi)
  IconColor,
  DISPLAY,
  BLOCK_SIZES,
  TextVariant,
  BackgroundColor,
  ///: END:ONLY_INCLUDE_IN
} from '../../../helpers/constants/design-system';
import NetworkAccountBalanceHeader from '../network-account-balance-header';
import { HardwareWalletStates } from '../../../../shared/constants/hardware-wallets';
import { EtherDenomination } from '../../../../shared/constants/common';
import { Numeric } from '../../../../shared/modules/Numeric';
import ConfirmPageContainerNavigation from '../confirm-page-container/confirm-page-container-navigation';
import HardwareWalletState from '../hardware-wallet-state';
import SecurityProviderBannerMessage from '../security-provider-banner-message/security-provider-banner-message';
import { SECURITY_PROVIDER_MESSAGE_SEVERITIES } from '../security-provider-banner-message/security-provider-banner-message.constants';
import { formatCurrency } from '../../../helpers/utils/confirm-tx.util';
import { getValueFromWeiHex } from '../../../../shared/modules/conversion.utils';
///: BEGIN:ONLY_INCLUDE_IN(build-mmi)
import { Icon, IconName, Text } from '../../component-library';
import Box from '../../ui/box/box';
///: END:ONLY_INCLUDE_IN

import Footer from './signature-request-footer';
import Message from './signature-request-message';

export default class SignatureRequest extends PureComponent {
  static propTypes = {
    /**
     * The display content of transaction data
     */
    txData: PropTypes.object.isRequired,
    /**
     * The display content of sender account
     */
    fromAccount: PropTypes.shape({
      address: PropTypes.string.isRequired,
      balance: PropTypes.string,
      name: PropTypes.string,
    }).isRequired,
    /**
     * Check if the wallet is ledget wallet or not
     */
    isLedgerWallet: PropTypes.bool,
<<<<<<< HEAD
    /**
     * Check if wallet is a hardware wallet in general
     */
    isHardwareWallet: PropTypes.bool,
    /**
     * Handler for cancel button
     */
    cancel: PropTypes.func.isRequired,
    /**
     * Handler for sign button
     */
    sign: PropTypes.func.isRequired,
=======

>>>>>>> 84135f5d
    /**
     * Whether the hardware wallet requires a connection disables the sign button if true.
     */
    hardwareWalletRequiresConnection: PropTypes.bool.isRequired,
    /**
     * Current network chainId
     */
    chainId: PropTypes.string,
    /**
     * RPC prefs of the current network
     */
    rpcPrefs: PropTypes.object,
    nativeCurrency: PropTypes.string,
    currentCurrency: PropTypes.string.isRequired,
    conversionRate: PropTypes.number,
    providerConfig: PropTypes.object,
    subjectMetadata: PropTypes.object,
    unapprovedMessagesCount: PropTypes.number,
    clearConfirmTransaction: PropTypes.func.isRequired,
    history: PropTypes.object,
    mostRecentOverviewPage: PropTypes.string,
    showRejectTransactionsConfirmationModal: PropTypes.func.isRequired,
    cancelAllApprovals: PropTypes.func.isRequired,
    resolvePendingApproval: PropTypes.func.isRequired,
    rejectPendingApproval: PropTypes.func.isRequired,
    completedTx: PropTypes.func.isRequired,
    ///: BEGIN:ONLY_INCLUDE_IN(build-mmi)
    showCustodianDeepLink: PropTypes.func,
    isNotification: PropTypes.bool,
    mmiOnSignCallback: PropTypes.func,
    // Used to show a warning if the signing account is not the selected account
    // Largely relevant for contract wallet custodians
    selectedAccount: PropTypes.object,
    ///: END:ONLY_INCLUDE_IN
  };

  static contextTypes = {
    t: PropTypes.func,
    trackEvent: PropTypes.func,
  };

  state = {
    hasScrolledMessage: false,
    showContractDetails: false,
    hardwareLocked: this.props.isHardwareWallet,
  };

  ///: BEGIN:ONLY_INCLUDE_IN(build-mmi)
  componentDidMount() {
    if (this.props.txData.custodyId) {
      this.props.showCustodianDeepLink({
        custodyId: this.props.txData.custodyId,
        fromAddress: this.props.fromAccount.address,
        closeNotification: this.props.isNotification,
        onDeepLinkFetched: () => undefined,
        onDeepLinkShown: () => {
          this.context.trackEvent({
            category: 'MMI',
            event: 'Show deeplink for signature',
          });
        },
      });
    }
  }
  ///: END:ONLY_INCLUDE_IN

  setMessageRootRef(ref) {
    this.messageRootRef = ref;
  }

  formatWallet(wallet) {
    return `${wallet.slice(0, 8)}...${wallet.slice(
      wallet.length - 8,
      wallet.length,
    )}`;
  }

  memoizedParseMessage = memoize((data) => {
    const { message, domain = {}, primaryType, types } = JSON.parse(data);
    const sanitizedMessage = sanitizeMessage(message, primaryType, types);
    return { sanitizedMessage, domain, primaryType };
  });

  handleCancelAll = () => {
    const {
      clearConfirmTransaction,
      history,
      mostRecentOverviewPage,
      showRejectTransactionsConfirmationModal,
      unapprovedMessagesCount,
      cancelAllApprovals,
    } = this.props;

    showRejectTransactionsConfirmationModal({
      unapprovedTxCount: unapprovedMessagesCount,
      onSubmit: async () => {
        await cancelAllApprovals();
        clearConfirmTransaction();
        history.push(mostRecentOverviewPage);
      },
    });
  };

  render() {
    const {
      providerConfig,
      txData: {
        msgParams: { data, origin, version },
        type,
        id,
      },
      fromAccount: { address, balance, name },
      isLedgerWallet,
      hardwareWalletRequiresConnection,
      isHardwareWallet,
      chainId,
      rpcPrefs,
      txData,
      subjectMetadata,
      nativeCurrency,
      currentCurrency,
      conversionRate,
      unapprovedMessagesCount,
      resolvePendingApproval,
      rejectPendingApproval,
      completedTx,
    } = this.props;

    const { t, trackEvent } = this.context;
    const { hardwareLocked } = this.state;
    const {
      sanitizedMessage,
      domain: { verifyingContract },
      primaryType,
    } = this.memoizedParseMessage(data);
    const rejectNText = t('rejectRequestsN', [unapprovedMessagesCount]);
    const networkName = getNetworkNameFromProviderType(providerConfig.type);
    const currentNetwork =
      networkName === ''
        ? providerConfig.nickname || t('unknownNetwork')
        : t(networkName);

    const balanceInBaseAsset = conversionRate
      ? formatCurrency(
          getValueFromWeiHex({
            value: balance,
            fromCurrency: nativeCurrency,
            toCurrency: currentCurrency,
            conversionRate,
            numberOfDecimals: 6,
            toDenomination: EtherDenomination.ETH,
          }),
          currentCurrency,
        )
      : new Numeric(balance, 16, EtherDenomination.WEI)
          .toDenomination(EtherDenomination.ETH)
          .round(6)
          .toBase(10)
          .toString();

    const onSign = async () => {
      await resolvePendingApproval(id);
      completedTx(id);
      ///: BEGIN:ONLY_INCLUDE_IN(build-mmi)
      if (this.props.mmiOnSignCallback) {
        await this.props.mmiOnSignCallback(txData);
      }
      ///: END:ONLY_INCLUDE_IN

      trackEvent({
        category: MetaMetricsEventCategory.Transactions,
        event: 'Confirm',
        properties: {
          action: 'Sign Request',
          legacy_event: true,
          type,
          version,
        },
      });
    };

    const onCancel = async () => {
      await rejectPendingApproval(
        id,
        serializeError(ethErrors.provider.userRejectedRequest()),
      );
      trackEvent({
        category: MetaMetricsEventCategory.Transactions,
        event: 'Cancel',
        properties: {
          action: 'Sign Request',
          legacy_event: true,
          type,
          version,
        },
      });
    };

    const messageIsScrollable =
      this.messageRootRef?.scrollHeight > this.messageRootRef?.clientHeight;

    const targetSubjectMetadata = txData.msgParams.origin
      ? subjectMetadata?.[txData.msgParams.origin]
      : null;

    return (
      <div className="signature-request">
        <ConfirmPageContainerNavigation />
        <div
          className="request-signature__account"
          data-testid="request-signature-account"
        >
          <NetworkAccountBalanceHeader
            networkName={currentNetwork}
            accountName={name}
            accountBalance={balanceInBaseAsset}
            tokenName={
              conversionRate ? currentCurrency?.toUpperCase() : nativeCurrency
            }
            accountAddress={address}
          />
        </div>
        {isHardwareWallet ? (
          <HardwareWalletState
            onUpdate={(status) =>
              this.setState({
                hardwareLocked: status === HardwareWalletStates.locked,
              })
            }
            headless
          />
        ) : null}
        <div className="signature-request-content">
          {(txData?.securityProviderResponse?.flagAsDangerous !== undefined &&
            txData?.securityProviderResponse?.flagAsDangerous !==
              SECURITY_PROVIDER_MESSAGE_SEVERITIES.NOT_MALICIOUS) ||
          (txData?.securityProviderResponse &&
            Object.keys(txData.securityProviderResponse).length === 0) ? (
            <SecurityProviderBannerMessage
              securityProviderResponse={txData.securityProviderResponse}
            />
          ) : null}

          {
            ///: BEGIN:ONLY_INCLUDE_IN(build-mmi)
            this.props.selectedAccount.address === address ? null : (
              <Box
                className="request-signature__mismatch-info"
                display={DISPLAY.FLEX}
                width={BLOCK_SIZES.FULL}
                padding={4}
                marginBottom={4}
                backgroundColor={BackgroundColor.primaryMuted}
              >
                <Icon
                  name={IconName.Info}
                  color={IconColor.infoDefault}
                  marginRight={2}
                />
                <Text
                  variant={TextVariant.bodyXs}
                  color={TextColor.textDefault}
                  as="h7"
                >
                  {this.context.t('mismatchAccount', [
                    shortenAddress(this.props.selectedAccount.address),
                    shortenAddress(address),
                  ])}
                </Text>
              </Box>
            )
            ///: END:ONLY_INCLUDE_IN
          }

          <div className="signature-request__origin">
            <SiteOrigin
              siteOrigin={origin}
              iconSrc={targetSubjectMetadata?.iconUrl}
              iconName={getURLHostName(origin) || origin}
              chip
            />
          </div>

          <Typography
            className="signature-request__content__title"
            variant={TypographyVariant.H3}
            fontWeight={FontWeight.Bold}
            boxProps={{
              marginTop: 4,
            }}
          >
            {this.context.t('sigRequest')}
          </Typography>
          <Typography
            className="request-signature__content__subtitle"
            variant={TypographyVariant.H7}
            color={TextColor.textAlternative}
            align={TextAlign.Center}
            margin={12}
            marginTop={3}
          >
            {this.context.t('signatureRequestGuidance')}
          </Typography>
          {verifyingContract ? (
            <div>
              <Button
                type="link"
                onClick={() => this.setState({ showContractDetails: true })}
                className="signature-request-content__verify-contract-details"
                data-testid="verify-contract-details"
              >
                <Typography
                  variant={TypographyVariant.H7}
                  color={TextColor.primaryDefault}
                >
                  {this.context.t('verifyContractDetails')}
                </Typography>
              </Button>
            </div>
          ) : null}
        </div>
        {isLedgerWallet ? (
          <div className="confirm-approve-content__ledger-instruction-wrapper">
            <LedgerInstructionField showDataInstruction />
          </div>
        ) : null}
        <Message
          data={sanitizedMessage}
          onMessageScrolled={() => this.setState({ hasScrolledMessage: true })}
          setMessageRootRef={this.setMessageRootRef.bind(this)}
          messageRootRef={this.messageRootRef}
          messageIsScrollable={messageIsScrollable}
          primaryType={primaryType}
        />
        <Footer
          cancelAction={onCancel}
          signAction={onSign}
          disabled={
            ///: BEGIN:ONLY_INCLUDE_IN(build-mmi)
            Boolean(this.props.txData?.custodyId) ||
            ///: END:ONLY_INCLUDE_IN
            hardwareWalletRequiresConnection ||
            hardwareLocked ||
            (messageIsScrollable && !this.state.hasScrolledMessage)
          }
        />
        {this.state.showContractDetails && (
          <ContractDetailsModal
            toAddress={verifyingContract}
            chainId={chainId}
            rpcPrefs={rpcPrefs}
            onClose={() => this.setState({ showContractDetails: false })}
            isContractRequestingSignature
          />
        )}
        {unapprovedMessagesCount > 1 ? (
          <Button
            type="link"
            className="signature-request__reject-all-button"
            data-testid="signature-request-reject-all"
            onClick={(e) => {
              e.preventDefault();
              this.handleCancelAll();
            }}
          >
            {rejectNText}
          </Button>
        ) : null}
      </div>
    );
  }
}<|MERGE_RESOLUTION|>--- conflicted
+++ resolved
@@ -65,22 +65,10 @@
      * Check if the wallet is ledget wallet or not
      */
     isLedgerWallet: PropTypes.bool,
-<<<<<<< HEAD
     /**
      * Check if wallet is a hardware wallet in general
      */
     isHardwareWallet: PropTypes.bool,
-    /**
-     * Handler for cancel button
-     */
-    cancel: PropTypes.func.isRequired,
-    /**
-     * Handler for sign button
-     */
-    sign: PropTypes.func.isRequired,
-=======
-
->>>>>>> 84135f5d
     /**
      * Whether the hardware wallet requires a connection disables the sign button if true.
      */
