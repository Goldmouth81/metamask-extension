--- conflicted
+++ resolved
@@ -3,11 +3,7 @@
 import { debounce } from 'lodash';
 import { I18nContext } from '../../../../contexts/i18n';
 import Box from '../../../ui/box';
-<<<<<<< HEAD
-import { Text } from '../../../component-library';
-=======
 import { Text } from '../../../component-library/text/deprecated';
->>>>>>> 1277c622
 import {
   Display,
   FlexDirection,
