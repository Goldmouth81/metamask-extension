import React, { useCallback, useReducer } from 'react';
import PropTypes from 'prop-types';
import { produce } from 'immer';
import classnames from 'classnames';
import { useI18nContext } from '../../../../hooks/useI18nContext';
import CheckBox from '../../../ui/check-box/check-box.component';

import {
  BackgroundColor,
  IconColor,
  TextVariant,
  TEXT_ALIGN,
  Size,
  JustifyContent,
} from '../../../../helpers/constants/design-system';
import Popover from '../../../ui/popover';
import Button from '../../../ui/button';
<<<<<<< HEAD
import { AvatarIcon, Text } from '../../../component-library';
import { ICON_NAMES } from '../../../component-library/icon/deprecated';
=======
import { AvatarIcon, Text, IconName } from '../../../component-library';
>>>>>>> b14b6ba0
import Box from '../../../ui/box/box';

/**
 * a very simple reducer using produce from Immer to keep checkboxes state manipulation
 * immutable and painless.
 */
const checkboxStateReducer = produce((state, action) => {
  switch (action.type) {
    case 'check':
      state[action.checkboxId] = state[action.checkboxId]
        ? !state[action.checkboxId]
        : true;

      break;
    default:
      throw new Error(
        'You must provide a type when dispatching an action for checkboxState',
      );
  }
});

export default function SnapInstallWarning({ onCancel, onSubmit, warnings }) {
  const t = useI18nContext();
  const [checkboxState, dispatch] = useReducer(checkboxStateReducer, {});

  const isAllChecked = warnings.every((warning) => checkboxState[warning.id]);

  const onCheckboxClicked = useCallback((checkboxId) => {
    dispatch({ type: 'check', checkboxId });
  }, []);

  const SnapInstallWarningFooter = () => {
    return (
      <div className="snap-install-warning__footer">
        <Button
          className="snap-install-warning__footer-button"
          type="primary"
          disabled={!isAllChecked}
          onClick={onSubmit}
        >
          {t('confirm')}
        </Button>
      </div>
    );
  };

  return (
    <Popover
      className="snap-install-warning"
      footer={<SnapInstallWarningFooter />}
      headerProps={{ padding: [6, 6, 0] }}
      contentProps={{
        paddingLeft: [6, 4],
        paddingRight: [6, 4],
        paddingTop: 0,
        paddingBottom: [6, 4],
      }}
      footerProps={{ padding: [4, 6] }}
      onClose={onCancel}
    >
      <Box justifyContent={JustifyContent.center} marginBottom={6}>
        <AvatarIcon
<<<<<<< HEAD
          iconName={ICON_NAMES.DANGER}
=======
          iconName={IconName.Danger}
>>>>>>> b14b6ba0
          backgroundColor={BackgroundColor.warningMuted}
          color={IconColor.warningDefault}
          size={Size.LG}
        />
      </Box>
      <Text
        paddingBottom={6}
        textAlign={TEXT_ALIGN.CENTER}
        variant={TextVariant.headingSm}
        as="h2"
      >
        {t('snapInstallWarningHeading')}
      </Text>
      <Text paddingBottom={6} textAlign={TEXT_ALIGN.CENTER}>
        {warnings.length > 1
          ? t('snapInstallWarningCheckPlural')
          : t('snapInstallWarningCheck')}
      </Text>
      {warnings.map((warning, i) => (
        <div
          className={classnames('checkbox-label', {
            'checkbox-label--first': i === 0,
          })}
          key={warning.id}
        >
          <CheckBox
            checked={checkboxState[warning.id] ?? false}
            id={warning.id}
            onClick={() => onCheckboxClicked(warning.id)}
          />
          <label htmlFor={warning.id}>
            <Text variant={TextVariant.bodySm}>{warning.message}</Text>
          </label>
        </div>
      ))}
    </Popover>
  );
}

SnapInstallWarning.propTypes = {
  /**
   * onCancel handler
   */
  onCancel: PropTypes.func,
  /**
   * onSubmit handler
   */
  onSubmit: PropTypes.func,
  /**
   * warnings list
   */
  warnings: PropTypes.arrayOf({
    message: PropTypes.node,
    id: PropTypes.string,
  }),
};<|MERGE_RESOLUTION|>--- conflicted
+++ resolved
@@ -15,12 +15,7 @@
 } from '../../../../helpers/constants/design-system';
 import Popover from '../../../ui/popover';
 import Button from '../../../ui/button';
-<<<<<<< HEAD
-import { AvatarIcon, Text } from '../../../component-library';
-import { ICON_NAMES } from '../../../component-library/icon/deprecated';
-=======
 import { AvatarIcon, Text, IconName } from '../../../component-library';
->>>>>>> b14b6ba0
 import Box from '../../../ui/box/box';
 
 /**
@@ -83,11 +78,7 @@
     >
       <Box justifyContent={JustifyContent.center} marginBottom={6}>
         <AvatarIcon
-<<<<<<< HEAD
-          iconName={ICON_NAMES.DANGER}
-=======
           iconName={IconName.Danger}
->>>>>>> b14b6ba0
           backgroundColor={BackgroundColor.warningMuted}
           color={IconColor.warningDefault}
           size={Size.LG}
