--- conflicted
+++ resolved
@@ -11,10 +11,7 @@
   ...mockState,
   activeTab: {},
   metamask: {
-<<<<<<< HEAD
-=======
     ...mockState.metamask,
->>>>>>> c2bbbb1d
     providerConfig: {
       chainId: CHAIN_IDS.GOERLI,
     },
