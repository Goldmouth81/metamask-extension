--- conflicted
+++ resolved
@@ -108,8 +108,6 @@
     });
   });
 
-<<<<<<< HEAD
-=======
   describe('#getAllNetworks', () => {
     it('returns an array even if there are no custom networks', () => {
       const networks = selectors.getAllNetworks({
@@ -155,7 +153,6 @@
     });
   });
 
->>>>>>> 4b271868
   describe('#isHardwareWallet', () => {
     it('returns false if it is not a HW wallet', () => {
       mockState.metamask.keyrings[0].type = KeyringType.imported;
