import { createSelector } from 'reselect';
import txHelper from '../helpers/utils/tx-helper';
import {
  roundExponential,
  getTransactionFee,
  addFiat,
  addEth,
} from '../helpers/utils/confirm-tx.util';
import { transactionMatchesNetwork } from '../../shared/modules/transaction.utils';
import {
  getGasEstimateType,
  getGasFeeEstimates,
  getNativeCurrency,
} from '../ducks/metamask/metamask';
import { TransactionEnvelopeType } from '../../shared/constants/transaction';
<<<<<<< HEAD
import { decGWEIToHexWEI } from '../helpers/utils/conversions.util';
=======
>>>>>>> 7e97ff2b
import {
  GasEstimateTypes,
  CUSTOM_GAS_ESTIMATE,
} from '../../shared/constants/gas';
import {
  getMaximumGasTotalInHexWei,
  getMinimumGasTotalInHexWei,
} from '../../shared/modules/gas.utils';
import { isEqualCaseInsensitive } from '../../shared/modules/string-utils';
import { calcTokenAmount } from '../../shared/lib/transactions-controller-utils';
import {
  decGWEIToHexWEI,
  getValueFromWeiHex,
  sumHexes,
} from '../../shared/modules/conversion.utils';
import { getAveragePriceEstimateInHexWEI } from './custom-gas';
import { getCurrentChainId, deprecatedGetCurrentNetworkId } from './selectors';
import { checkNetworkAndAccountSupports1559 } from '.';

const unapprovedTxsSelector = (state) => state.metamask.unapprovedTxs;
const unapprovedMsgsSelector = (state) => state.metamask.unapprovedMsgs;
const unapprovedPersonalMsgsSelector = (state) =>
  state.metamask.unapprovedPersonalMsgs;
const unapprovedDecryptMsgsSelector = (state) =>
  state.metamask.unapprovedDecryptMsgs;
const unapprovedEncryptionPublicKeyMsgsSelector = (state) =>
  state.metamask.unapprovedEncryptionPublicKeyMsgs;
const unapprovedTypedMessagesSelector = (state) =>
  state.metamask.unapprovedTypedMessages;

export const unconfirmedTransactionsListSelector = createSelector(
  unapprovedTxsSelector,
  unapprovedMsgsSelector,
  unapprovedPersonalMsgsSelector,
  unapprovedDecryptMsgsSelector,
  unapprovedEncryptionPublicKeyMsgsSelector,
  unapprovedTypedMessagesSelector,
  deprecatedGetCurrentNetworkId,
  getCurrentChainId,
  (
    unapprovedTxs = {},
    unapprovedMsgs = {},
    unapprovedPersonalMsgs = {},
    unapprovedDecryptMsgs = {},
    unapprovedEncryptionPublicKeyMsgs = {},
    unapprovedTypedMessages = {},
    network,
    chainId,
  ) =>
    txHelper(
      unapprovedTxs,
      unapprovedMsgs,
      unapprovedPersonalMsgs,
      unapprovedDecryptMsgs,
      unapprovedEncryptionPublicKeyMsgs,
      unapprovedTypedMessages,
      network,
      chainId,
    ) || [],
);

export const unconfirmedTransactionsHashSelector = createSelector(
  unapprovedTxsSelector,
  unapprovedMsgsSelector,
  unapprovedPersonalMsgsSelector,
  unapprovedDecryptMsgsSelector,
  unapprovedEncryptionPublicKeyMsgsSelector,
  unapprovedTypedMessagesSelector,
  deprecatedGetCurrentNetworkId,
  getCurrentChainId,
  (
    unapprovedTxs = {},
    unapprovedMsgs = {},
    unapprovedPersonalMsgs = {},
    unapprovedDecryptMsgs = {},
    unapprovedEncryptionPublicKeyMsgs = {},
    unapprovedTypedMessages = {},
    network,
    chainId,
  ) => {
    const filteredUnapprovedTxs = Object.keys(unapprovedTxs).reduce(
      (acc, address) => {
        const transactions = { ...acc };

        if (
          transactionMatchesNetwork(unapprovedTxs[address], chainId, network)
        ) {
          transactions[address] = unapprovedTxs[address];
        }

        return transactions;
      },
      {},
    );

    return {
      ...filteredUnapprovedTxs,
      ...unapprovedMsgs,
      ...unapprovedPersonalMsgs,
      ...unapprovedDecryptMsgs,
      ...unapprovedEncryptionPublicKeyMsgs,
      ...unapprovedTypedMessages,
    };
  },
);

export const unconfirmedMessagesHashSelector = createSelector(
  unapprovedMsgsSelector,
  unapprovedPersonalMsgsSelector,
  unapprovedDecryptMsgsSelector,
  unapprovedEncryptionPublicKeyMsgsSelector,
  unapprovedTypedMessagesSelector,
  (
    unapprovedMsgs = {},
    unapprovedPersonalMsgs = {},
    unapprovedDecryptMsgs = {},
    unapprovedEncryptionPublicKeyMsgs = {},
    unapprovedTypedMessages = {},
  ) => {
    return {
      ...unapprovedMsgs,
      ...unapprovedPersonalMsgs,
      ...unapprovedDecryptMsgs,
      ...unapprovedEncryptionPublicKeyMsgs,
      ...unapprovedTypedMessages,
    };
  },
);

const unapprovedMsgCountSelector = (state) => state.metamask.unapprovedMsgCount;
const unapprovedPersonalMsgCountSelector = (state) =>
  state.metamask.unapprovedPersonalMsgCount;
const unapprovedDecryptMsgCountSelector = (state) =>
  state.metamask.unapprovedDecryptMsgCount;
const unapprovedEncryptionPublicKeyMsgCountSelector = (state) =>
  state.metamask.unapprovedEncryptionPublicKeyMsgCount;
const unapprovedTypedMessagesCountSelector = (state) =>
  state.metamask.unapprovedTypedMessagesCount;

export const unconfirmedTransactionsCountSelector = createSelector(
  unapprovedTxsSelector,
  unapprovedMsgCountSelector,
  unapprovedPersonalMsgCountSelector,
  unapprovedDecryptMsgCountSelector,
  unapprovedEncryptionPublicKeyMsgCountSelector,
  unapprovedTypedMessagesCountSelector,
  deprecatedGetCurrentNetworkId,
  getCurrentChainId,
  (
    unapprovedTxs = {},
    unapprovedMsgCount = 0,
    unapprovedPersonalMsgCount = 0,
    unapprovedDecryptMsgCount = 0,
    unapprovedEncryptionPublicKeyMsgCount = 0,
    unapprovedTypedMessagesCount = 0,
    network,
    chainId,
  ) => {
    const filteredUnapprovedTxIds = Object.keys(unapprovedTxs).filter((txId) =>
      transactionMatchesNetwork(unapprovedTxs[txId], chainId, network),
    );

    return (
      filteredUnapprovedTxIds.length +
      unapprovedTypedMessagesCount +
      unapprovedMsgCount +
      unapprovedPersonalMsgCount +
      unapprovedDecryptMsgCount +
      unapprovedEncryptionPublicKeyMsgCount
    );
  },
);

export const currentCurrencySelector = (state) =>
  state.metamask.currentCurrency;
export const conversionRateSelector = (state) => state.metamask.conversionRate;

export const txDataSelector = (state) => state.confirmTransaction.txData;
const tokenDataSelector = (state) => state.confirmTransaction.tokenData;
const tokenPropsSelector = (state) => state.confirmTransaction.tokenProps;

const contractExchangeRatesSelector = (state) =>
  state.metamask.contractExchangeRates;

const tokenDecimalsSelector = createSelector(
  tokenPropsSelector,
  (tokenProps) => tokenProps && tokenProps.decimals,
);

const tokenDataArgsSelector = createSelector(
  tokenDataSelector,
  (tokenData) => (tokenData && tokenData.args) || [],
);

const txParamsSelector = createSelector(
  txDataSelector,
  (txData) => (txData && txData.txParams) || {},
);

export const tokenAddressSelector = createSelector(
  txParamsSelector,
  (txParams) => txParams && txParams.to,
);

const TOKEN_PARAM_TO = '_to';
const TOKEN_PARAM_VALUE = '_value';

export const sendTokenTokenAmountAndToAddressSelector = createSelector(
  tokenDataArgsSelector,
  tokenDecimalsSelector,
  (args, tokenDecimals) => {
    let toAddress = '';
    let tokenAmount = '0';

    // Token params here are ethers BigNumbers, which have a different
    // interface than bignumber.js
    if (args && args.length) {
      toAddress = args[TOKEN_PARAM_TO];
      let value = args[TOKEN_PARAM_VALUE].toString();

      if (tokenDecimals) {
        // bignumber.js return value
        value = calcTokenAmount(value, tokenDecimals).toFixed();
      }

      tokenAmount = roundExponential(value);
    }

    return {
      toAddress,
      tokenAmount,
    };
  },
);

export const contractExchangeRateSelector = createSelector(
  contractExchangeRatesSelector,
  tokenAddressSelector,
  (contractExchangeRates, tokenAddress) =>
    contractExchangeRates[
      Object.keys(contractExchangeRates).find((address) =>
        isEqualCaseInsensitive(address, tokenAddress),
      )
    ],
);

export const transactionFeeSelector = function (state, txData) {
  const currentCurrency = currentCurrencySelector(state);
  const conversionRate = conversionRateSelector(state);
  const nativeCurrency = getNativeCurrency(state);
  const gasFeeEstimates = getGasFeeEstimates(state) || {};
  const gasEstimateType = getGasEstimateType(state);
  const networkAndAccountSupportsEIP1559 =
    checkNetworkAndAccountSupports1559(state);

  const gasEstimationObject = {
    gasLimit: txData.txParams?.gas ?? '0x0',
  };

  if (networkAndAccountSupportsEIP1559) {
    const { gasPrice = '0' } = gasFeeEstimates;
    const selectedGasEstimates = gasFeeEstimates[txData.userFeeLevel] || {};
    if (txData.txParams?.type === TransactionEnvelopeType.legacy) {
      gasEstimationObject.gasPrice =
        txData.txParams?.gasPrice ?? decGWEIToHexWEI(gasPrice);
    } else {
      const { suggestedMaxPriorityFeePerGas, suggestedMaxFeePerGas } =
        selectedGasEstimates;
      gasEstimationObject.maxFeePerGas =
        txData.txParams?.maxFeePerGas &&
        (txData.userFeeLevel === CUSTOM_GAS_ESTIMATE || !suggestedMaxFeePerGas)
          ? txData.txParams?.maxFeePerGas
          : decGWEIToHexWEI(suggestedMaxFeePerGas || gasPrice);
      gasEstimationObject.maxPriorityFeePerGas =
        txData.txParams?.maxPriorityFeePerGas &&
        (txData.userFeeLevel === CUSTOM_GAS_ESTIMATE ||
          !suggestedMaxPriorityFeePerGas)
          ? txData.txParams?.maxPriorityFeePerGas
          : (suggestedMaxPriorityFeePerGas &&
              decGWEIToHexWEI(suggestedMaxPriorityFeePerGas)) ||
            gasEstimationObject.maxFeePerGas;
      gasEstimationObject.baseFeePerGas = decGWEIToHexWEI(
        gasFeeEstimates.estimatedBaseFee,
      );
    }
  } else {
    switch (gasEstimateType) {
      case GasEstimateTypes.none:
        gasEstimationObject.gasPrice = txData.txParams?.gasPrice ?? '0x0';
        break;
      case GasEstimateTypes.ethGasPrice:
        gasEstimationObject.gasPrice =
          txData.txParams?.gasPrice ??
          decGWEIToHexWEI(gasFeeEstimates.gasPrice);
        break;
      case GasEstimateTypes.legacy:
        gasEstimationObject.gasPrice =
          txData.txParams?.gasPrice ?? getAveragePriceEstimateInHexWEI(state);
        break;
      case GasEstimateTypes.feeMarket:
        break;
      default:
        break;
    }
  }

  const { txParams: { value = '0x0' } = {} } = txData;

  const fiatTransactionAmount = getValueFromWeiHex({
    value,
    fromCurrency: nativeCurrency,
    toCurrency: currentCurrency,
    conversionRate,
    numberOfDecimals: 2,
  });
  const ethTransactionAmount = getValueFromWeiHex({
    value,
    fromCurrency: nativeCurrency,
    toCurrency: nativeCurrency,
    conversionRate,
    numberOfDecimals: 6,
  });

  const hexMinimumTransactionFee =
    getMinimumGasTotalInHexWei(gasEstimationObject);
  const hexMaximumTransactionFee =
    getMaximumGasTotalInHexWei(gasEstimationObject);

  const fiatMinimumTransactionFee = getTransactionFee({
    value: hexMinimumTransactionFee,
    fromCurrency: nativeCurrency,
    toCurrency: currentCurrency,
    numberOfDecimals: 2,
    conversionRate,
  });

  const fiatMaximumTransactionFee = getTransactionFee({
    value: hexMaximumTransactionFee,
    fromCurrency: nativeCurrency,
    toCurrency: currentCurrency,
    numberOfDecimals: 2,
    conversionRate,
  });

  const ethTransactionFee = getTransactionFee({
    value: hexMinimumTransactionFee,
    fromCurrency: nativeCurrency,
    toCurrency: nativeCurrency,
    numberOfDecimals: 6,
    conversionRate,
  });

  const fiatTransactionTotal = addFiat(
    fiatMinimumTransactionFee,
    fiatTransactionAmount,
  );
  const ethTransactionTotal = addEth(ethTransactionFee, ethTransactionAmount);
  const hexTransactionTotal = sumHexes(value, hexMinimumTransactionFee);

  return {
    hexTransactionAmount: value,
    fiatTransactionAmount,
    ethTransactionAmount,
    hexMinimumTransactionFee,
    fiatMinimumTransactionFee,
    hexMaximumTransactionFee,
    fiatMaximumTransactionFee,
    ethTransactionFee,
    fiatTransactionTotal,
    ethTransactionTotal,
    hexTransactionTotal,
    gasEstimationObject,
  };
};<|MERGE_RESOLUTION|>--- conflicted
+++ resolved
@@ -13,10 +13,6 @@
   getNativeCurrency,
 } from '../ducks/metamask/metamask';
 import { TransactionEnvelopeType } from '../../shared/constants/transaction';
-<<<<<<< HEAD
-import { decGWEIToHexWEI } from '../helpers/utils/conversions.util';
-=======
->>>>>>> 7e97ff2b
 import {
   GasEstimateTypes,
   CUSTOM_GAS_ESTIMATE,
