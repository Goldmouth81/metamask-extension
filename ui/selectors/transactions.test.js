import { ApprovalType } from '@metamask/controller-utils';
import { CHAIN_IDS } from '../../shared/constants/network';
import { TransactionStatus } from '../../shared/constants/transaction';
import {
  unapprovedMessagesSelector,
  transactionsSelector,
  nonceSortedTransactionsSelector,
  nonceSortedPendingTransactionsSelector,
  nonceSortedCompletedTransactionsSelector,
  submittedPendingTransactionsSelector,
  hasTransactionPendingApprovals,
} from './transactions';

describe('Transaction Selectors', () => {
  describe('unapprovedMessagesSelector', () => {
    it('returns eth sign msg from unapprovedMsgs', () => {
      const msg = {
        id: 1,
        msgParams: {
          from: '0xAddress',
          data: '0xData',
          origin: 'origin',
        },
        time: 1,
        status: TransactionStatus.unapproved,
        type: 'eth_sign',
      };

      const state = {
        metamask: {
          unapprovedMsgs: {
            1: msg,
          },
          providerConfig: {
            chainId: '0x5',
          },
          internalAccounts: {
            accounts: {
              'cf8dace4-9439-4bd4-b3a8-88c821c8fcb3': {
                address: '0xAddress',
                id: 'cf8dace4-9439-4bd4-b3a8-88c821c8fcb3',
                metadata: {
                  name: 'Test Account',
                  keyring: {
                    type: 'HD Key Tree',
                  },
                },
                options: {},
                methods: [
                  'personal_sign',
                  'eth_sign',
                  'eth_signTransaction',
                  'eth_signTypedData',
                  'eth_signTypedData_v1',
                  'eth_signTypedData_v3',
                  'eth_signTypedData_v4',
                ],
                type: 'eip155:eoa',
              },
            },
            selectedAccount: 'cf8dace4-9439-4bd4-b3a8-88c821c8fcb3',
          },
        },
      };

      const msgSelector = unapprovedMessagesSelector(state);

      expect(Array.isArray(msgSelector)).toStrictEqual(true);
      expect(msgSelector).toStrictEqual([msg]);
    });

    it('returns personal sign from unapprovedPersonalMsgsSelector', () => {
      const msg = {
        id: 1,
        msgParams: {
          from: '0xAddress',
          data: '0xData',
          origin: 'origin',
        },
        time: 1,
        status: TransactionStatus.unapproved,
        type: 'personal_sign',
      };

      const state = {
        metamask: {
          unapprovedPersonalMsgs: {
            1: msg,
          },
          providerConfig: {
            chainId: '0x5',
          },
        },
      };

      const msgSelector = unapprovedMessagesSelector(state);

      expect(Array.isArray(msgSelector)).toStrictEqual(true);
      expect(msgSelector).toStrictEqual([msg]);
    });

    it('returns typed message from unapprovedTypedMessagesSelector', () => {
      const msg = {
        id: 1,
        msgParams: {
          data: '0xData',
          from: '0xAddress',
          version: 'V3',
          origin: 'origin',
        },
        time: 1,
        status: TransactionStatus.unapproved,
        type: 'eth_signTypedData',
      };

      const state = {
        metamask: {
          unapprovedTypedMessages: {
            1: msg,
          },
          providerConfig: {
            chainId: '0x5',
          },
        },
      };

      const msgSelector = unapprovedMessagesSelector(state);

      expect(Array.isArray(msgSelector)).toStrictEqual(true);
      expect(msgSelector).toStrictEqual([msg]);
    });
  });

  describe('transactionsSelector', () => {
    it('selects the current network transactions', () => {
      const state = {
        metamask: {
          providerConfig: {
            nickname: 'mainnet',
            chainId: CHAIN_IDS.MAINNET,
          },
          featureFlags: {},
<<<<<<< HEAD
          internalAccounts: {
            accounts: {
              'cf8dace4-9439-4bd4-b3a8-88c821c8fcb3': {
                address: '0xAddress',
                id: 'cf8dace4-9439-4bd4-b3a8-88c821c8fcb3',
                metadata: {
                  name: 'Test Account',
                  keyring: {
                    type: 'HD Key Tree',
                  },
                },
                options: {},
                methods: [
                  'personal_sign',
                  'eth_sign',
                  'eth_signTransaction',
                  'eth_signTypedData',
                  'eth_signTypedData_v1',
                  'eth_signTypedData_v3',
                  'eth_signTypedData_v4',
                ],
                type: 'eip155:eoa',
              },
            },
            selectedAccount: 'cf8dace4-9439-4bd4-b3a8-88c821c8fcb3',
          },
          currentNetworkTxList: [
=======
          selectedAddress: '0xAddress',
          transactions: [
>>>>>>> 997d1359
            {
              id: 0,
              chainId: CHAIN_IDS.MAINNET,
              time: 0,
              txParams: {
                from: '0xAddress',
                to: '0xRecipient',
              },
            },
            {
              id: 1,
              chainId: CHAIN_IDS.MAINNET,
              time: 1,
              txParams: {
                from: '0xAddress',
                to: '0xRecipient',
              },
            },
          ],
        },
      };

      const orderedTxList = state.metamask.transactions.sort(
        (a, b) => b.time - a.time,
      );

      const selectedTx = transactionsSelector(state);

      expect(Array.isArray(selectedTx)).toStrictEqual(true);
      expect(selectedTx).toStrictEqual(orderedTxList);
    });
  });

  describe('nonceSortedTransactionsSelector', () => {
    it('returns transaction group nonce sorted tx from from selectedTxList wit', () => {
      const tx1 = {
        id: 0,
        time: 0,
        txParams: {
          from: '0xAddress',
          to: '0xRecipient',
          nonce: '0x0',
        },
      };

      const tx2 = {
        id: 1,
        time: 1,
        txParams: {
          from: '0xAddress',
          to: '0xRecipient',
          nonce: '0x1',
        },
      };

      const state = {
        metamask: {
          providerConfig: {
            nickname: 'mainnet',
            chainId: CHAIN_IDS.MAINNET,
          },
          featureFlags: {},
<<<<<<< HEAD
          currentNetworkTxList: [tx1, tx2],
          internalAccounts: {
            accounts: {
              'cf8dace4-9439-4bd4-b3a8-88c821c8fcb3': {
                address: '0xAddress',
                id: 'cf8dace4-9439-4bd4-b3a8-88c821c8fcb3',
                metadata: {
                  name: 'Test Account',
                  keyring: {
                    type: 'HD Key Tree',
                  },
                },
                options: {},
                methods: [
                  'personal_sign',
                  'eth_sign',
                  'eth_signTransaction',
                  'eth_signTypedData',
                  'eth_signTypedData_v1',
                  'eth_signTypedData_v3',
                  'eth_signTypedData_v4',
                ],
                type: 'eip155:eoa',
              },
            },
            selectedAccount: 'cf8dace4-9439-4bd4-b3a8-88c821c8fcb3',
          },
=======
          transactions: [tx1, tx2],
>>>>>>> 997d1359
        },
      };

      const expectedResult = [
        {
          nonce: '0x0',
          transactions: [tx1],
          initialTransaction: tx1,
          primaryTransaction: tx1,
          hasRetried: false,
          hasCancelled: false,
        },
        {
          nonce: '0x1',
          transactions: [tx2],
          initialTransaction: tx2,
          primaryTransaction: tx2,
          hasRetried: false,
          hasCancelled: false,
        },
      ];

      expect(nonceSortedTransactionsSelector(state)).toStrictEqual(
        expectedResult,
      );
    });
  });

  describe('Sorting Transactions Selectors', () => {
    const submittedTx = {
      id: 0,
      time: 0,
      txParams: {
        from: '0xAddress',
        to: '0xRecipient',
        nonce: '0x0',
      },
      status: TransactionStatus.submitted,
    };

    const unapprovedTx = {
      id: 1,
      time: 1,
      txParams: {
        from: '0xAddress',
        to: '0xRecipient',
        nonce: '0x1',
      },
      status: TransactionStatus.unapproved,
    };

    const approvedTx = {
      id: 2,
      time: 2,
      txParams: {
        from: '0xAddress',
        to: '0xRecipient',
        nonce: '0x2',
      },
      status: TransactionStatus.approved,
    };

    const confirmedTx = {
      id: 3,
      time: 3,
      txParams: {
        from: '0xAddress',
        to: '0xRecipient',
        nonce: '0x3',
      },
      status: TransactionStatus.confirmed,
    };

    const state = {
      metamask: {
        providerConfig: {
          nickname: 'mainnet',
          chainId: CHAIN_IDS.MAINNET,
        },
        featureFlags: {},
<<<<<<< HEAD
        currentNetworkTxList: [
          submittedTx,
          unapprovedTx,
          approvedTx,
          confirmedTx,
        ],
        internalAccounts: {
          accounts: {
            'cf8dace4-9439-4bd4-b3a8-88c821c8fcb3': {
              address: '0xAddress',
              id: 'cf8dace4-9439-4bd4-b3a8-88c821c8fcb3',
              metadata: {
                name: 'Test Account',
                keyring: {
                  type: 'HD Key Tree',
                },
              },
              options: {},
              methods: [
                'personal_sign',
                'eth_sign',
                'eth_signTransaction',
                'eth_signTypedData',
                'eth_signTypedData_v1',
                'eth_signTypedData_v3',
                'eth_signTypedData_v4',
              ],
              type: 'eip155:eoa',
            },
          },
          selectedAccount: 'cf8dace4-9439-4bd4-b3a8-88c821c8fcb3',
        },
=======
        transactions: [submittedTx, unapprovedTx, approvedTx, confirmedTx],
>>>>>>> 997d1359
      },
    };

    it('nonceSortedPendingTransactionsSelector', () => {
      const expectedResult = [
        {
          nonce: submittedTx.txParams.nonce,
          transactions: [submittedTx],
          initialTransaction: submittedTx,
          primaryTransaction: submittedTx,
          hasRetried: false,
          hasCancelled: false,
        },
        {
          nonce: unapprovedTx.txParams.nonce,
          transactions: [unapprovedTx],
          initialTransaction: unapprovedTx,
          primaryTransaction: unapprovedTx,
          hasRetried: false,
          hasCancelled: false,
        },
        {
          nonce: approvedTx.txParams.nonce,
          transactions: [approvedTx],
          initialTransaction: approvedTx,
          primaryTransaction: approvedTx,
          hasRetried: false,
          hasCancelled: false,
        },
      ];

      expect(nonceSortedPendingTransactionsSelector(state)).toStrictEqual(
        expectedResult,
      );
    });

    it('nonceSortedCompletedTransactionsSelector', () => {
      const expectedResult = [
        {
          nonce: confirmedTx.txParams.nonce,
          transactions: [confirmedTx],
          initialTransaction: confirmedTx,
          primaryTransaction: confirmedTx,
          hasRetried: false,
          hasCancelled: false,
        },
      ];

      expect(nonceSortedCompletedTransactionsSelector(state)).toStrictEqual(
        expectedResult,
      );
    });

    it('submittedPendingTransactionsSelector', () => {
      const expectedResult = [submittedTx];
      expect(submittedPendingTransactionsSelector(state)).toStrictEqual(
        expectedResult,
      );
    });
  });

  describe('hasTransactionPendingApprovals', () => {
    const mockNetworkId = 'mockNetworkId';
    const mockedState = {
      metamask: {
        providerConfig: {
          chainId: mockNetworkId,
        },
        pendingApprovalCount: 2,
        pendingApprovals: {
          1: {
            id: '1',
            origin: 'origin',
            time: Date.now(),
            type: ApprovalType.WatchAsset,
            requestData: {},
            requestState: null,
          },
          2: {
            id: '2',
            origin: 'origin',
            time: Date.now(),
            type: ApprovalType.Transaction,
            requestData: {},
            requestState: null,
          },
        },
        transactions: [
          {
            id: '2',
            chainId: mockNetworkId,
            status: TransactionStatus.unapproved,
          },
        ],
      },
    };

    it('should return true if there is a pending transaction on same network', () => {
      const result = hasTransactionPendingApprovals(mockedState);
      expect(result).toBe(true);
    });

    it('should return false if there is a pending transaction on different network', () => {
      mockedState.metamask.transactions[0].chainId = 'differentNetworkId';
      const result = hasTransactionPendingApprovals(mockedState);
      expect(result).toBe(false);
    });

    it.each([
      [ApprovalType.EthDecrypt],
      [ApprovalType.EthGetEncryptionPublicKey],
      [ApprovalType.EthSign],
      [ApprovalType.EthSignTypedData],
      [ApprovalType.PersonalSign],
    ])(
      'should return true if there is a pending transaction of %s type',
      (type) => {
        const result = hasTransactionPendingApprovals({
          ...mockedState,
          metamask: {
            ...mockedState.metamask,
            pendingApprovals: {
              2: {
                id: '2',
                origin: 'origin',
                time: Date.now(),
                type,
                requestData: {},
                requestState: null,
              },
            },
          },
        });
        expect(result).toBe(true);
      },
    );
  });
});<|MERGE_RESOLUTION|>--- conflicted
+++ resolved
@@ -140,7 +140,6 @@
             chainId: CHAIN_IDS.MAINNET,
           },
           featureFlags: {},
-<<<<<<< HEAD
           internalAccounts: {
             accounts: {
               'cf8dace4-9439-4bd4-b3a8-88c821c8fcb3': {
@@ -167,11 +166,7 @@
             },
             selectedAccount: 'cf8dace4-9439-4bd4-b3a8-88c821c8fcb3',
           },
-          currentNetworkTxList: [
-=======
-          selectedAddress: '0xAddress',
           transactions: [
->>>>>>> 997d1359
             {
               id: 0,
               chainId: CHAIN_IDS.MAINNET,
@@ -234,8 +229,6 @@
             chainId: CHAIN_IDS.MAINNET,
           },
           featureFlags: {},
-<<<<<<< HEAD
-          currentNetworkTxList: [tx1, tx2],
           internalAccounts: {
             accounts: {
               'cf8dace4-9439-4bd4-b3a8-88c821c8fcb3': {
@@ -262,9 +255,7 @@
             },
             selectedAccount: 'cf8dace4-9439-4bd4-b3a8-88c821c8fcb3',
           },
-=======
           transactions: [tx1, tx2],
->>>>>>> 997d1359
         },
       };
 
@@ -345,13 +336,6 @@
           chainId: CHAIN_IDS.MAINNET,
         },
         featureFlags: {},
-<<<<<<< HEAD
-        currentNetworkTxList: [
-          submittedTx,
-          unapprovedTx,
-          approvedTx,
-          confirmedTx,
-        ],
         internalAccounts: {
           accounts: {
             'cf8dace4-9439-4bd4-b3a8-88c821c8fcb3': {
@@ -378,9 +362,7 @@
           },
           selectedAccount: 'cf8dace4-9439-4bd4-b3a8-88c821c8fcb3',
         },
-=======
         transactions: [submittedTx, unapprovedTx, approvedTx, confirmedTx],
->>>>>>> 997d1359
       },
     };
 
