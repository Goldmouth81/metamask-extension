///: BEGIN:ONLY_INCLUDE_IN(snaps)
import { SubjectType } from '@metamask/permission-controller';
///: END:ONLY_INCLUDE_IN
import { ApprovalType } from '@metamask/controller-utils';
import { memoize } from 'lodash';
import { createSelector } from 'reselect';
import { NameType } from '@metamask/name-controller';
import { EthMethod } from '@metamask/keyring-api';
import { addHexPrefix } from '../../app/scripts/lib/util';
import {
  AURORA_DISPLAY_NAME,
  AVALANCHE_DISPLAY_NAME,
  BSC_DISPLAY_NAME,
  BUYABLE_CHAINS_MAP,
  CHAIN_ID_TO_NETWORK_IMAGE_URL_MAP,
  CHAIN_ID_TO_RPC_URL_MAP,
  CHAIN_IDS,
  CURRENCY_SYMBOLS,
  ETH_TOKEN_IMAGE_URL,
  GOERLI_DISPLAY_NAME,
  LINEA_GOERLI_DISPLAY_NAME,
  LINEA_GOERLI_TOKEN_IMAGE_URL,
  LINEA_MAINNET_DISPLAY_NAME,
  LINEA_MAINNET_TOKEN_IMAGE_URL,
  MAINNET_DISPLAY_NAME,
  NATIVE_CURRENCY_TOKEN_IMAGE_MAP,
  NETWORK_TYPES,
  NetworkStatus,
  POLYGON_DISPLAY_NAME,
  SEPOLIA_DISPLAY_NAME,
  TEST_CHAINS,
  TEST_NETWORK_TICKER_MAP,
} from '../../shared/constants/network';
import {
  HardwareTransportStates,
  LedgerTransportTypes,
  WebHIDConnectedStatuses,
} from '../../shared/constants/hardware-wallets';
import { KeyringType } from '../../shared/constants/keyring';
import { MESSAGE_TYPE } from '../../shared/constants/app';

import { TRUNCATED_NAME_CHAR_LIMIT } from '../../shared/constants/labels';

import {
  ALLOWED_DEV_SWAPS_CHAIN_IDS,
  ALLOWED_PROD_SWAPS_CHAIN_IDS,
  SWAPS_CHAINID_DEFAULT_TOKEN_MAP,
} from '../../shared/constants/swaps';

import {
  ALLOWED_BRIDGE_CHAIN_IDS,
  ALLOWED_BRIDGE_TOKEN_ADDRESSES,
} from '../../shared/constants/bridge';

import {
  getAccountByAddress,
  getSnapName,
  getURLHostName,
  removeSnapIdPrefix,
  shortenAddress,
} from '../helpers/utils/util';

import { TEMPLATED_CONFIRMATION_APPROVAL_TYPES } from '../pages/confirmation/templates';
import { STATIC_MAINNET_TOKEN_LIST } from '../../shared/constants/tokens';
import { DAY } from '../../shared/constants/time';
import { TERMS_OF_USE_LAST_UPDATED } from '../../shared/constants/terms';
import {
  findKeyringForAddress,
  getConversionRate,
  getLedgerTransportType,
  getNativeCurrency,
  getProviderConfig,
  isAddressLedger,
<<<<<<< HEAD
  isEIP1559Network,
  isNotEIP1559Network,
=======
>>>>>>> eb1a477d
} from '../ducks/metamask/metamask';
import {
  getLedgerTransportStatus,
  getLedgerWebHidConnectedStatus,
} from '../ducks/app/app';
import { isEqualCaseInsensitive } from '../../shared/modules/string-utils';
import { TransactionStatus } from '../../shared/constants/transaction';
import {
  getValueFromWeiHex,
  hexToDecimal,
} from '../../shared/modules/conversion.utils';
import { BackgroundColor } from '../helpers/constants/design-system';
import {
  NOTIFICATION_BUY_SELL_BUTTON,
  NOTIFICATION_DROP_LEDGER_FIREFOX,
  NOTIFICATION_OPEN_BETA_SNAPS,
} from '../../shared/notifications';
import {
  getCurrentNetworkTransactions,
  getUnapprovedTransactions,
} from './transactions';
///: BEGIN:ONLY_INCLUDE_IN(snaps)
// eslint-disable-next-line import/order
import {
  getPermissionSubjects,
  getConnectedSubjectsForAllAddresses,
} from './permissions';
///: END:ONLY_INCLUDE_IN
import { createDeepEqualSelector } from './util';

/**
 * Returns true if the currently selected network is inaccessible or whether no
 * provider has been set yet for the currently selected network.
 *
 * @param {object} state - Redux state object.
 */
export function isNetworkLoading(state) {
  const selectedNetworkClientId = getSelectedNetworkClientId(state);
  return (
    selectedNetworkClientId &&
    state.metamask.networksMetadata[selectedNetworkClientId].status !==
      NetworkStatus.Available
  );
}

export function getSelectedNetworkClientId(state) {
  return state.metamask.selectedNetworkClientId;
}

export function getNetworkIdentifier(state) {
  const { type, nickname, rpcUrl } = getProviderConfig(state);

  return nickname || rpcUrl || type;
}

export function getCurrentChainId(state) {
  const { chainId } = getProviderConfig(state);
  return chainId;
}

export function getMetaMetricsId(state) {
  const { metaMetricsId } = state.metamask;
  return metaMetricsId;
}

export function isCurrentProviderCustom(state) {
  const provider = getProviderConfig(state);
  return (
    provider.type === NETWORK_TYPES.RPC &&
    !Object.values(CHAIN_IDS).includes(provider.chainId)
  );
}

export function getCurrentQRHardwareState(state) {
  const { qrHardware } = state.metamask;
  return qrHardware || {};
}

export function hasUnsignedQRHardwareTransaction(state) {
  const { txParams } = state.confirmTransaction.txData;
  if (!txParams) {
    return false;
  }
  const { from } = txParams;
  const { keyrings } = state.metamask;
  const qrKeyring = keyrings.find((kr) => kr.type === KeyringType.qr);
  if (!qrKeyring) {
    return false;
  }
  return Boolean(
    qrKeyring.accounts.find(
      (account) => account.toLowerCase() === from.toLowerCase(),
    ),
  );
}

export function hasUnsignedQRHardwareMessage(state) {
  const { type, msgParams } = state.confirmTransaction.txData;
  if (!type || !msgParams) {
    return false;
  }
  const { from } = msgParams;
  const { keyrings } = state.metamask;
  const qrKeyring = keyrings.find((kr) => kr.type === KeyringType.qr);
  if (!qrKeyring) {
    return false;
  }
  switch (type) {
    case MESSAGE_TYPE.ETH_SIGN_TYPED_DATA:
    case MESSAGE_TYPE.ETH_SIGN:
    case MESSAGE_TYPE.PERSONAL_SIGN:
      return Boolean(
        qrKeyring.accounts.find(
          (account) => account.toLowerCase() === from.toLowerCase(),
        ),
      );
    default:
      return false;
  }
}

export function getCurrentKeyring(state) {
  const internalAccount = getSelectedInternalAccount(state);

  if (!internalAccount) {
    return null;
  }

  return internalAccount.metadata.keyring;
}

/**
 * The function returns true if network and account details are fetched and
 * both of them support EIP-1559.
 *
 * @param state
 */
export function checkNetworkAndAccountSupports1559(state) {
  const networkSupports1559 = isEIP1559Network(state);
  return networkSupports1559;
}

/**
 * The function returns true if network and account details are fetched and
 * either of them do not support EIP-1559.
 *
 * @param state
 */
export function checkNetworkOrAccountNotSupports1559(state) {
  const networkNotSupports1559 = isNotEIP1559Network(state);
  return networkNotSupports1559;
}

/**
 * Checks if the current wallet is a hardware wallet.
 *
 * @param {object} state
 * @returns {boolean}
 */
export function isHardwareWallet(state) {
  const keyring = getCurrentKeyring(state);
  return Boolean(keyring?.type?.includes('Hardware'));
}

/**
 * Get a HW wallet type, e.g. "Ledger Hardware"
 *
 * @param {object} state
 * @returns {string | undefined}
 */
export function getHardwareWalletType(state) {
  const keyring = getCurrentKeyring(state);
  return isHardwareWallet(state) ? keyring.type : undefined;
}

export function getAccountType(state) {
  const currentKeyring = getCurrentKeyring(state);
  return getAccountTypeForKeyring(currentKeyring);
}

export function getAccountTypeForKeyring(keyring) {
  if (!keyring) {
    return '';
  }

  const { type } = keyring;

  ///: BEGIN:ONLY_INCLUDE_IN(build-mmi)
  if (type.startsWith('Custody')) {
    return 'custody';
  }
  ///: END:ONLY_INCLUDE_IN

  switch (type) {
    case KeyringType.trezor:
    case KeyringType.ledger:
    case KeyringType.lattice:
    case KeyringType.qr:
      return 'hardware';
    case KeyringType.imported:
      return 'imported';
    ///: BEGIN:ONLY_INCLUDE_IN(keyring-snaps)
    case KeyringType.snap:
      return 'snap';
    ///: END:ONLY_INCLUDE_IN
    default:
      return 'default';
  }
}

/**
 * Get MetaMask accounts, including account name and balance.
 */
export const getMetaMaskAccounts = createSelector(
  getInternalAccounts,
  getMetaMaskAccountBalances,
  getMetaMaskCachedBalances,
  (internalAccounts, balances, cachedBalances) =>
    Object.values(internalAccounts).reduce((accounts, internalAccount) => {
      // TODO: mix in the identity state here as well, consolidating this
      // selector with `accountsWithSendEtherInfoSelector`
      let account = internalAccount;

      if (balances[internalAccount.address]) {
        account = {
          ...account,
          ...balances[internalAccount.address],
        };
      }

      if (account.balance === null || account.balance === undefined) {
        account = {
          ...account,
          balance: cachedBalances && cachedBalances[internalAccount.address],
        };
      }

      return {
        ...accounts,
        [internalAccount.address]: account,
      };
    }, {}),
);

/**
 * Returns the selected address from the Metamask state.
 *
 * @deprecated This function is deprecated and will be removed in a future release. Use `getSelectedAccount` instead.
 * @param state - The Metamask state object.
 * @returns {string} The selected address.
 */
export function getSelectedAddress(state) {
  return state.metamask.selectedAddress;
}

/**
 * Returns the selected identity from the Metamask state.
 *
 * @deprecated This function is deprecated and will be removed in future versions. Use getSelectedInternalAccount() instead.
 * @param state - The Metamask state object.
 * @returns The selected identity object.
 */
export function getSelectedIdentity(state) {
  const selectedAddress = getSelectedAddress(state);
  const { identities } = state.metamask;

  return identities[selectedAddress];
}

export function getInternalAccountByAddress(state, address) {
  return Object.values(state.metamask.internalAccounts.accounts).find(
    (account) => isEqualCaseInsensitive(account.address, address),
  );
}

export function getSelectedInternalAccount(state) {
  const accountId = state.metamask.internalAccounts.selectedAccount;
  return state.metamask.internalAccounts.accounts[accountId];
}

export function checkIfMethodIsEnabled(state, methodName) {
  const internalAccount = getSelectedInternalAccount(state);
  return Boolean(internalAccount.methods.includes(methodName));
}

export function getSelectedInternalAccountWithBalance(state) {
  const selectedAccount = getSelectedInternalAccount(state);
  const rawAccount = getMetaMaskAccountBalances(state)[selectedAccount.address];

  const selectedAccountWithBalance = {
    ...selectedAccount,
    balance: rawAccount ? rawAccount.balance : '0x0',
  };

  return selectedAccountWithBalance;
}

export function getInternalAccounts(state) {
  return Object.values(state.metamask.internalAccounts.accounts);
}

export function getInternalAccount(state, accountId) {
  return state.metamask.internalAccounts.accounts[accountId];
}

export function getInternalAccountsSortedByKeyring(state) {
  const accounts = getInternalAccounts(state);

  return accounts.sort((previousAccount, currentAccount) => {
    // sort accounts by keyring type in alphabetical order
    const previousKeyringType = previousAccount.metadata.keyring.type;
    const currentKeyringType = currentAccount.metadata.keyring.type;
    if (previousKeyringType < currentKeyringType) {
      return -1;
    }
    if (previousKeyringType > currentKeyringType) {
      return 1;
    }
    return 0;
  });
}

export function getNumberOfTokens(state) {
  const { tokens } = state.metamask;
  return tokens ? tokens.length : 0;
}

export function getMetaMaskKeyrings(state) {
  return state.metamask.keyrings;
}

/**
 * Get identity state.
 *
 * @param {object} state - Redux state
 * @returns {object} A map of account addresses to identities (which includes the account name)
 * @deprecated This function is deprecated and will be removed in a future version. Use getInternalAccounts instead.
 */
export function getMetaMaskIdentities(state) {
  return state.metamask.identities;
}

/**
 * Get account balances state.
 *
 * @param {object} state - Redux state
 * @returns {object} A map of account addresses to account objects (which includes the account
 *   balance)
 */
export function getMetaMaskAccountBalances(state) {
  return state.metamask.accounts;
}

export function getMetaMaskCachedBalances(state) {
  const chainId = getCurrentChainId(state);

  return state.metamask.cachedBalances[chainId];
}

/**
 * Get ordered (by keyrings) accounts with identity and balance
 */
export const getMetaMaskAccountsOrdered = createSelector(
  getInternalAccountsSortedByKeyring,
  getMetaMaskAccounts,
  (internalAccounts, accounts) => {
    return internalAccounts.map((internalAccount) => ({
      ...internalAccount,
      ...accounts[internalAccount.address],
    }));
  },
);

export const getMetaMaskAccountsConnected = createSelector(
  getMetaMaskAccountsOrdered,
  (connectedAccounts) =>
    connectedAccounts.map(({ address }) => address.toLowerCase()),
);

export function isBalanceCached(state) {
  const { address: selectedAddress } = getSelectedInternalAccount(state);
  const selectedAccountBalance =
    getMetaMaskAccountBalances(state)[selectedAddress]?.balance;
  const cachedBalance = getSelectedAccountCachedBalance(state);

  return Boolean(!selectedAccountBalance && cachedBalance);
}

export function getSelectedAccountCachedBalance(state) {
  const cachedBalances = getMetaMaskCachedBalances(state);
  const { address: selectedAddress } = getSelectedInternalAccount(state);

  return cachedBalances?.[selectedAddress];
}

export function getAllTokens(state) {
  return state.metamask.allTokens;
}

export function getSelectedAccount(state) {
  const accounts = getMetaMaskAccounts(state);
  const selectedAccount = getSelectedInternalAccount(state);

  return {
    ...selectedAccount,
    ...accounts[selectedAccount.address],
  };
}

export function getTargetAccount(state, targetAddress) {
  const accounts = getMetaMaskAccounts(state);
  return accounts[targetAddress];
}

export const getTokenExchangeRates = (state) =>
  state.metamask.contractExchangeRates;

export function getAddressBook(state) {
  const chainId = getCurrentChainId(state);
  if (!state.metamask.addressBook[chainId]) {
    return [];
  }
  return Object.values(state.metamask.addressBook[chainId]);
}

export function getEnsResolutionByAddress(state, address) {
  if (state.metamask.ensResolutionsByAddress[address]) {
    return state.metamask.ensResolutionsByAddress[address];
  }

  const entry =
    getAddressBookEntry(state, address) ||
    getInternalAccountByAddress(state, address);

  return entry?.name || '';
}

export function getAddressBookEntry(state, address) {
  const addressBook = getAddressBook(state);
  const entry = addressBook.find((contact) =>
    isEqualCaseInsensitive(contact.address, address),
  );
  return entry;
}

export function getAddressBookEntryOrAccountName(state, address) {
  const entry = getAddressBookEntry(state, address);
  if (entry && entry.name !== '') {
    return entry.name;
  }

  const internalAccount = Object.values(getInternalAccounts(state)).find(
    (account) => isEqualCaseInsensitive(account.address, address),
  );

  return internalAccount?.metadata.name || address;
}

export function getAccountName(accounts, accountAddress) {
  const account = accounts.find((internalAccount) =>
    isEqualCaseInsensitive(internalAccount.address, accountAddress),
  );
  return account && account.metadata.name !== '' ? account.metadata.name : '';
}

export function getMetadataContractName(state, address) {
  const tokenList = getTokenList(state);
  const entry = Object.values(tokenList).find((identity) =>
    isEqualCaseInsensitive(identity.address, address),
  );
  return entry && entry.name !== '' ? entry.name : '';
}

export function accountsWithSendEtherInfoSelector(state) {
  const accounts = getMetaMaskAccounts(state);
  const internalAccounts = getInternalAccounts(state);

  const accountsWithSendEtherInfo = Object.values(internalAccounts).map(
    (internalAccount) => {
      return {
        ...internalAccount,
        ...accounts[internalAccount.address],
      };
    },
  );

  return accountsWithSendEtherInfo;
}

export function getAccountsWithLabels(state) {
  const result = getMetaMaskAccountsOrdered(state).map((account) => {
    const {
      address,
      metadata: { name },
      balance,
    } = account;
    return {
      ...account,
      addressLabel: `${
        name.length < TRUNCATED_NAME_CHAR_LIMIT
          ? name
          : `${name.slice(0, TRUNCATED_NAME_CHAR_LIMIT - 1)}...`
      } (${shortenAddress(address)})`,
      label: name,
      balance,
    };
  });
  console.log(result);
  return result;
}

export function getCurrentAccountWithSendEtherInfo(state) {
  const { address: currentAddress } = getSelectedInternalAccount(state);
  const accounts = accountsWithSendEtherInfoSelector(state);

  return getAccountByAddress(accounts, currentAddress);
}

export function getTargetAccountWithSendEtherInfo(state, targetAddress) {
  const accounts = accountsWithSendEtherInfoSelector(state);
  return getAccountByAddress(accounts, targetAddress);
}

export function getCurrentEthBalance(state) {
  return getCurrentAccountWithSendEtherInfo(state)?.balance;
}

export function getGasIsLoading(state) {
  return state.appState.gasIsLoading;
}

export function getAppIsLoading(state) {
  return state.appState.isLoading;
}

export function getCurrentCurrency(state) {
  return state.metamask.currentCurrency;
}

export function getTotalUnapprovedCount(state) {
  return state.metamask.pendingApprovalCount ?? 0;
}

export function getTotalUnapprovedMessagesCount(state) {
  const {
    unapprovedMsgCount = 0,
    unapprovedPersonalMsgCount = 0,
    unapprovedDecryptMsgCount = 0,
    unapprovedEncryptionPublicKeyMsgCount = 0,
    unapprovedTypedMessagesCount = 0,
  } = state.metamask;

  return (
    unapprovedMsgCount +
    unapprovedPersonalMsgCount +
    unapprovedDecryptMsgCount +
    unapprovedEncryptionPublicKeyMsgCount +
    unapprovedTypedMessagesCount
  );
}

export function getTotalUnapprovedSignatureRequestCount(state) {
  const {
    unapprovedMsgCount = 0,
    unapprovedPersonalMsgCount = 0,
    unapprovedTypedMessagesCount = 0,
  } = state.metamask;

  return (
    unapprovedMsgCount +
    unapprovedPersonalMsgCount +
    unapprovedTypedMessagesCount
  );
}

export function getUnapprovedTxCount(state) {
  const unapprovedTxs = getUnapprovedTransactions(state);
  return Object.keys(unapprovedTxs).length;
}

export function getUnapprovedConfirmations(state) {
  const { pendingApprovals = {} } = state.metamask;
  return Object.values(pendingApprovals);
}

export function getUnapprovedTemplatedConfirmations(state) {
  const unapprovedConfirmations = getUnapprovedConfirmations(state);
  return unapprovedConfirmations.filter((approval) =>
    TEMPLATED_CONFIRMATION_APPROVAL_TYPES.includes(approval.type),
  );
}

export function getSuggestedTokens(state) {
  return (
    getUnapprovedConfirmations(state)?.filter(({ type, requestData }) => {
      return (
        type === ApprovalType.WatchAsset &&
        requestData?.asset?.tokenId === undefined
      );
    }) || []
  );
}

export function getSuggestedNfts(state) {
  return (
    getUnapprovedConfirmations(state)?.filter(({ requestData, type }) => {
      return (
        type === ApprovalType.WatchAsset &&
        requestData?.asset?.tokenId !== undefined
      );
    }) || []
  );
}

export function getIsMainnet(state) {
  const chainId = getCurrentChainId(state);
  return chainId === CHAIN_IDS.MAINNET;
}

export function getIsLineaMainnet(state) {
  const chainId = getCurrentChainId(state);
  return chainId === CHAIN_IDS.LINEA_MAINNET;
}

export function getIsTestnet(state) {
  const chainId = getCurrentChainId(state);
  return TEST_CHAINS.includes(chainId);
}

export function getIsNonStandardEthChain(state) {
  return !(getIsMainnet(state) || getIsTestnet(state) || process.env.IN_TEST);
}

export function getPreferences({ metamask }) {
  return metamask.preferences;
}

export function getShowTestNetworks(state) {
  const { showTestNetworks } = getPreferences(state);
  return Boolean(showTestNetworks);
}

export function getTestNetworkBackgroundColor(state) {
  const currentNetwork = state.metamask.providerConfig.ticker;
  switch (true) {
    case currentNetwork?.includes(GOERLI_DISPLAY_NAME):
      return BackgroundColor.goerli;
    case currentNetwork?.includes(SEPOLIA_DISPLAY_NAME):
      return BackgroundColor.sepolia;
    default:
      return undefined;
  }
}

export function getDisabledRpcMethodPreferences(state) {
  return state.metamask.disabledRpcMethodPreferences;
}

export function getShouldShowFiat(state) {
  const isMainNet = getIsMainnet(state);
  const isLineaMainNet = getIsLineaMainnet(state);
  const isCustomNetwork = getIsCustomNetwork(state);
  const conversionRate = getConversionRate(state);
  const useCurrencyRateCheck = getUseCurrencyRateCheck(state);
  const { showFiatInTestnets } = getPreferences(state);
  return Boolean(
    (isMainNet || isLineaMainNet || isCustomNetwork || showFiatInTestnets) &&
      useCurrencyRateCheck &&
      conversionRate,
  );
}

export function getShouldHideZeroBalanceTokens(state) {
  const { hideZeroBalanceTokens } = getPreferences(state);
  return hideZeroBalanceTokens;
}

export function getAdvancedInlineGasShown(state) {
  return Boolean(state.metamask.featureFlags.advancedInlineGas);
}

export function getUseNonceField(state) {
  return Boolean(state.metamask.useNonceField);
}

export function getCustomNonceValue(state) {
  return String(state.metamask.customNonceValue);
}

export function getSubjectMetadata(state) {
  return state.metamask.subjectMetadata;
}

///: BEGIN:ONLY_INCLUDE_IN(snaps)
/**
 * @param {string} svgString - The raw SVG string to make embeddable.
 * @returns {string} The embeddable SVG string.
 */
const getEmbeddableSvg = memoize(
  (svgString) => `data:image/svg+xml;utf8,${encodeURIComponent(svgString)}`,
);

///: END:ONLY_INCLUDE_IN

export function getTargetSubjectMetadata(state, origin) {
  const metadata = getSubjectMetadata(state)[origin];

  ///: BEGIN:ONLY_INCLUDE_IN(snaps)
  if (metadata?.subjectType === SubjectType.Snap) {
    const { svgIcon, ...remainingMetadata } = metadata;
    return {
      ...remainingMetadata,
      iconUrl: svgIcon ? getEmbeddableSvg(svgIcon) : null,
    };
  }
  ///: END:ONLY_INCLUDE_IN
  return metadata;
}

/**
 * Retrieve registry data for requested Snap.
 *
 * @param state - Redux state object.
 * @param snapId - ID of a Snap.
 * @returns Object containing metadata stored in Snaps registry for requested Snap.
 */
export function getSnapRegistryData(state, snapId) {
  const snapsRegistryData = state.metamask.database.verifiedSnaps;
  return snapsRegistryData ? snapsRegistryData[snapId] : null;
}

export function getRpcPrefsForCurrentProvider(state) {
  const { rpcPrefs } = getProviderConfig(state);
  return rpcPrefs || {};
}

export function getKnownMethodData(state, data) {
  if (!data) {
    return null;
  }
  const prefixedData = addHexPrefix(data);
  const fourBytePrefix = prefixedData.slice(0, 10);
  const { knownMethodData, use4ByteResolution } = state.metamask;
  // If 4byte setting is off, we do not want to return the knownMethodData
  return use4ByteResolution && knownMethodData?.[fourBytePrefix];
}

export function getFeatureFlags(state) {
  return state.metamask.featureFlags;
}

export function getOriginOfCurrentTab(state) {
  return state.activeTab.origin;
}

export function getIpfsGateway(state) {
  return state.metamask.ipfsGateway;
}

export function getInfuraBlocked(state) {
  return (
    state.metamask.networksMetadata[getSelectedNetworkClientId(state)]
      .status === NetworkStatus.Blocked
  );
}

export function getUSDConversionRate(state) {
  return state.metamask.usdConversionRate;
}

export function getWeb3ShimUsageStateForOrigin(state, origin) {
  return state.metamask.web3ShimUsageOrigins[origin];
}

/**
 * @typedef {object} SwapsEthToken
 * @property {string} symbol - The symbol for ETH, namely "ETH"
 * @property {string} name - The name of the ETH currency, "Ether"
 * @property {string} address - A substitute address for the metaswap-api to
 * recognize the ETH token
 * @property {string} decimals - The number of ETH decimals, i.e. 18
 * @property {string} balance - The user's ETH balance in decimal wei, with a
 * precision of 4 decimal places
 * @property {string} string - The user's ETH balance in decimal ETH
 */

/**
 * Swaps related code uses token objects for various purposes. These objects
 * always have the following properties: `symbol`, `name`, `address`, and
 * `decimals`.
 *
 * When available for the current account, the objects can have `balance` and
 * `string` properties.
 * `balance` is the users token balance in decimal values, denominated in the
 * minimal token units (according to its decimals).
 * `string` is the token balance in a readable format, ready for rendering.
 *
 * Swaps treats the selected chain's currency as a token, and we use the token constants
 * in the SWAPS_CHAINID_DEFAULT_TOKEN_MAP to set the standard properties for
 * the token. The getSwapsDefaultToken selector extends that object with
 * `balance` and `string` values of the same type as in regular ERC-20 token
 * objects, per the above description.
 *
 * @param {object} state - the redux state object
 * @returns {SwapsEthToken} The token object representation of the currently
 * selected account's ETH balance, as expected by the Swaps API.
 */

export function getSwapsDefaultToken(state) {
  const selectedAccount = getSelectedAccount(state);
  const balance = selectedAccount?.balance;
  const chainId = getCurrentChainId(state);
  const defaultTokenObject = SWAPS_CHAINID_DEFAULT_TOKEN_MAP[chainId];

  return {
    ...defaultTokenObject,
    balance: hexToDecimal(balance),
    string: getValueFromWeiHex({
      value: balance,
      numberOfDecimals: 4,
      toDenomination: 'ETH',
    }),
  };
}

export function getIsSwapsChain(state) {
  const chainId = getCurrentChainId(state);
  const isNotDevelopment =
    process.env.METAMASK_ENVIRONMENT !== 'development' &&
    process.env.METAMASK_ENVIRONMENT !== 'testing';
  return isNotDevelopment
    ? ALLOWED_PROD_SWAPS_CHAIN_IDS.includes(chainId)
    : ALLOWED_DEV_SWAPS_CHAIN_IDS.includes(chainId);
}

export function getIsBridgeChain(state) {
  const chainId = getCurrentChainId(state);
  return ALLOWED_BRIDGE_CHAIN_IDS.includes(chainId);
}

export const getIsBridgeToken = (tokenAddress) => (state) => {
  const chainId = getCurrentChainId(state);
  const isBridgeChain = getIsBridgeChain(state);
  return (
    isBridgeChain &&
    ALLOWED_BRIDGE_TOKEN_ADDRESSES[chainId].includes(tokenAddress.toLowerCase())
  );
};

export function getIsBuyableChain(state) {
  const chainId = getCurrentChainId(state);
  return Object.keys(BUYABLE_CHAINS_MAP).includes(chainId);
}

export function getNativeCurrencyImage(state) {
  const nativeCurrency = getNativeCurrency(state)?.toUpperCase();
  return NATIVE_CURRENCY_TOKEN_IMAGE_MAP[nativeCurrency];
}

export function getNextSuggestedNonce(state) {
  return Number(state.metamask.nextNonce);
}

export function getShowWhatsNewPopup(state) {
  return state.appState.showWhatsNewPopup;
}

/**
 * Returns a memoized version of the MetaMask identities.
 *
 * @deprecated This selector is deprecated and will be removed in a future version.
 * Please use getMemoizedMetaMaskInternalAccounts instead.
 * @param state - The Redux state.
 * @returns {Array} An array of MetaMask identities.
 */
export const getMemoizedMetaMaskIdentities = createDeepEqualSelector(
  getMetaMaskIdentities,
  (identities) => identities,
);

/**
 * Returns a memoized selector that gets the internal accounts from the Redux store.
 *
 * @param state - The Redux store state.
 * @returns {Array} An array of internal accounts.
 */
export const getMemoizedMetaMaskInternalAccounts = createDeepEqualSelector(
  getInternalAccounts,
  (internalAccounts) => internalAccounts,
);

export const getMemoizedAddressBook = createDeepEqualSelector(
  getAddressBook,
  (addressBook) => addressBook,
);

export const getMemoizedMetadataContractName = createDeepEqualSelector(
  getTokenList,
  (_tokenList, address) => address,
  (tokenList, address) => {
    const entry = Object.values(tokenList).find((identity) =>
      isEqualCaseInsensitive(identity.address, address),
    );
    return entry && entry.name !== '' ? entry.name : '';
  },
);

export const getTxData = (state) => state.confirmTransaction.txData;

export const getUnapprovedTransaction = createDeepEqualSelector(
  (state) => getUnapprovedTransactions(state),
  (_, transactionId) => transactionId,
  (unapprovedTxs, transactionId) => {
    return (
      Object.values(unapprovedTxs).find(({ id }) => id === transactionId) || {}
    );
  },
);

export const getTransaction = createDeepEqualSelector(
  (state) => getCurrentNetworkTransactions(state),
  (_, transactionId) => transactionId,
  (unapprovedTxs, transactionId) => {
    return (
      Object.values(unapprovedTxs).find(({ id }) => id === transactionId) || {}
    );
  },
);

export const getFullTxData = createDeepEqualSelector(
  getTxData,
  (state, transactionId, status) => {
    if (status === TransactionStatus.unapproved) {
      return getUnapprovedTransaction(state, transactionId);
    }
    return getTransaction(state, transactionId);
  },
  (_state, _transactionId, _status, customTxParamsData) => customTxParamsData,
  (txData, transaction, customTxParamsData) => {
    let fullTxData = { ...txData, ...transaction };
    if (transaction && transaction.simulationFails) {
      fullTxData.simulationFails = { ...transaction.simulationFails };
    }
    if (customTxParamsData) {
      fullTxData = {
        ...fullTxData,
        txParams: {
          ...fullTxData.txParams,
          data: customTxParamsData,
        },
      };
    }
    return fullTxData;
  },
);

export const getAllConnectedAccounts = createDeepEqualSelector(
  getConnectedSubjectsForAllAddresses,
  (connectedSubjects) => {
    return Object.keys(connectedSubjects);
  },
);

///: BEGIN:ONLY_INCLUDE_IN(snaps)
export function getSnaps(state) {
  return state.metamask.snaps;
}

export const getSnap = createDeepEqualSelector(
  getSnaps,
  (_, snapId) => snapId,
  (snaps, snapId) => {
    return snaps[snapId];
  },
);

export const getEnabledSnaps = createDeepEqualSelector(getSnaps, (snaps) => {
  return Object.values(snaps).reduce((acc, cur) => {
    if (cur.enabled) {
      acc[cur.id] = cur;
    }
    return acc;
  }, {});
});

export const getInsightSnaps = createDeepEqualSelector(
  getEnabledSnaps,
  getPermissionSubjects,
  (snaps, subjects) => {
    return Object.values(snaps).filter(
      ({ id }) => subjects[id]?.permissions['endowment:transaction-insight'],
    );
  },
);

export const getNotifySnaps = createDeepEqualSelector(
  getEnabledSnaps,
  getPermissionSubjects,
  (snaps, subjects) => {
    return Object.values(snaps).filter(
      ({ id }) => subjects[id]?.permissions.snap_notify,
    );
  },
);

/**
 * @typedef {object} Notification
 * @property {string} id - A unique identifier for the notification
 * @property {string} origin - A string identifing the snap origin
 * @property {EpochTimeStamp} createdDate - A date in epochTimeStramps, identifying when the
 *   notification was first committed
 * @property {EpochTimeStamp} readDate - A date in epochTimeStramps, identifying when the
 *   notification was read by the user
 * @property {string} message - A string containing the notification message
 */

/**
 * Notifications are managed by the notification controller and referenced by
 * `state.metamask.notifications`. This function returns a list of notifications
 * the can be shown to the user.
 *
 * The returned notifications are sorted by date.
 *
 * @param {object} state - the redux state object
 * @returns {Notification[]} An array of notifications that can be shown to the user
 */

export function getNotifications(state) {
  const notifications = Object.values(state.metamask.notifications);

  const notificationsSortedByDate = notifications.sort(
    (a, b) => new Date(b.createdDate) - new Date(a.createdDate),
  );
  return notificationsSortedByDate;
}

export function getUnreadNotifications(state) {
  const notifications = getNotifications(state);

  const unreadNotificationCount = notifications.filter(
    (notification) => notification.readDate === null,
  );

  return unreadNotificationCount;
}

export const getUnreadNotificationsCount = createSelector(
  getUnreadNotifications,
  (notifications) => notifications.length,
);

///: END:ONLY_INCLUDE_IN

/**
 * Get an object of announcement IDs and if they are allowed or not.
 *
 * @param {object} state
 * @returns {object}
 */
function getAllowedAnnouncementIds(state) {
  const currentKeyring = getCurrentKeyring(state);
  const currentKeyringIsLedger = currentKeyring?.type === KeyringType.ledger;
  const supportsWebHid = window.navigator.hid !== undefined;
  const currentlyUsingLedgerLive =
    getLedgerTransportType(state) === LedgerTransportTypes.live;
  const isFirefox = window.navigator.userAgent.includes('Firefox');

  return {
    1: false,
    2: false,
    3: false,
    4: false,
    5: false,
    6: false,
    7: false,
    8: supportsWebHid && currentKeyringIsLedger && currentlyUsingLedgerLive,
    9: false,
    10: false,
    11: false,
    12: false,
    13: false,
    14: false,
    15: false,
    16: false,
    17: false,
    18: false,
    19: false,
    20: currentKeyringIsLedger && isFirefox,
    21: false,
    22: false,
    ///: BEGIN:ONLY_INCLUDE_IN(blockaid)
    23: true,
    ///: END:ONLY_INCLUDE_IN
    24: state.metamask.hadAdvancedGasFeesSetPriorToMigration92_3 === true,
    // This syntax is unusual, but very helpful here.  It's equivalent to
    // `unnamedObject[NOTIFICATION_DROP_LEDGER_FIREFOX] =`
    [NOTIFICATION_DROP_LEDGER_FIREFOX]: currentKeyringIsLedger && isFirefox,
    [NOTIFICATION_OPEN_BETA_SNAPS]: true,
    [NOTIFICATION_BUY_SELL_BUTTON]: true,
  };
}

/**
 * @typedef {object} Announcement
 * @property {number} id - A unique identifier for the announcement
 * @property {string} date - A date in YYYY-MM-DD format, identifying when the notification was
 *   first committed
 */

/**
 * Announcements are managed by the announcement controller and referenced by
 * `state.metamask.announcements`. This function returns a list of announcements
 * the can be shown to the user. This list includes all announcements that do not
 * have a truthy `isShown` property.
 *
 * The returned announcements are sorted by date.
 *
 * @param {object} state - the redux state object
 * @returns {Announcement[]} An array of announcements that can be shown to the user
 */

export function getSortedAnnouncementsToShow(state) {
  const announcements = Object.values(state.metamask.announcements);
  const allowedAnnouncementIds = getAllowedAnnouncementIds(state);
  const announcementsToShow = announcements.filter(
    (announcement) =>
      !announcement.isShown && allowedAnnouncementIds[announcement.id],
  );
  const announcementsSortedByDate = announcementsToShow.sort(
    (a, b) => new Date(b.date) - new Date(a.date),
  );
  return announcementsSortedByDate;
}

export function getShowRecoveryPhraseReminder(state) {
  const {
    recoveryPhraseReminderLastShown,
    recoveryPhraseReminderHasBeenShown,
  } = state.metamask;

  const currentTime = new Date().getTime();
  const frequency = recoveryPhraseReminderHasBeenShown ? DAY * 90 : DAY * 2;

  return currentTime - recoveryPhraseReminderLastShown >= frequency;
}

export function getShowTermsOfUse(state) {
  const { termsOfUseLastAgreed } = state.metamask;

  if (!termsOfUseLastAgreed) {
    return true;
  }
  return (
    new Date(termsOfUseLastAgreed).getTime() <
    new Date(TERMS_OF_USE_LAST_UPDATED).getTime()
  );
}

export function getShowOutdatedBrowserWarning(state) {
  const { outdatedBrowserWarningLastShown } = state.metamask;
  if (!outdatedBrowserWarningLastShown) {
    return true;
  }
  const currentTime = new Date().getTime();
  return currentTime - outdatedBrowserWarningLastShown >= DAY * 2;
}

export function getShowBetaHeader(state) {
  return state.metamask.showBetaHeader;
}

export function getShowProductTour(state) {
  return state.metamask.showProductTour;
}

/**
 * To get the useTokenDetection flag which determines whether a static or dynamic token list is used
 *
 * @param {*} state
 * @returns Boolean
 */
export function getUseTokenDetection(state) {
  return Boolean(state.metamask.useTokenDetection);
}

/**
 * To get the useNftDetection flag which determines whether we autodetect NFTs
 *
 * @param {*} state
 * @returns Boolean
 */
export function getUseNftDetection(state) {
  return Boolean(state.metamask.useNftDetection);
}

/**
 * To get the useBlockie flag which determines whether we show blockies or Jazzicons
 *
 * @param {*} state
 * @returns Boolean
 */
export function getUseBlockie(state) {
  return Boolean(state.metamask.useBlockie);
}

/**
 * To get the openSeaEnabled flag which determines whether we use OpenSea's API
 *
 * @param {*} state
 * @returns Boolean
 */
export function getOpenSeaEnabled(state) {
  return Boolean(state.metamask.openSeaEnabled);
}

/**
 * To get the `theme` value which determines which theme is selected
 *
 * @param {*} state
 * @returns Boolean
 */
export function getTheme(state) {
  return state.metamask.theme;
}

/**
 * To retrieve the token list for use throughout the UI. Will return the remotely fetched list
 * from the tokens controller if token detection is enabled, or the static list if not.
 *
 * @param {*} state
 * @returns {object}
 */
export function getTokenList(state) {
  const isTokenDetectionInactiveOnMainnet =
    getIsTokenDetectionInactiveOnMainnet(state);
  const caseInSensitiveTokenList = isTokenDetectionInactiveOnMainnet
    ? STATIC_MAINNET_TOKEN_LIST
    : state.metamask.tokenList;
  return caseInSensitiveTokenList;
}

export function doesAddressRequireLedgerHidConnection(state, address) {
  const addressIsLedger = isAddressLedger(state, address);
  const transportTypePreferenceIsWebHID =
    getLedgerTransportType(state) === LedgerTransportTypes.webhid;
  const webHidIsNotConnected =
    getLedgerWebHidConnectedStatus(state) !== WebHIDConnectedStatuses.connected;
  const ledgerTransportStatus = getLedgerTransportStatus(state);
  const transportIsNotSuccessfullyCreated =
    ledgerTransportStatus !== HardwareTransportStates.verified;

  return (
    addressIsLedger &&
    transportTypePreferenceIsWebHID &&
    (webHidIsNotConnected || transportIsNotSuccessfullyCreated)
  );
}

export function getNewNftAddedMessage(state) {
  return state.appState.newNftAddedMessage;
}

export function getRemoveNftMessage(state) {
  return state.appState.removeNftMessage;
}

/**
 * To retrieve the name of the new Network added using add network form
 *
 * @param {*} state
 * @returns string
 */
export function getNewNetworkAdded(state) {
  return state.appState.newNetworkAddedName;
}

export function getNetworksTabSelectedNetworkConfigurationId(state) {
  return state.appState.selectedNetworkConfigurationId;
}

export function getNetworkConfigurations(state) {
  return state.metamask.networkConfigurations;
}

export function getCurrentNetwork(state) {
  const allNetworks = getAllNetworks(state);
  const providerConfig = getProviderConfig(state);

  const filter =
    providerConfig.type === 'rpc'
      ? (network) => network.id === providerConfig.id
      : (network) => network.id === providerConfig.type;
  return allNetworks.find(filter);
}

export function getAllEnabledNetworks(state) {
  const nonTestNetworks = getNonTestNetworks(state);
  const allNetworks = getAllNetworks(state);
  const showTestnetNetworks = getShowTestNetworks(state);

  return showTestnetNetworks ? allNetworks : nonTestNetworks;
}

export function getTestNetworks(state) {
  const networkConfigurations = getNetworkConfigurations(state) || {};

  return [
    {
      chainId: CHAIN_IDS.GOERLI,
      nickname: GOERLI_DISPLAY_NAME,
      rpcUrl: CHAIN_ID_TO_RPC_URL_MAP[CHAIN_IDS.GOERLI],
      providerType: NETWORK_TYPES.GOERLI,
      ticker: TEST_NETWORK_TICKER_MAP[NETWORK_TYPES.GOERLI],
      id: NETWORK_TYPES.GOERLI,
      removable: false,
    },
    {
      chainId: CHAIN_IDS.SEPOLIA,
      nickname: SEPOLIA_DISPLAY_NAME,
      rpcUrl: CHAIN_ID_TO_RPC_URL_MAP[CHAIN_IDS.SEPOLIA],
      providerType: NETWORK_TYPES.SEPOLIA,
      ticker: TEST_NETWORK_TICKER_MAP[NETWORK_TYPES.SEPOLIA],
      id: NETWORK_TYPES.SEPOLIA,
      removable: false,
    },
    {
      chainId: CHAIN_IDS.LINEA_GOERLI,
      nickname: LINEA_GOERLI_DISPLAY_NAME,
      rpcUrl: CHAIN_ID_TO_RPC_URL_MAP[CHAIN_IDS.LINEA_GOERLI],
      rpcPrefs: {
        imageUrl: LINEA_GOERLI_TOKEN_IMAGE_URL,
      },
      providerType: NETWORK_TYPES.LINEA_GOERLI,
      ticker: TEST_NETWORK_TICKER_MAP[NETWORK_TYPES.LINEA_GOERLI],
      id: NETWORK_TYPES.LINEA_GOERLI,
      removable: false,
    },
    // Localhosts
    ...Object.values(networkConfigurations)
      .filter(({ chainId }) => chainId === CHAIN_IDS.LOCALHOST)
      .map((network) => ({ ...network, removable: true })),
  ];
}

export function getNonTestNetworks(state) {
  const networkConfigurations = getNetworkConfigurations(state) || {};

  return [
    // Mainnet always first
    {
      chainId: CHAIN_IDS.MAINNET,
      nickname: MAINNET_DISPLAY_NAME,
      rpcUrl: CHAIN_ID_TO_RPC_URL_MAP[CHAIN_IDS.MAINNET],
      rpcPrefs: {
        imageUrl: ETH_TOKEN_IMAGE_URL,
      },
      providerType: NETWORK_TYPES.MAINNET,
      ticker: CURRENCY_SYMBOLS.ETH,
      id: NETWORK_TYPES.MAINNET,
      removable: false,
    },
    {
      chainId: CHAIN_IDS.LINEA_MAINNET,
      nickname: LINEA_MAINNET_DISPLAY_NAME,
      rpcUrl: CHAIN_ID_TO_RPC_URL_MAP[CHAIN_IDS.LINEA_MAINNET],
      rpcPrefs: {
        imageUrl: LINEA_MAINNET_TOKEN_IMAGE_URL,
      },
      providerType: NETWORK_TYPES.LINEA_MAINNET,
      ticker: TEST_NETWORK_TICKER_MAP[NETWORK_TYPES.LINEA_MAINNET],
      id: NETWORK_TYPES.LINEA_MAINNET,
      removable: false,
    },
    // Custom networks added by the user
    ...Object.values(networkConfigurations)
      .filter(({ chainId }) => ![CHAIN_IDS.LOCALHOST].includes(chainId))
      .map((network) => ({
        ...network,
        rpcPrefs: {
          ...network.rpcPrefs,
          // Provide an image based on chainID if a network
          // has been added without an image
          imageUrl:
            network?.rpcPrefs?.imageUrl ??
            CHAIN_ID_TO_NETWORK_IMAGE_URL_MAP[network.chainId],
        },
        removable: true,
      })),
  ];
}

export function getAllNetworks(state) {
  const networks = [
    // Mainnet and custom networks
    ...getNonTestNetworks(state),
    // Test networks
    ...getTestNetworks(state),
  ];

  return networks;
}

export function getIsOptimism(state) {
  return (
    getCurrentChainId(state) === CHAIN_IDS.OPTIMISM ||
    getCurrentChainId(state) === CHAIN_IDS.OPTIMISM_TESTNET
  );
}

export function getIsBase(state) {
  return (
    getCurrentChainId(state) === CHAIN_IDS.BASE ||
    getCurrentChainId(state) === CHAIN_IDS.BASE_TESTNET
  );
}

export function getIsOpbnb(state) {
  return (
    getCurrentChainId(state) === CHAIN_IDS.OPBNB ||
    getCurrentChainId(state) === CHAIN_IDS.OPBNB_TESTNET
  );
}

export function getIsOpStack(state) {
  return getIsOptimism(state) || getIsBase(state) || getIsOpbnb(state);
}

export function getIsMultiLayerFeeNetwork(state) {
  return getIsOpStack(state);
}

/**
 *  To retrieve the maxBaseFee and priorityFee the user has set as default
 *
 * @param {*} state
 * @returns {{maxBaseFee: string, priorityFee: string} | undefined}
 */
export function getAdvancedGasFeeValues(state) {
  // This will not work when we switch to supporting multi-chain.
  // There are four non-test files that use this selector.
  // advanced-gas-fee-defaults
  // base-fee-input
  // priority-fee-input
  // useGasItemFeeDetails
  // The first three are part of the AdvancedGasFeePopover
  // The latter is used by the EditGasPopover
  // Both of those are used in Confirmations as well as transaction-list-item
  // All of the call sites have access to the GasFeeContext, which has a
  // transaction object set on it, but there are currently no guarantees that
  // the transaction has a chainId associated with it. To have this method
  // support multichain we'll need a reliable way for the chainId of the
  // transaction being modified to be available to all callsites and either
  // pass it in to the selector as a second parameter, or access it at the
  // callsite.
  return state.metamask.advancedGasFee[getCurrentChainId(state)];
}

/**
 * To get the name of the network that support token detection based in chainId.
 *
 * @param state
 * @returns string e.g. ethereum, bsc or polygon
 */
export const getTokenDetectionSupportNetworkByChainId = (state) => {
  const chainId = getCurrentChainId(state);
  switch (chainId) {
    case CHAIN_IDS.MAINNET:
      return MAINNET_DISPLAY_NAME;
    case CHAIN_IDS.BSC:
      return BSC_DISPLAY_NAME;
    case CHAIN_IDS.POLYGON:
      return POLYGON_DISPLAY_NAME;
    case CHAIN_IDS.AVALANCHE:
      return AVALANCHE_DISPLAY_NAME;
    case CHAIN_IDS.LINEA_GOERLI:
      return LINEA_GOERLI_DISPLAY_NAME;
    case CHAIN_IDS.LINEA_MAINNET:
      return LINEA_MAINNET_DISPLAY_NAME;
    case CHAIN_IDS.AURORA:
      return AURORA_DISPLAY_NAME;
    default:
      return '';
  }
};

/**
 * To check if the chainId supports token detection,
 * currently it returns true for Ethereum Mainnet, BSC, Polygon, Avalanche, Linea and Aurora
 *
 * @param {*} state
 * @returns Boolean
 */
export function getIsDynamicTokenListAvailable(state) {
  const chainId = getCurrentChainId(state);
  return [
    CHAIN_IDS.MAINNET,
    CHAIN_IDS.BSC,
    CHAIN_IDS.POLYGON,
    CHAIN_IDS.AVALANCHE,
    CHAIN_IDS.LINEA_GOERLI,
    CHAIN_IDS.LINEA_MAINNET,
    CHAIN_IDS.AURORA,
  ].includes(chainId);
}

/**
 * To retrieve the list of tokens detected and saved on the state to detectedToken object.
 *
 * @param {*} state
 * @returns list of token objects
 */
export function getDetectedTokensInCurrentNetwork(state) {
  const currentChainId = getCurrentChainId(state);
  const { address: selectedAddress } = getSelectedInternalAccount(state);
  return state.metamask.allDetectedTokens?.[currentChainId]?.[selectedAddress];
}

/**
 * To fetch the name of the tokens that are imported from tokens found page
 *
 * @param {*} state
 * @returns
 */
export function getNewTokensImported(state) {
  return state.appState.newTokensImported;
}

/**
 * To check if the token detection is OFF and the network is Mainnet
 * so that the user can skip third party token api fetch
 * and use the static tokenlist from contract-metadata
 *
 * @param {*} state
 * @returns Boolean
 */
export function getIsTokenDetectionInactiveOnMainnet(state) {
  const isMainnet = getIsMainnet(state);
  const useTokenDetection = getUseTokenDetection(state);

  return !useTokenDetection && isMainnet;
}

/**
 * To check for the chainId that supports token detection ,
 * currently it returns true for Ethereum Mainnet, Polygon, BSC, Avalanche and Aurora
 *
 * @param {*} state
 * @returns Boolean
 */
export function getIsTokenDetectionSupported(state) {
  const useTokenDetection = getUseTokenDetection(state);
  const isDynamicTokenListAvailable = getIsDynamicTokenListAvailable(state);

  return useTokenDetection && isDynamicTokenListAvailable;
}

/**
 * To check if the token detection is OFF for the token detection supported networks
 * and the network is not Mainnet
 *
 * @param {*} state
 * @returns Boolean
 */
export function getIstokenDetectionInactiveOnNonMainnetSupportedNetwork(state) {
  const useTokenDetection = getUseTokenDetection(state);
  const isMainnet = getIsMainnet(state);
  const isDynamicTokenListAvailable = getIsDynamicTokenListAvailable(state);

  return isDynamicTokenListAvailable && !useTokenDetection && !isMainnet;
}

/**
 * To get the `transactionSecurityCheckEnabled` value which determines whether we use the
 * transaction security check
 *
 * @param {*} state
 * @returns Boolean
 */
export function getIsTransactionSecurityCheckEnabled(state) {
  return state.metamask.transactionSecurityCheckEnabled;
}

///: BEGIN:ONLY_INCLUDE_IN(blockaid)
/**
 * To get the `getIsSecurityAlertsEnabled` value which determines whether security check is enabled
 *
 * @param {*} state
 * @returns Boolean
 */
export function getIsSecurityAlertsEnabled(state) {
  return state.metamask.securityAlertsEnabled;
}

///: END:ONLY_INCLUDE_IN

///: BEGIN:ONLY_INCLUDE_IN(keyring-snaps)
/**
 * Get the state of the `addSnapAccountEnabled` flag.
 *
 * @param {*} state
 * @returns The state of the `addSnapAccountEnabled` flag.
 */
export function getIsAddSnapAccountEnabled(state) {
  return state.metamask.addSnapAccountEnabled;
}

///: END:ONLY_INCLUDE_IN

export function getIsCustomNetwork(state) {
  const chainId = getCurrentChainId(state);

  return !CHAIN_ID_TO_RPC_URL_MAP[chainId];
}

export function getBlockExplorerLinkText(
  state,
  accountDetailsModalComponent = false,
) {
  const isCustomNetwork = getIsCustomNetwork(state);
  const rpcPrefs = getRpcPrefsForCurrentProvider(state);

  let blockExplorerLinkText = {
    firstPart: 'addBlockExplorer',
    secondPart: '',
  };

  if (rpcPrefs.blockExplorerUrl) {
    blockExplorerLinkText = accountDetailsModalComponent
      ? {
          firstPart: 'blockExplorerView',
          secondPart: getURLHostName(rpcPrefs.blockExplorerUrl),
        }
      : {
          firstPart: 'viewinExplorer',
          secondPart: 'blockExplorerAccountAction',
        };
  } else if (isCustomNetwork === false) {
    blockExplorerLinkText = accountDetailsModalComponent
      ? { firstPart: 'etherscanViewOn', secondPart: '' }
      : {
          firstPart: 'viewOnEtherscan',
          secondPart: 'blockExplorerAccountAction',
        };
  }

  return blockExplorerLinkText;
}

export function getIsNetworkUsed(state) {
  const chainId = getCurrentChainId(state);
  const { usedNetworks } = state.metamask;

  return Boolean(usedNetworks[chainId]);
}

export function getAllAccountsOnNetworkAreEmpty(state) {
  const balances = getMetaMaskCachedBalances(state) ?? {};
  const hasNoNativeFundsOnAnyAccounts = Object.values(balances).every(
    (balance) => balance === '0x0' || balance === '0x00',
  );
  const hasNoTokens = getNumberOfTokens(state) === 0;

  return hasNoNativeFundsOnAnyAccounts && hasNoTokens;
}

export function getShouldShowSeedPhraseReminder(state) {
  const { tokens, seedPhraseBackedUp, dismissSeedBackUpReminder } =
    state.metamask;

  // if there is no account, we don't need to show the seed phrase reminder
  const accountBalance = getSelectedInternalAccount(state)
    ? getCurrentEthBalance(state)
    : 0;

  return (
    seedPhraseBackedUp === false &&
    (parseInt(accountBalance, 16) > 0 || tokens.length > 0) &&
    dismissSeedBackUpReminder === false
  );
}

export function getCustomTokenAmount(state) {
  return state.appState.customTokenAmount;
}

export function getOnboardedInThisUISession(state) {
  return state.appState.onboardedInThisUISession;
}

export const useSafeChainsListValidationSelector = (state) => {
  return state.metamask.useSafeChainsListValidation;
};

/**
 * To get the useCurrencyRateCheck flag which to check if the user prefers currency conversion
 *
 * @param {*} state
 * @returns Boolean
 */
export function getUseCurrencyRateCheck(state) {
  return Boolean(state.metamask.useCurrencyRateCheck);
}

export function getNames(state) {
  return state.metamask.names || {};
}

export function getEthereumAddressNames(state) {
  return state.metamask.names?.[NameType.ETHEREUM_ADDRESS] || {};
}

export function getNameSources(state) {
  return state.metamask.nameSources || {};
}

///: BEGIN:ONLY_INCLUDE_IN(desktop)
/**
 * To get the `desktopEnabled` value which determines whether we use the desktop app
 *
 * @param {*} state
 * @returns Boolean
 */
export function getIsDesktopEnabled(state) {
  return state.metamask.desktopEnabled;
}

///: END:ONLY_INCLUDE_IN

///: BEGIN:ONLY_INCLUDE_IN(snaps)
/**
 * To get all installed snaps with proper metadata
 *
 * @param {*} state
 * @returns Boolean
 */
export function getSnapsList(state) {
  const snaps = getSnaps(state);
  return Object.entries(snaps).map(([key, snap]) => {
    const targetSubjectMetadata = getTargetSubjectMetadata(state, snap?.id);
    return {
      key,
      id: snap.id,
      iconUrl: targetSubjectMetadata?.iconUrl,
      subjectType: targetSubjectMetadata?.subjectType,
      packageName: removeSnapIdPrefix(snap.id),
      name: getSnapName(snap.id, targetSubjectMetadata),
    };
  });
}

/**
 * To get the state of snaps privacy warning popover.
 *
 * @param state - Redux state object.
 * @returns True if popover has been shown, false otherwise.
 */
export function getSnapsInstallPrivacyWarningShown(state) {
  const { snapsInstallPrivacyWarningShown } = state.metamask;

  if (
    snapsInstallPrivacyWarningShown === undefined ||
    snapsInstallPrivacyWarningShown === null
  ) {
    return false;
  }

  return snapsInstallPrivacyWarningShown;
}

///: END:ONLY_INCLUDE_IN
///: BEGIN:ONLY_INCLUDE_IN(keyring-snaps)
export function getsnapsAddSnapAccountModalDismissed(state) {
  const { snapsAddSnapAccountModalDismissed } = state.metamask;

  return snapsAddSnapAccountModalDismissed;
}

export function getSnapRegistry(state) {
  const { snapRegistryList } = state.metamask;
  return snapRegistryList;
}

export function getKeyringSnapAccounts(state) {
  const internalAccounts = getInternalAccounts(state);

  const keyringAccounts = Object.values(internalAccounts).filter(
    (internalAccount) => {
      return internalAccount.metadata.keyring.type === KeyringType.snap;
    },
  );
  return keyringAccounts;
}

export function getKeyringSnapRemovalResult(state) {
  return state.appState.keyringRemovalSnapModal;
}

/**
 * Returns true if the account is a watch-only account (i.e. cannot sign transactions).
 *
 * @param state - Redux state object.
 * @returns {boolean} True if the account is a watch-only account.
 */
export function isWatchOnlyAccount(state) {
  const selectedAccount = getSelectedAccount(state);
  return !selectedAccount?.methods.includes(
    EthMethod.Sign,
    EthMethod.PersonalSign,
    EthMethod.SignTransaction,
    EthMethod.SignTypedDataV1,
    EthMethod.SignTypedDataV3,
    EthMethod.SignTypedDataV4,
  );
}

///: END:ONLY_INCLUDE_IN<|MERGE_RESOLUTION|>--- conflicted
+++ resolved
@@ -2,39 +2,42 @@
 import { SubjectType } from '@metamask/permission-controller';
 ///: END:ONLY_INCLUDE_IN
 import { ApprovalType } from '@metamask/controller-utils';
-import { memoize } from 'lodash';
+import {
+  ///: BEGIN:ONLY_INCLUDE_IN(snaps)
+  memoize,
+  ///: END:ONLY_INCLUDE_IN
+} from 'lodash';
 import { createSelector } from 'reselect';
 import { NameType } from '@metamask/name-controller';
-import { EthMethod } from '@metamask/keyring-api';
 import { addHexPrefix } from '../../app/scripts/lib/util';
 import {
+  TEST_CHAINS,
+  NATIVE_CURRENCY_TOKEN_IMAGE_MAP,
+  BUYABLE_CHAINS_MAP,
+  MAINNET_DISPLAY_NAME,
+  BSC_DISPLAY_NAME,
+  POLYGON_DISPLAY_NAME,
+  AVALANCHE_DISPLAY_NAME,
   AURORA_DISPLAY_NAME,
-  AVALANCHE_DISPLAY_NAME,
-  BSC_DISPLAY_NAME,
-  BUYABLE_CHAINS_MAP,
-  CHAIN_ID_TO_NETWORK_IMAGE_URL_MAP,
   CHAIN_ID_TO_RPC_URL_MAP,
   CHAIN_IDS,
+  NETWORK_TYPES,
+  NetworkStatus,
+  SEPOLIA_DISPLAY_NAME,
+  GOERLI_DISPLAY_NAME,
+  ETH_TOKEN_IMAGE_URL,
+  LINEA_GOERLI_DISPLAY_NAME,
   CURRENCY_SYMBOLS,
-  ETH_TOKEN_IMAGE_URL,
-  GOERLI_DISPLAY_NAME,
-  LINEA_GOERLI_DISPLAY_NAME,
+  TEST_NETWORK_TICKER_MAP,
   LINEA_GOERLI_TOKEN_IMAGE_URL,
   LINEA_MAINNET_DISPLAY_NAME,
   LINEA_MAINNET_TOKEN_IMAGE_URL,
-  MAINNET_DISPLAY_NAME,
-  NATIVE_CURRENCY_TOKEN_IMAGE_MAP,
-  NETWORK_TYPES,
-  NetworkStatus,
-  POLYGON_DISPLAY_NAME,
-  SEPOLIA_DISPLAY_NAME,
-  TEST_CHAINS,
-  TEST_NETWORK_TICKER_MAP,
+  CHAIN_ID_TO_NETWORK_IMAGE_URL_MAP,
 } from '../../shared/constants/network';
 import {
+  WebHIDConnectedStatuses,
+  LedgerTransportTypes,
   HardwareTransportStates,
-  LedgerTransportTypes,
-  WebHIDConnectedStatuses,
 } from '../../shared/constants/hardware-wallets';
 import { KeyringType } from '../../shared/constants/keyring';
 import { MESSAGE_TYPE } from '../../shared/constants/app';
@@ -42,9 +45,9 @@
 import { TRUNCATED_NAME_CHAR_LIMIT } from '../../shared/constants/labels';
 
 import {
+  SWAPS_CHAINID_DEFAULT_TOKEN_MAP,
+  ALLOWED_PROD_SWAPS_CHAIN_IDS,
   ALLOWED_DEV_SWAPS_CHAIN_IDS,
-  ALLOWED_PROD_SWAPS_CHAIN_IDS,
-  SWAPS_CHAINID_DEFAULT_TOKEN_MAP,
 } from '../../shared/constants/swaps';
 
 import {
@@ -53,11 +56,13 @@
 } from '../../shared/constants/bridge';
 
 import {
+  shortenAddress,
   getAccountByAddress,
+  getURLHostName,
+  ///: BEGIN:ONLY_INCLUDE_IN(snaps)
+  removeSnapIdPrefix,
   getSnapName,
-  getURLHostName,
-  removeSnapIdPrefix,
-  shortenAddress,
+  ///: END:ONLY_INCLUDE_IN
 } from '../helpers/utils/util';
 
 import { TEMPLATED_CONFIRMATION_APPROVAL_TYPES } from '../pages/confirmation/templates';
@@ -65,21 +70,17 @@
 import { DAY } from '../../shared/constants/time';
 import { TERMS_OF_USE_LAST_UPDATED } from '../../shared/constants/terms';
 import {
-  findKeyringForAddress,
-  getConversionRate,
-  getLedgerTransportType,
   getNativeCurrency,
   getProviderConfig,
+  getConversionRate,
+  isNotEIP1559Network,
+  isEIP1559Network,
+  getLedgerTransportType,
   isAddressLedger,
-<<<<<<< HEAD
-  isEIP1559Network,
-  isNotEIP1559Network,
-=======
->>>>>>> eb1a477d
 } from '../ducks/metamask/metamask';
 import {
+  getLedgerWebHidConnectedStatus,
   getLedgerTransportStatus,
-  getLedgerWebHidConnectedStatus,
 } from '../ducks/app/app';
 import { isEqualCaseInsensitive } from '../../shared/modules/string-utils';
 import { TransactionStatus } from '../../shared/constants/transaction';
@@ -422,8 +423,7 @@
  * Get account balances state.
  *
  * @param {object} state - Redux state
- * @returns {object} A map of account addresses to account objects (which includes the account
- *   balance)
+ * @returns {object} A map of account addresses to account objects (which includes the account balance)
  */
 export function getMetaMaskAccountBalances(state) {
   return state.metamask.accounts;
@@ -777,7 +777,6 @@
 const getEmbeddableSvg = memoize(
   (svgString) => `data:image/svg+xml;utf8,${encodeURIComponent(svgString)}`,
 );
-
 ///: END:ONLY_INCLUDE_IN
 
 export function getTargetSubjectMetadata(state, origin) {
@@ -929,7 +928,6 @@
   const chainId = getCurrentChainId(state);
   return Object.keys(BUYABLE_CHAINS_MAP).includes(chainId);
 }
-
 export function getNativeCurrencyImage(state) {
   const nativeCurrency = getNativeCurrency(state)?.toUpperCase();
   return NATIVE_CURRENCY_TOKEN_IMAGE_MAP[nativeCurrency];
@@ -1085,10 +1083,8 @@
  * @typedef {object} Notification
  * @property {string} id - A unique identifier for the notification
  * @property {string} origin - A string identifing the snap origin
- * @property {EpochTimeStamp} createdDate - A date in epochTimeStramps, identifying when the
- *   notification was first committed
- * @property {EpochTimeStamp} readDate - A date in epochTimeStramps, identifying when the
- *   notification was read by the user
+ * @property {EpochTimeStamp} createdDate - A date in epochTimeStramps, identifying when the notification was first committed
+ * @property {EpochTimeStamp} readDate - A date in epochTimeStramps, identifying when the notification was read by the user
  * @property {string} message - A string containing the notification message
  */
 
@@ -1126,7 +1122,6 @@
   getUnreadNotifications,
   (notifications) => notifications.length,
 );
-
 ///: END:ONLY_INCLUDE_IN
 
 /**
@@ -1170,8 +1165,7 @@
     23: true,
     ///: END:ONLY_INCLUDE_IN
     24: state.metamask.hadAdvancedGasFeesSetPriorToMigration92_3 === true,
-    // This syntax is unusual, but very helpful here.  It's equivalent to
-    // `unnamedObject[NOTIFICATION_DROP_LEDGER_FIREFOX] =`
+    // This syntax is unusual, but very helpful here.  It's equivalent to `unnamedObject[NOTIFICATION_DROP_LEDGER_FIREFOX] =`
     [NOTIFICATION_DROP_LEDGER_FIREFOX]: currentKeyringIsLedger && isFirefox,
     [NOTIFICATION_OPEN_BETA_SNAPS]: true,
     [NOTIFICATION_BUY_SELL_BUTTON]: true,
@@ -1181,8 +1175,7 @@
 /**
  * @typedef {object} Announcement
  * @property {number} id - A unique identifier for the announcement
- * @property {string} date - A date in YYYY-MM-DD format, identifying when the notification was
- *   first committed
+ * @property {string} date - A date in YYYY-MM-DD format, identifying when the notification was first committed
  */
 
 /**
@@ -1250,7 +1243,6 @@
 export function getShowProductTour(state) {
   return state.metamask.showProductTour;
 }
-
 /**
  * To get the useTokenDetection flag which determines whether a static or dynamic token list is used
  *
@@ -1560,7 +1552,6 @@
       return '';
   }
 };
-
 /**
  * To check if the chainId supports token detection,
  * currently it returns true for Ethereum Mainnet, BSC, Polygon, Avalanche, Linea and Aurora
@@ -1648,8 +1639,7 @@
 }
 
 /**
- * To get the `transactionSecurityCheckEnabled` value which determines whether we use the
- * transaction security check
+ * To get the `transactionSecurityCheckEnabled` value which determines whether we use the transaction security check
  *
  * @param {*} state
  * @returns Boolean
@@ -1668,7 +1658,6 @@
 export function getIsSecurityAlertsEnabled(state) {
   return state.metamask.securityAlertsEnabled;
 }
-
 ///: END:ONLY_INCLUDE_IN
 
 ///: BEGIN:ONLY_INCLUDE_IN(keyring-snaps)
@@ -1681,7 +1670,6 @@
 export function getIsAddSnapAccountEnabled(state) {
   return state.metamask.addSnapAccountEnabled;
 }
-
 ///: END:ONLY_INCLUDE_IN
 
 export function getIsCustomNetwork(state) {
@@ -1801,7 +1789,6 @@
 export function getIsDesktopEnabled(state) {
   return state.metamask.desktopEnabled;
 }
-
 ///: END:ONLY_INCLUDE_IN
 
 ///: BEGIN:ONLY_INCLUDE_IN(snaps)
@@ -1844,7 +1831,6 @@
 
   return snapsInstallPrivacyWarningShown;
 }
-
 ///: END:ONLY_INCLUDE_IN
 ///: BEGIN:ONLY_INCLUDE_IN(keyring-snaps)
 export function getsnapsAddSnapAccountModalDismissed(state) {
@@ -1873,22 +1859,4 @@
   return state.appState.keyringRemovalSnapModal;
 }
 
-/**
- * Returns true if the account is a watch-only account (i.e. cannot sign transactions).
- *
- * @param state - Redux state object.
- * @returns {boolean} True if the account is a watch-only account.
- */
-export function isWatchOnlyAccount(state) {
-  const selectedAccount = getSelectedAccount(state);
-  return !selectedAccount?.methods.includes(
-    EthMethod.Sign,
-    EthMethod.PersonalSign,
-    EthMethod.SignTransaction,
-    EthMethod.SignTypedDataV1,
-    EthMethod.SignTypedDataV3,
-    EthMethod.SignTypedDataV4,
-  );
-}
-
 ///: END:ONLY_INCLUDE_IN