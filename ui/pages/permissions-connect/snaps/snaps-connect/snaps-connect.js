import React, { useCallback, useState } from 'react';
import { useSelector } from 'react-redux';
import PropTypes from 'prop-types';
import { useI18nContext } from '../../../../hooks/useI18nContext';
import Box from '../../../../components/ui/box';
import SiteOrigin from '../../../../components/ui/site-origin';
<<<<<<< HEAD
import { IconSize, ValidTag } from '../../../../components/component-library';
import { Text } from '../../../../components/component-library/text/deprecated';
=======
import {
  IconSize,
  ValidTag,
  Text,
} from '../../../../components/component-library';
>>>>>>> 877e184b
import {
  FlexDirection,
  TextVariant,
  JustifyContent,
  AlignItems,
  TextAlign,
  Display,
  FontWeight,
  BlockSize,
  OverflowWrap,
} from '../../../../helpers/constants/design-system';
import { PageContainerFooter } from '../../../../components/ui/page-container';
import SnapConnectCell from '../../../../components/app/snaps/snap-connect-cell/snap-connect-cell';
import { getDedupedSnaps, getSnapName } from '../../../../helpers/utils/util';
import PulseLoader from '../../../../components/ui/pulse-loader/pulse-loader';
import SnapPrivacyWarning from '../../../../components/app/snaps/snap-privacy-warning/snap-privacy-warning';
import {
  getPermissions,
  getTargetSubjectMetadata,
} from '../../../../selectors';
import SnapAvatar from '../../../../components/app/snaps/snap-avatar/snap-avatar';
import { useOriginMetadata } from '../../../../hooks/useOriginMetadata';

export default function SnapsConnect({
  request,
  approveConnection,
  rejectConnection,
  targetSubjectMetadata,
  snapsInstallPrivacyWarningShown,
  setSnapsInstallPrivacyWarningShownStatus,
}) {
  const t = useI18nContext();
  const { origin, iconUrl, name } = targetSubjectMetadata;
  const [isLoading, setIsLoading] = useState(false);
  const [isShowingSnapsPrivacyWarning, setIsShowingSnapsPrivacyWarning] =
    useState(!snapsInstallPrivacyWarningShown);
  const currentPermissions = useSelector((state) =>
    getPermissions(state, request?.metadata?.origin),
  );

  const onCancel = useCallback(() => {
    rejectConnection(request.metadata.id);
  }, [request, rejectConnection]);

  const onConnect = useCallback(() => {
    try {
      setIsLoading(true);
      approveConnection(request);
    } finally {
      setIsLoading(false);
    }
  }, [request, approveConnection]);

  const snaps = getDedupedSnaps(request, currentPermissions);

  const singularConnectSnapMetadata = useSelector((state) =>
    getTargetSubjectMetadata(state, snaps?.[0]),
  );

  const SnapsConnectContent = () => {
    const { hostname: trimmedOrigin } = useOriginMetadata(origin) || {};
    if (isLoading) {
      return (
        <Box
          className="snap-connect__loader-container"
          flexDirection={FlexDirection.Column}
          alignItems={AlignItems.center}
          justifyContent={JustifyContent.center}
        >
          <PulseLoader />
        </Box>
      );
    }
    if (snaps?.length > 1) {
      return (
        <Box
          className="snaps-connect__content"
          flexDirection={FlexDirection.Column}
          justifyContent={JustifyContent.center}
          alignItems={AlignItems.center}
          paddingLeft={4}
          paddingRight={4}
          paddingTop={8}
          width={BlockSize.Full}
          style={{ overflowY: 'hidden' }}
        >
          <Text paddingBottom={2} variant={TextVariant.headingLg}>
            {t('connectionRequest')}
          </Text>
          <Text variant={TextVariant.bodyMd} textAlign={TextAlign.Center}>
            {t('multipleSnapConnectionWarning', [
              <Text
                as={ValidTag.Span}
                key="1"
                variant={TextVariant.bodyMd}
                fontWeight={FontWeight.Medium}
              >
                {trimmedOrigin}
              </Text>,
              <Text
                as={ValidTag.Span}
                key="2"
                variant={TextVariant.bodyMd}
                fontWeight={FontWeight.Medium}
              >
                {snaps?.length}
              </Text>,
            ])}
          </Text>
          <Box
            className="snaps-connect__content__snaps-list"
            flexDirection={FlexDirection.Column}
            display={Display.Flex}
            marginTop={4}
            width={BlockSize.Full}
            style={{ overflowY: 'auto', flex: 1 }}
          >
            {snaps.map((snap) => (
              // TODO(hbmalik88): add in the iconUrl prop when we have access to a snap's icons pre-installation
              <SnapConnectCell
                key={`snaps-connect-${snap}`}
                snapId={snap}
                origin={trimmedOrigin}
              />
            ))}
          </Box>
        </Box>
      );
    } else if (snaps?.length === 1) {
      const snapId = snaps[0];
      const snapName = getSnapName(snapId, singularConnectSnapMetadata);
      return (
        <Box
          className="snaps-connect__content"
          flexDirection={FlexDirection.Column}
          justifyContent={JustifyContent.center}
          alignItems={AlignItems.center}
          height={BlockSize.Full}
          paddingLeft={4}
          paddingRight={4}
        >
          <Box paddingBottom={2}>
            <SnapAvatar
              snapId={snaps[0]}
              badgeSize={IconSize.Md}
              avatarSize={IconSize.Xl}
              borderWidth={3}
            />
          </Box>
          <Text paddingBottom={2} variant={TextVariant.headingLg}>
            {t('connectionRequest')}
          </Text>
          <Text
            variant={TextVariant.bodyMd}
            textAlign={TextAlign.Center}
            padding={[0, 4]}
            overflowWrap={OverflowWrap.Anywhere}
          >
            {t('snapConnectionWarning', [
              <Text
                as={ValidTag.Span}
                key="1"
                variant={TextVariant.bodyMd}
                fontWeight={FontWeight.Medium}
              >
                {trimmedOrigin}
              </Text>,
              <Text
                as={ValidTag.Span}
                key="2"
                variant={TextVariant.bodyMd}
                fontWeight={FontWeight.Medium}
              >
                {snapName}
              </Text>,
            ])}
          </Text>
        </Box>
      );
    }
    return null;
  };

  return (
    <Box
      className="page-container snaps-connect"
      flexDirection={FlexDirection.Column}
      alignItems={AlignItems.center}
    >
      {isShowingSnapsPrivacyWarning && (
        <SnapPrivacyWarning
          onAccepted={() => {
            setIsShowingSnapsPrivacyWarning(false);
            setSnapsInstallPrivacyWarningShownStatus(true);
          }}
          onCanceled={onCancel}
        />
      )}
      <Box
        className="snaps-connect__header"
        flexDirection={FlexDirection.Column}
        alignItems={AlignItems.center}
        paddingLeft={4}
        paddingRight={4}
      >
        <SiteOrigin
          chip
          siteOrigin={origin}
          title={origin}
          iconSrc={iconUrl}
          iconName={name}
        />
      </Box>
      <SnapsConnectContent />
      <PageContainerFooter
        footerClassName="snaps-connect__footer"
        cancelButtonType="default"
        hideCancel={false}
        disabled={isLoading}
        onCancel={onCancel}
        cancelText={t('cancel')}
        onSubmit={onConnect}
        submitText={t('connect')}
      />
    </Box>
  );
}

SnapsConnect.propTypes = {
  request: PropTypes.object.isRequired,
  approveConnection: PropTypes.func.isRequired,
  rejectConnection: PropTypes.func.isRequired,
  targetSubjectMetadata: PropTypes.shape({
    extensionId: PropTypes.string,
    iconUrl: PropTypes.string,
    name: PropTypes.string,
    origin: PropTypes.string,
    subjectType: PropTypes.string,
  }),
  snapsInstallPrivacyWarningShown: PropTypes.bool.isRequired,
  setSnapsInstallPrivacyWarningShownStatus: PropTypes.func,
};<|MERGE_RESOLUTION|>--- conflicted
+++ resolved
@@ -4,16 +4,11 @@
 import { useI18nContext } from '../../../../hooks/useI18nContext';
 import Box from '../../../../components/ui/box';
 import SiteOrigin from '../../../../components/ui/site-origin';
-<<<<<<< HEAD
-import { IconSize, ValidTag } from '../../../../components/component-library';
-import { Text } from '../../../../components/component-library/text/deprecated';
-=======
 import {
   IconSize,
   ValidTag,
   Text,
 } from '../../../../components/component-library';
->>>>>>> 877e184b
 import {
   FlexDirection,
   TextVariant,
