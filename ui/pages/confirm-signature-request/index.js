--- conflicted
+++ resolved
@@ -206,10 +206,7 @@
       history={history}
       txData={txData}
       key={txData.id}
-<<<<<<< HEAD
-=======
       accounts={internalAccounts}
->>>>>>> eb1a477d
       currentCurrency={currentCurrency}
       blockGasLimit={blockGasLimit}
       ///: BEGIN:ONLY_INCLUDE_IN(build-mmi)
