--- conflicted
+++ resolved
@@ -56,15 +56,11 @@
     showCustomizeNonceModal: PropTypes.func,
     warning: PropTypes.string,
     txData: PropTypes.object,
-<<<<<<< HEAD
-    ledgerWalletRequiredHidConnection: PropTypes.bool,
+    fromAddressIsLedger: PropTypes.bool,
     tokenImage: PropTypes.string,
     chainId: PropTypes.string,
     rpcPrefs: PropTypes.object,
     isContract: PropTypes.bool,
-=======
-    fromAddressIsLedger: PropTypes.bool,
->>>>>>> f20cce1f
   };
 
   state = {
@@ -285,16 +281,12 @@
       useNonceField,
       warning,
       txData,
-<<<<<<< HEAD
-      ledgerWalletRequiredHidConnection,
+      fromAddressIsLedger,
       tokenImage,
       toAddress,
       chainId,
       rpcPrefs,
       isContract,
-=======
-      fromAddressIsLedger,
->>>>>>> f20cce1f
     } = this.props;
     const { showFullTxDetails } = this.state;
 
