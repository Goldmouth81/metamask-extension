import React, { Component } from 'react';
import PropTypes from 'prop-types';
import { ENVIRONMENT_TYPE_NOTIFICATION } from '../../../shared/constants/app';
import { getEnvironmentType } from '../../../app/scripts/lib/util';
import ConfirmPageContainer from '../../components/app/confirm-page-container';
import { isBalanceSufficient } from '../send/send.utils';
import {
  addHexes,
  hexToDecimal,
  hexWEIToDecGWEI,
} from '../../helpers/utils/conversions.util';
import {
  CONFIRM_TRANSACTION_ROUTE,
  DEFAULT_ROUTE,
} from '../../helpers/constants/routes';
import {
  INSUFFICIENT_FUNDS_ERROR_KEY,
  TRANSACTION_ERROR_KEY,
  GAS_LIMIT_TOO_LOW_ERROR_KEY,
  ETH_GAS_PRICE_FETCH_WARNING_KEY,
  GAS_PRICE_FETCH_FAILURE_ERROR_KEY,
} from '../../helpers/constants/error-keys';
import UserPreferencedCurrencyDisplay from '../../components/app/user-preferenced-currency-display';
import { PRIMARY, SECONDARY } from '../../helpers/constants/common';
import TextField from '../../components/ui/text-field';
import {
  TRANSACTION_TYPES,
  TRANSACTION_STATUSES,
} from '../../../shared/constants/transaction';
import { getTransactionTypeTitle } from '../../helpers/utils/transactions.util';
import { toBuffer } from '../../../shared/modules/buffer-utils';

import TransactionDetail from '../../components/app/transaction-detail/transaction-detail.component';
import TransactionDetailItem from '../../components/app/transaction-detail-item/transaction-detail-item.component';
import InfoTooltip from '../../components/ui/info-tooltip/info-tooltip';
import LoadingHeartBeat from '../../components/ui/loading-heartbeat';
import GasTiming from '../../components/app/gas-timing/gas-timing.component';
import Dialog from '../../components/ui/dialog';
<<<<<<< HEAD
import Typography from '../../components/ui/typography/typography';

import {
  COLORS,
=======

import {
  COLORS,
  FONT_STYLE,
>>>>>>> c3579745
  FONT_WEIGHT,
  TYPOGRAPHY,
} from '../../helpers/constants/design-system';
import {
  disconnectGasFeeEstimatePoller,
  getGasFeeEstimatesAndStartPolling,
  addPollingTokenToAppState,
  removePollingTokenFromAppState,
} from '../../store/actions';

import Typography from '../../components/ui/typography/typography';

const renderHeartBeatIfNotInTest = () =>
  process.env.IN_TEST === 'true' ? null : <LoadingHeartBeat />;

export default class ConfirmTransactionBase extends Component {
  static contextTypes = {
    t: PropTypes.func,
    metricsEvent: PropTypes.func,
  };

  static propTypes = {
    // react-router props
    history: PropTypes.object,
    // Redux props
    balance: PropTypes.string,
    cancelTransaction: PropTypes.func,
    cancelAllTransactions: PropTypes.func,
    clearConfirmTransaction: PropTypes.func,
    conversionRate: PropTypes.number,
    fromAddress: PropTypes.string,
    fromName: PropTypes.string,
    hexTransactionAmount: PropTypes.string,
    hexMinimumTransactionFee: PropTypes.string,
    hexMaximumTransactionFee: PropTypes.string,
    hexTransactionTotal: PropTypes.string,
    methodData: PropTypes.object,
    nonce: PropTypes.string,
    useNonceField: PropTypes.bool,
    customNonceValue: PropTypes.string,
    updateCustomNonce: PropTypes.func,
    sendTransaction: PropTypes.func,
    showTransactionConfirmedModal: PropTypes.func,
    showRejectTransactionsConfirmationModal: PropTypes.func,
    toAddress: PropTypes.string,
    tokenData: PropTypes.object,
    tokenProps: PropTypes.object,
    toName: PropTypes.string,
    toEns: PropTypes.string,
    toNickname: PropTypes.string,
    transactionStatus: PropTypes.string,
    txData: PropTypes.object,
    unapprovedTxCount: PropTypes.number,
    currentNetworkUnapprovedTxs: PropTypes.object,
    customGas: PropTypes.object,
    // Component props
    actionKey: PropTypes.string,
    contentComponent: PropTypes.node,
    dataComponent: PropTypes.node,
    hideData: PropTypes.bool,
    hideSubtitle: PropTypes.bool,
    identiconAddress: PropTypes.string,
    onEdit: PropTypes.func,
    subtitleComponent: PropTypes.node,
    title: PropTypes.string,
    type: PropTypes.string,
    getNextNonce: PropTypes.func,
    nextNonce: PropTypes.number,
    tryReverseResolveAddress: PropTypes.func.isRequired,
    hideSenderToRecipient: PropTypes.bool,
    showAccountInHeader: PropTypes.bool,
    mostRecentOverviewPage: PropTypes.string.isRequired,
    isEthGasPrice: PropTypes.bool,
    noGasPrice: PropTypes.bool,
    setDefaultHomeActiveTabName: PropTypes.func,
    primaryTotalTextOverride: PropTypes.string,
    secondaryTotalTextOverride: PropTypes.string,
    gasIsLoading: PropTypes.bool,
    primaryTotalTextOverrideMaxAmount: PropTypes.string,
    useNativeCurrencyAsPrimaryCurrency: PropTypes.bool,
    maxFeePerGas: PropTypes.string,
    maxPriorityFeePerGas: PropTypes.string,
    baseFeePerGas: PropTypes.string,
    isMainnet: PropTypes.bool,
    gasFeeIsCustom: PropTypes.bool,
    showLedgerSteps: PropTypes.bool.isRequired,
    isFirefox: PropTypes.bool.isRequired,
<<<<<<< HEAD
=======
    nativeCurrency: PropTypes.string,
>>>>>>> c3579745
  };

  state = {
    submitting: false,
    submitError: null,
    submitWarning: '',
    ethGasPriceWarning: '',
    editingGas: false,
  };

  componentDidUpdate(prevProps) {
    const {
      transactionStatus,
      showTransactionConfirmedModal,
      history,
      clearConfirmTransaction,
      nextNonce,
      customNonceValue,
      toAddress,
      tryReverseResolveAddress,
      isEthGasPrice,
      setDefaultHomeActiveTabName,
    } = this.props;
    const {
      customNonceValue: prevCustomNonceValue,
      nextNonce: prevNextNonce,
      toAddress: prevToAddress,
      transactionStatus: prevTxStatus,
      isEthGasPrice: prevIsEthGasPrice,
    } = prevProps;
    const statusUpdated = transactionStatus !== prevTxStatus;
    const txDroppedOrConfirmed =
      transactionStatus === TRANSACTION_STATUSES.DROPPED ||
      transactionStatus === TRANSACTION_STATUSES.CONFIRMED;

    if (
      nextNonce !== prevNextNonce ||
      customNonceValue !== prevCustomNonceValue
    ) {
      if (nextNonce !== null && customNonceValue > nextNonce) {
        this.setState({
          submitWarning: this.context.t('nextNonceWarning', [nextNonce]),
        });
      } else {
        this.setState({ submitWarning: '' });
      }
    }

    if (statusUpdated && txDroppedOrConfirmed) {
      showTransactionConfirmedModal({
        onSubmit: () => {
          clearConfirmTransaction();
          setDefaultHomeActiveTabName('Activity').then(() => {
            history.push(DEFAULT_ROUTE);
          });
        },
      });
    }

    if (toAddress && toAddress !== prevToAddress) {
      tryReverseResolveAddress(toAddress);
    }

    if (isEthGasPrice !== prevIsEthGasPrice) {
      if (isEthGasPrice) {
        this.setState({
          ethGasPriceWarning: this.context.t(ETH_GAS_PRICE_FETCH_WARNING_KEY),
        });
      } else {
        this.setState({
          ethGasPriceWarning: '',
        });
      }
    }
  }

  getErrorKey() {
    const {
      balance,
      conversionRate,
      hexMaximumTransactionFee,
      txData: { simulationFails, txParams: { value: amount } = {} } = {},
      customGas,
      noGasPrice,
      gasFeeIsCustom,
    } = this.props;

    const insufficientBalance =
      balance &&
      !isBalanceSufficient({
        amount,
        gasTotal: hexMaximumTransactionFee || '0x0',
        balance,
        conversionRate,
      });

    if (insufficientBalance) {
      return {
        valid: false,
        errorKey: INSUFFICIENT_FUNDS_ERROR_KEY,
      };
    }

    if (hexToDecimal(customGas.gasLimit) < 21000) {
      return {
        valid: false,
        errorKey: GAS_LIMIT_TOO_LOW_ERROR_KEY,
      };
    }

    if (simulationFails) {
      return {
        valid: true,
        errorKey: simulationFails.errorKey
          ? simulationFails.errorKey
          : TRANSACTION_ERROR_KEY,
      };
    }

    if (noGasPrice && !gasFeeIsCustom) {
      return {
        valid: false,
        errorKey: GAS_PRICE_FETCH_FAILURE_ERROR_KEY,
      };
    }

    return {
      valid: true,
    };
  }

  handleEditGas() {
    const {
      actionKey,
      txData: { origin },
      methodData = {},
    } = this.props;

    this.context.metricsEvent({
      eventOpts: {
        category: 'Transactions',
        action: 'Confirm Screen',
        name: 'User clicks "Edit" on gas',
      },
      customVariables: {
        recipientKnown: null,
        functionType:
          actionKey ||
          getMethodName(methodData.name) ||
          TRANSACTION_TYPES.CONTRACT_INTERACTION,
        origin,
      },
    });

    this.setState({ editingGas: true });
  }

  handleCloseEditGas() {
    this.setState({ editingGas: false });
  }

  renderDetails() {
    const {
      primaryTotalTextOverride,
      secondaryTotalTextOverride,
      hexMinimumTransactionFee,
      hexMaximumTransactionFee,
      hexTransactionTotal,
      useNonceField,
      customNonceValue,
      updateCustomNonce,
      nextNonce,
      getNextNonce,
      txData,
      useNativeCurrencyAsPrimaryCurrency,
      primaryTotalTextOverrideMaxAmount,
      maxFeePerGas,
      maxPriorityFeePerGas,
<<<<<<< HEAD
=======
      isMainnet,
>>>>>>> c3579745
      showLedgerSteps,
      isFirefox,
    } = this.props;
    const { t } = this.context;

    const renderTotalMaxAmount = () => {
      if (
        primaryTotalTextOverrideMaxAmount === undefined &&
        secondaryTotalTextOverride === undefined
      ) {
        // Native Send
        return (
          <UserPreferencedCurrencyDisplay
            type={PRIMARY}
            key="total-max-amount"
            value={addHexes(txData.txParams.value, hexMaximumTransactionFee)}
            hideLabel={!useNativeCurrencyAsPrimaryCurrency}
          />
        );
      }

      // Token send
      return useNativeCurrencyAsPrimaryCurrency
        ? primaryTotalTextOverrideMaxAmount
        : secondaryTotalTextOverride;
    };

    const renderTotalDetailTotal = () => {
      if (
        primaryTotalTextOverride === undefined &&
        secondaryTotalTextOverride === undefined
      ) {
        return (
          <UserPreferencedCurrencyDisplay
            type={PRIMARY}
            key="total-detail-value"
            value={hexTransactionTotal}
            hideLabel={!useNativeCurrencyAsPrimaryCurrency}
          />
        );
      }
      return useNativeCurrencyAsPrimaryCurrency
        ? primaryTotalTextOverride
        : secondaryTotalTextOverride;
    };

    const renderTotalDetailText = () => {
      if (
        primaryTotalTextOverride === undefined &&
        secondaryTotalTextOverride === undefined
      ) {
        return (
          <UserPreferencedCurrencyDisplay
            type={SECONDARY}
            key="total-detail-text"
            value={hexTransactionTotal}
            hideLabel={Boolean(useNativeCurrencyAsPrimaryCurrency)}
          />
        );
      }
      return useNativeCurrencyAsPrimaryCurrency
        ? secondaryTotalTextOverride
        : primaryTotalTextOverride;
    };

    const nonceField = useNonceField ? (
      <div>
        <div className="confirm-detail-row">
          <div className="confirm-detail-row__label">
            {t('nonceFieldHeading')}
          </div>
          <div className="custom-nonce-input">
            <TextField
              type="number"
              min="0"
              placeholder={
                typeof nextNonce === 'number' ? nextNonce.toString() : null
              }
              onChange={({ target: { value } }) => {
                if (!value.length || Number(value) < 0) {
                  updateCustomNonce('');
                } else {
                  updateCustomNonce(String(Math.floor(value)));
                }
                getNextNonce();
              }}
              fullWidth
              margin="dense"
              value={customNonceValue || ''}
            />
          </div>
        </div>
      </div>
    ) : null;

    const renderLedgerLiveStep = (text, show = true) => {
      return (
        show && (
          <Typography
            boxProps={{ margin: 0 }}
            color={COLORS.PRIMARY3}
            fontWeight={FONT_WEIGHT.BOLD}
            variant={TYPOGRAPHY.H7}
          >
            {text}
          </Typography>
        )
      );
    };

    const ledgerInstructionField = showLedgerSteps ? (
      <div>
        <div className="confirm-detail-row">
          <Dialog type="message">
            <div className="ledger-live-dialog">
              {renderLedgerLiveStep(t('ledgerLiveDialogHeader'))}
              {renderLedgerLiveStep(
                `- ${t('ledgerLiveDialogStepOne')}`,
                !isFirefox,
              )}
              {renderLedgerLiveStep(
                `- ${t('ledgerLiveDialogStepTwo')}`,
                !isFirefox,
              )}
              {renderLedgerLiveStep(`- ${t('ledgerLiveDialogStepThree')}`)}
              {renderLedgerLiveStep(
                `- ${t('ledgerLiveDialogStepFour')}`,
                Boolean(txData.txParams?.data),
              )}
            </div>
          </Dialog>
        </div>
      </div>
    ) : null;

    return (
      <div className="confirm-page-container-content__details">
        <TransactionDetail
          onEdit={() => this.handleEditGas()}
          rows={[
            <TransactionDetailItem
              key="gas-item"
              detailTitle={
                txData.dappSuggestedGasFees ? (
                  <>
                    {t('transactionDetailGasHeading')}
                    <InfoTooltip
                      contentText={t('transactionDetailDappGasTooltip')}
                      position="top"
                    >
                      <i className="fa fa-info-circle" />
                    </InfoTooltip>
                  </>
                ) : (
                  <>
                    {t('transactionDetailGasHeading')}
                    <InfoTooltip
                      contentText={
                        <>
                          <p>
                            {t('transactionDetailGasTooltipIntro', [
                              isMainnet ? t('networkNameEthereum') : '',
                            ])}
                          </p>
                          <p>{t('transactionDetailGasTooltipExplanation')}</p>
                          <p>
                            <a
                              href="https://community.metamask.io/t/what-is-gas-why-do-transactions-take-so-long/3172"
                              target="_blank"
                              rel="noopener noreferrer"
                            >
                              {t('transactionDetailGasTooltipConversion')}
                            </a>
                          </p>
                        </>
                      }
                      position="top"
                    >
                      <i className="fa fa-info-circle" />
                    </InfoTooltip>
                  </>
                )
              }
              detailTitleColor={COLORS.BLACK}
              detailText={
                <div className="confirm-page-container-content__currency-container">
                  {renderHeartBeatIfNotInTest()}
                  <UserPreferencedCurrencyDisplay
                    type={SECONDARY}
                    value={hexMinimumTransactionFee}
                    hideLabel={Boolean(useNativeCurrencyAsPrimaryCurrency)}
                  />
                </div>
              }
              detailTotal={
                <div className="confirm-page-container-content__currency-container">
                  {renderHeartBeatIfNotInTest()}
                  <UserPreferencedCurrencyDisplay
                    type={PRIMARY}
                    value={hexMinimumTransactionFee}
                    hideLabel={!useNativeCurrencyAsPrimaryCurrency}
                  />
                </div>
              }
              subText={t('editGasSubTextFee', [
                <b key="editGasSubTextFeeLabel">
                  {t('editGasSubTextFeeLabel')}
                </b>,
                <div
                  key="editGasSubTextFeeValue"
                  className="confirm-page-container-content__currency-container"
                >
                  {renderHeartBeatIfNotInTest()}
                  <UserPreferencedCurrencyDisplay
                    key="editGasSubTextFeeAmount"
                    type={PRIMARY}
                    value={hexMaximumTransactionFee}
                    hideLabel={!useNativeCurrencyAsPrimaryCurrency}
                  />
                </div>,
              ])}
              subTitle={
                <>
                  {txData.dappSuggestedGasFees ? (
                    <Typography
                      variant={TYPOGRAPHY.H7}
                      fontStyle={FONT_STYLE.ITALIC}
                      color={COLORS.GRAY}
                    >
                      {t('transactionDetailDappGasMoreInfo')}
                    </Typography>
                  ) : (
                    ''
                  )}
                  <GasTiming
                    maxPriorityFeePerGas={hexWEIToDecGWEI(
                      maxPriorityFeePerGas ||
                        txData.txParams.maxPriorityFeePerGas,
                    )}
                    maxFeePerGas={hexWEIToDecGWEI(
                      maxFeePerGas || txData.txParams.maxFeePerGas,
                    )}
                  />
                </>
              }
            />,
            <TransactionDetailItem
              key="total-item"
              detailTitle={t('total')}
              detailText={renderTotalDetailText()}
              detailTotal={renderTotalDetailTotal()}
              subTitle={t('transactionDetailGasTotalSubtitle')}
              subText={t('editGasSubTextAmount', [
                <b key="editGasSubTextAmountLabel">
                  {t('editGasSubTextAmountLabel')}
                </b>,
                renderTotalMaxAmount(),
              ])}
            />,
          ]}
        />
        {nonceField}
        {ledgerInstructionField}
      </div>
    );
  }

  renderData(functionType) {
    const { t } = this.context;
    const {
      txData: { txParams: { data } = {} } = {},
      methodData: { params } = {},
      hideData,
      dataComponent,
    } = this.props;

    if (hideData) {
      return null;
    }

    return (
      dataComponent || (
        <div className="confirm-page-container-content__data">
          <div className="confirm-page-container-content__data-box-label">
            {`${t('functionType')}:`}
            <span className="confirm-page-container-content__function-type">
              {functionType}
            </span>
          </div>
          {params && (
            <div className="confirm-page-container-content__data-box">
              <div className="confirm-page-container-content__data-field-label">
                {`${t('parameters')}:`}
              </div>
              <div>
                <pre>{JSON.stringify(params, null, 2)}</pre>
              </div>
            </div>
          )}
          <div className="confirm-page-container-content__data-box-label">
            {`${t('hexData')}: ${toBuffer(data).length} bytes`}
          </div>
          <div className="confirm-page-container-content__data-box">{data}</div>
        </div>
      )
    );
  }

  handleEdit() {
    const {
      txData,
      tokenData,
      tokenProps,
      onEdit,
      actionKey,
      txData: { origin },
      methodData = {},
    } = this.props;

    this.context.metricsEvent({
      eventOpts: {
        category: 'Transactions',
        action: 'Confirm Screen',
        name: 'Edit Transaction',
      },
      customVariables: {
        recipientKnown: null,
        functionType:
          actionKey ||
          getMethodName(methodData.name) ||
          TRANSACTION_TYPES.CONTRACT_INTERACTION,
        origin,
      },
    });

    onEdit({ txData, tokenData, tokenProps });
  }

  handleCancelAll() {
    const {
      cancelAllTransactions,
      clearConfirmTransaction,
      history,
      mostRecentOverviewPage,
      showRejectTransactionsConfirmationModal,
      unapprovedTxCount,
    } = this.props;

    showRejectTransactionsConfirmationModal({
      unapprovedTxCount,
      onSubmit: async () => {
        this._removeBeforeUnload();
        await cancelAllTransactions();
        clearConfirmTransaction();
        history.push(mostRecentOverviewPage);
      },
    });
  }

  handleCancel() {
    const {
      txData,
      cancelTransaction,
      history,
      mostRecentOverviewPage,
      clearConfirmTransaction,
      updateCustomNonce,
    } = this.props;

    this._removeBeforeUnload();
    updateCustomNonce('');
    cancelTransaction(txData).then(() => {
      clearConfirmTransaction();
      history.push(mostRecentOverviewPage);
    });
  }

  handleSubmit() {
    const {
      sendTransaction,
      clearConfirmTransaction,
      txData,
      history,
      mostRecentOverviewPage,
      updateCustomNonce,
      maxFeePerGas,
      maxPriorityFeePerGas,
      baseFeePerGas,
    } = this.props;
    const { submitting } = this.state;

    if (submitting) {
      return;
    }

    if (baseFeePerGas) {
      txData.estimatedBaseFee = baseFeePerGas;
    }

    if (maxFeePerGas) {
      txData.txParams = {
        ...txData.txParams,
        maxFeePerGas,
      };
    }

    if (maxPriorityFeePerGas) {
      txData.txParams = {
        ...txData.txParams,
        maxPriorityFeePerGas,
      };
    }

    this.setState(
      {
        submitting: true,
        submitError: null,
      },
      () => {
        this._removeBeforeUnload();

        sendTransaction(txData)
          .then(() => {
            clearConfirmTransaction();
            this.setState(
              {
                submitting: false,
              },
              () => {
                history.push(mostRecentOverviewPage);
                updateCustomNonce('');
              },
            );
          })
          .catch((error) => {
            this.setState({
              submitting: false,
              submitError: error.message,
            });
            updateCustomNonce('');
          });
      },
    );
  }

  renderTitleComponent() {
    const { title, hexTransactionAmount } = this.props;

    // Title string passed in by props takes priority
    if (title) {
      return null;
    }

    return (
      <UserPreferencedCurrencyDisplay
        value={hexTransactionAmount}
        type={PRIMARY}
        showEthLogo
        ethLogoHeight="26"
        hideLabel
      />
    );
  }

  renderSubtitleComponent() {
    const { subtitleComponent, hexTransactionAmount } = this.props;

    return (
      subtitleComponent || (
        <UserPreferencedCurrencyDisplay
          value={hexTransactionAmount}
          type={SECONDARY}
          showEthLogo
          hideLabel
        />
      )
    );
  }

  handleNextTx(txId) {
    const { history, clearConfirmTransaction } = this.props;

    if (txId) {
      clearConfirmTransaction();
      history.push(`${CONFIRM_TRANSACTION_ROUTE}/${txId}`);
    }
  }

  getNavigateTxData() {
    const { currentNetworkUnapprovedTxs, txData: { id } = {} } = this.props;
    const enumUnapprovedTxs = Object.keys(currentNetworkUnapprovedTxs);
    const currentPosition = enumUnapprovedTxs.indexOf(id ? id.toString() : '');

    return {
      totalTx: enumUnapprovedTxs.length,
      positionOfCurrentTx: currentPosition + 1,
      nextTxId: enumUnapprovedTxs[currentPosition + 1],
      prevTxId: enumUnapprovedTxs[currentPosition - 1],
      showNavigation: enumUnapprovedTxs.length > 1,
      firstTx: enumUnapprovedTxs[0],
      lastTx: enumUnapprovedTxs[enumUnapprovedTxs.length - 1],
      ofText: this.context.t('ofTextNofM'),
      requestsWaitingText: this.context.t('requestsAwaitingAcknowledgement'),
    };
  }

  _beforeUnload = () => {
    const { txData: { id } = {}, cancelTransaction } = this.props;
    cancelTransaction({ id });
  };

  _beforeUnloadForGasPolling = () => {
    this._isMounted = false;
    if (this.state.pollingToken) {
      disconnectGasFeeEstimatePoller(this.state.pollingToken);
      removePollingTokenFromAppState(this.state.pollingToken);
    }
  };

  _removeBeforeUnload = () => {
    if (getEnvironmentType() === ENVIRONMENT_TYPE_NOTIFICATION) {
      window.removeEventListener('beforeunload', this._beforeUnload);
    }
    window.removeEventListener('beforeunload', this._beforeUnloadForGasPolling);
  };

  componentDidMount() {
    this._isMounted = true;
    const {
      toAddress,
      txData: { origin } = {},
      getNextNonce,
      tryReverseResolveAddress,
    } = this.props;
    const { metricsEvent } = this.context;
    metricsEvent({
      eventOpts: {
        category: 'Transactions',
        action: 'Confirm Screen',
        name: 'Confirm: Started',
      },
      customVariables: {
        origin,
      },
    });

    if (getEnvironmentType() === ENVIRONMENT_TYPE_NOTIFICATION) {
      window.addEventListener('beforeunload', this._beforeUnload);
    }

    getNextNonce();
    if (toAddress) {
      tryReverseResolveAddress(toAddress);
    }

    /**
     * This makes a request to get estimates and begin polling, keeping track of the poll
     * token in component state.
     * It then disconnects polling upon componentWillUnmount. If the hook is unmounted
     * while waiting for `getGasFeeEstimatesAndStartPolling` to resolve, the `_isMounted`
     * flag ensures that a call to disconnect happens after promise resolution.
     */
    getGasFeeEstimatesAndStartPolling().then((pollingToken) => {
      if (this._isMounted) {
        addPollingTokenToAppState(pollingToken);
        this.setState({ pollingToken });
      } else {
        disconnectGasFeeEstimatePoller(pollingToken);
        removePollingTokenFromAppState(this.state.pollingToken);
      }
    });
    window.addEventListener('beforeunload', this._beforeUnloadForGasPolling);
  }

  componentWillUnmount() {
    this._beforeUnloadForGasPolling();
    this._removeBeforeUnload();
  }

  render() {
    const { t } = this.context;
    const {
      fromName,
      fromAddress,
      toName,
      toAddress,
      toEns,
      toNickname,
      methodData,
      title,
      hideSubtitle,
      identiconAddress,
      contentComponent,
      onEdit,
      nonce,
      customNonceValue,
      unapprovedTxCount,
      type,
      hideSenderToRecipient,
      showAccountInHeader,
      txData,
      gasIsLoading,
      gasFeeIsCustom,
      nativeCurrency,
    } = this.props;
    const {
      submitting,
      submitError,
      submitWarning,
      ethGasPriceWarning,
      editingGas,
    } = this.state;

    const { name } = methodData;
    const { valid, errorKey } = this.getErrorKey();
    const {
      totalTx,
      positionOfCurrentTx,
      nextTxId,
      prevTxId,
      showNavigation,
      firstTx,
      lastTx,
      ofText,
      requestsWaitingText,
    } = this.getNavigateTxData();

    let functionType = getMethodName(name);
    if (!functionType) {
      if (type) {
        functionType = getTransactionTypeTitle(t, type, nativeCurrency);
      } else {
        functionType = t('contractInteraction');
      }
    }
    return (
      <ConfirmPageContainer
        fromName={fromName}
        fromAddress={fromAddress}
        showAccountInHeader={showAccountInHeader}
        toName={toName}
        toAddress={toAddress}
        toEns={toEns}
        toNickname={toNickname}
        showEdit={Boolean(onEdit)}
        action={functionType}
        title={title}
        titleComponent={this.renderTitleComponent()}
        subtitleComponent={this.renderSubtitleComponent()}
        hideSubtitle={hideSubtitle}
        detailsComponent={this.renderDetails()}
        dataComponent={this.renderData(functionType)}
        contentComponent={contentComponent}
        nonce={customNonceValue || nonce}
        unapprovedTxCount={unapprovedTxCount}
        identiconAddress={identiconAddress}
        errorMessage={submitError}
        errorKey={errorKey}
        warning={submitWarning}
        totalTx={totalTx}
        positionOfCurrentTx={positionOfCurrentTx}
        nextTxId={nextTxId}
        prevTxId={prevTxId}
        showNavigation={showNavigation}
        onNextTx={(txId) => this.handleNextTx(txId)}
        firstTx={firstTx}
        lastTx={lastTx}
        ofText={ofText}
        requestsWaitingText={requestsWaitingText}
        disabled={!valid || submitting || (gasIsLoading && !gasFeeIsCustom)}
        onEdit={() => this.handleEdit()}
        onCancelAll={() => this.handleCancelAll()}
        onCancel={() => this.handleCancel()}
        onSubmit={() => this.handleSubmit()}
        hideSenderToRecipient={hideSenderToRecipient}
        origin={txData.origin}
        ethGasPriceWarning={ethGasPriceWarning}
        editingGas={editingGas}
        handleCloseEditGas={() => this.handleCloseEditGas()}
        currentTransaction={txData}
      />
    );
  }
}

export function getMethodName(camelCase) {
  if (!camelCase || typeof camelCase !== 'string') {
    return '';
  }

  return camelCase
    .replace(/([a-z])([A-Z])/gu, '$1 $2')
    .replace(/([A-Z])([a-z])/gu, ' $1$2')
    .replace(/ +/gu, ' ');
}<|MERGE_RESOLUTION|>--- conflicted
+++ resolved
@@ -36,17 +36,10 @@
 import LoadingHeartBeat from '../../components/ui/loading-heartbeat';
 import GasTiming from '../../components/app/gas-timing/gas-timing.component';
 import Dialog from '../../components/ui/dialog';
-<<<<<<< HEAD
-import Typography from '../../components/ui/typography/typography';
-
-import {
-  COLORS,
-=======
 
 import {
   COLORS,
   FONT_STYLE,
->>>>>>> c3579745
   FONT_WEIGHT,
   TYPOGRAPHY,
 } from '../../helpers/constants/design-system';
@@ -134,10 +127,7 @@
     gasFeeIsCustom: PropTypes.bool,
     showLedgerSteps: PropTypes.bool.isRequired,
     isFirefox: PropTypes.bool.isRequired,
-<<<<<<< HEAD
-=======
     nativeCurrency: PropTypes.string,
->>>>>>> c3579745
   };
 
   state = {
@@ -316,10 +306,7 @@
       primaryTotalTextOverrideMaxAmount,
       maxFeePerGas,
       maxPriorityFeePerGas,
-<<<<<<< HEAD
-=======
       isMainnet,
->>>>>>> c3579745
       showLedgerSteps,
       isFirefox,
     } = this.props;
