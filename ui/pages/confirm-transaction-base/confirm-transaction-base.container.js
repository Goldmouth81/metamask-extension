import { connect } from 'react-redux';
import { compose } from 'redux';
import { withRouter } from 'react-router-dom';

import { clearConfirmTransaction } from '../../ducks/confirm-transaction/confirm-transaction.duck';

import {
  updateCustomNonce,
  cancelTx,
  cancelTxs,
  updateAndApproveTx,
  showModal,
  getNextNonce,
  tryReverseResolveAddress,
  setDefaultHomeActiveTabName,
} from '../../store/actions';
import { isBalanceSufficient } from '../send/send.utils';
import { shortenAddress, valuesFor } from '../../helpers/utils/util';
import {
  getAdvancedInlineGasShown,
  getCustomNonceValue,
  getIsMainnet,
  getKnownMethodData,
  getMetaMaskAccounts,
  getUseNonceField,
  transactionFeeSelector,
  getNoGasPriceFetched,
  getIsEthGasPriceFetched,
  getShouldShowFiat,
  checkNetworkAndAccountSupports1559,
  getPreferences,
  doesAddressRequireLedgerHidConnection,
  getTokenList,
  getIsMultiLayerFeeNetwork,
  getIsBuyableChain,
  getEnsResolutionByAddress,
  getUnapprovedTransaction,
  getFullTxData,
  getUseCurrencyRateCheck,
} from '../../selectors';
import { getMostRecentOverviewPage } from '../../ducks/history/history';
import {
  isAddressLedger,
  updateGasFees,
  getIsGasEstimatesLoading,
  getNativeCurrency,
} from '../../ducks/metamask/metamask';

import {
  parseStandardTokenTransactionData,
  transactionMatchesNetwork,
  txParamsAreDappSuggested,
} from '../../../shared/modules/transaction.utils';
import { toChecksumHexAddress } from '../../../shared/modules/hexstring-utils';

import { getGasLoadingAnimationIsShowing } from '../../ducks/app/app';
import { isLegacyTransaction } from '../../helpers/utils/transactions.util';
import { CUSTOM_GAS_ESTIMATE } from '../../../shared/constants/gas';
import {
  TransactionStatus,
  TransactionType,
} from '../../../shared/constants/transaction';
import { isEqualCaseInsensitive } from '../../../shared/modules/string-utils';
import { getTokenAddressParam } from '../../helpers/utils/token-util';
import { calcGasTotal } from '../../../shared/lib/transactions-controller-utils';
import ConfirmTransactionBase from './confirm-transaction-base.component';

let customNonceValue = '';
const customNonceMerge = (txData) =>
  customNonceValue
    ? {
        ...txData,
        customNonceValue,
      }
    : txData;

const mapStateToProps = (state, ownProps) => {
  const {
    toAddress: propsToAddress,
    customTxParamsData,
    match: { params = {} },
  } = ownProps;
  const { id: paramsTransactionId } = params;
  const isMainnet = getIsMainnet(state);

  const isGasEstimatesLoading = getIsGasEstimatesLoading(state);
  const gasLoadingAnimationIsShowing = getGasLoadingAnimationIsShowing(state);
  const isBuyableChain = getIsBuyableChain(state);
  const { confirmTransaction, metamask } = state;
  const {
    conversionRate,
    identities,
    addressBook,
    network,
    unapprovedTxs,
    nextNonce,
    allNftContracts,
    selectedAddress,
    provider: { chainId },
  } = metamask;
  const { tokenData, txData, tokenProps, nonce } = confirmTransaction;
  const { txParams = {}, id: transactionId, type } = txData;
  const txId = transactionId || Number(paramsTransactionId);
  const transaction = getUnapprovedTransaction(state, txId);
  const {
    from: fromAddress,
    to: txParamsToAddress,
    gasPrice,
    gas: gasLimit,
    value: amount,
    data,
  } = (transaction && transaction.txParams) || txParams;
  const accounts = getMetaMaskAccounts(state);

  const transactionData = parseStandardTokenTransactionData(data);
  const tokenToAddress = getTokenAddressParam(transactionData);

  const { balance } = accounts[fromAddress];
  const { name: fromName } = identities[fromAddress];
  let toAddress = txParamsToAddress;
  if (type !== TransactionType.simpleSend) {
    toAddress = propsToAddress || tokenToAddress || txParamsToAddress;
  }

  const tokenList = getTokenList(state);

  const toName =
    identities[toAddress]?.name ||
    tokenList[toAddress?.toLowerCase()]?.name ||
    shortenAddress(toChecksumHexAddress(toAddress));

  const checksummedAddress = toChecksumHexAddress(toAddress);
  const addressBookObject =
    addressBook &&
    addressBook[chainId] &&
    addressBook[chainId][checksummedAddress];
  const toEns = getEnsResolutionByAddress(state, checksummedAddress);
  const toNickname = addressBookObject ? addressBookObject.name : '';
  const transactionStatus = transaction ? transaction.status : '';
  const supportsEIP1559 =
    checkNetworkAndAccountSupports1559(state) && !isLegacyTransaction(txParams);

  const {
    hexTransactionAmount,
    hexMinimumTransactionFee,
    hexMaximumTransactionFee,
    hexTransactionTotal,
    gasEstimationObject,
  } = transactionFeeSelector(state, transaction);

  const currentNetworkUnapprovedTxs = Object.keys(unapprovedTxs)
    .filter((key) =>
      transactionMatchesNetwork(unapprovedTxs[key], chainId, network),
    )
    .reduce((acc, key) => ({ ...acc, [key]: unapprovedTxs[key] }), {});
  const unapprovedTxCount = valuesFor(currentNetworkUnapprovedTxs).length;

  const insufficientBalance = !isBalanceSufficient({
    amount,
    gasTotal: calcGasTotal(gasLimit, gasPrice),
    balance,
    conversionRate,
  });

  const methodData = getKnownMethodData(state, data) || {};

  const fullTxData = getFullTxData(
    state,
    txId,
    TransactionStatus.unapproved,
    customTxParamsData,
  );

  const isCollectibleTransfer = Boolean(
    allNftContracts?.[selectedAddress]?.[chainId]?.find((contract) => {
      return isEqualCaseInsensitive(contract.address, fullTxData.txParams.to);
    }),
  );

  customNonceValue = getCustomNonceValue(state);
  const isEthGasPrice = getIsEthGasPriceFetched(state);
  const noGasPrice = !supportsEIP1559 && getNoGasPriceFetched(state);
  const { useNativeCurrencyAsPrimaryCurrency } = getPreferences(state);
  const gasFeeIsCustom =
    fullTxData.userFeeLevel === CUSTOM_GAS_ESTIMATE ||
    txParamsAreDappSuggested(fullTxData);
  const fromAddressIsLedger = isAddressLedger(state, fromAddress);
  const nativeCurrency = getNativeCurrency(state);

  const hardwareWalletRequiresConnection =
    doesAddressRequireLedgerHidConnection(state, fromAddress);

  const isMultiLayerFeeNetwork = getIsMultiLayerFeeNetwork(state);
<<<<<<< HEAD

  ///: BEGIN:ONLY_INCLUDE_IN(flask)
  const insightSnaps = getInsightSnaps(state);
  ///: END:ONLY_INCLUDE_IN
=======
>>>>>>> 7e97ff2b

  return {
    balance,
    fromAddress,
    fromName,
    toAddress,
    toEns,
    toName,
    toNickname,
    hexTransactionAmount,
    hexMinimumTransactionFee,
    hexMaximumTransactionFee,
    hexTransactionTotal,
    txData: fullTxData,
    tokenData,
    methodData,
    tokenProps,
    conversionRate,
    transactionStatus,
    nonce,
    unapprovedTxs,
    unapprovedTxCount,
    customGas: {
      gasLimit,
      gasPrice,
    },
    advancedInlineGasShown: getAdvancedInlineGasShown(state),
    useNonceField: getUseNonceField(state),
    customNonceValue,
    insufficientBalance,
    hideSubtitle: !getShouldShowFiat(state) && !isCollectibleTransfer,
    hideFiatConversion: !getShouldShowFiat(state),
    type,
    nextNonce,
    mostRecentOverviewPage: getMostRecentOverviewPage(state),
    isMainnet,
    isEthGasPrice,
    noGasPrice,
    supportsEIP1559,
    gasIsLoading: isGasEstimatesLoading || gasLoadingAnimationIsShowing,
    useNativeCurrencyAsPrimaryCurrency,
    maxFeePerGas: gasEstimationObject.maxFeePerGas,
    maxPriorityFeePerGas: gasEstimationObject.maxPriorityFeePerGas,
    baseFeePerGas: gasEstimationObject.baseFeePerGas,
    gasFeeIsCustom,
    showLedgerSteps: fromAddressIsLedger,
    nativeCurrency,
    hardwareWalletRequiresConnection,
    isMultiLayerFeeNetwork,
    chainId,
    isBuyableChain,
    useCurrencyRateCheck: getUseCurrencyRateCheck(state),
  };
};

export const mapDispatchToProps = (dispatch) => {
  return {
    tryReverseResolveAddress: (address) => {
      return dispatch(tryReverseResolveAddress(address));
    },
    updateCustomNonce: (value) => {
      customNonceValue = value;
      dispatch(updateCustomNonce(value));
    },
    clearConfirmTransaction: () => dispatch(clearConfirmTransaction()),
    showTransactionConfirmedModal: ({ onSubmit }) => {
      return dispatch(showModal({ name: 'TRANSACTION_CONFIRMED', onSubmit }));
    },
    showRejectTransactionsConfirmationModal: ({
      onSubmit,
      unapprovedTxCount,
    }) => {
      return dispatch(
        showModal({ name: 'REJECT_TRANSACTIONS', onSubmit, unapprovedTxCount }),
      );
    },
    cancelTransaction: ({ id }) => dispatch(cancelTx({ id })),
    cancelAllTransactions: (txList) => dispatch(cancelTxs(txList)),
    sendTransaction: (txData) =>
      dispatch(updateAndApproveTx(customNonceMerge(txData))),
    getNextNonce: () => dispatch(getNextNonce()),
    setDefaultHomeActiveTabName: (tabName) =>
      dispatch(setDefaultHomeActiveTabName(tabName)),
    updateTransactionGasFees: (gasFees) => {
      dispatch(updateGasFees({ ...gasFees, expectHexWei: true }));
    },
  };
};

const mergeProps = (stateProps, dispatchProps, ownProps) => {
  const { txData, unapprovedTxs } = stateProps;

  const {
    cancelAllTransactions: dispatchCancelAllTransactions,
    updateTransactionGasFees: dispatchUpdateTransactionGasFees,
    ...otherDispatchProps
  } = dispatchProps;

  return {
    ...stateProps,
    ...otherDispatchProps,
    ...ownProps,
    cancelAllTransactions: () =>
      dispatchCancelAllTransactions(valuesFor(unapprovedTxs)),
    updateGasAndCalculate: ({ gasLimit, gasPrice }) => {
      dispatchUpdateTransactionGasFees({
        gasLimit,
        gasPrice,
        transaction: txData,
      });
    },
  };
};

export default compose(
  withRouter,
  connect(mapStateToProps, mapDispatchToProps, mergeProps),
)(ConfirmTransactionBase);<|MERGE_RESOLUTION|>--- conflicted
+++ resolved
@@ -191,13 +191,6 @@
     doesAddressRequireLedgerHidConnection(state, fromAddress);
 
   const isMultiLayerFeeNetwork = getIsMultiLayerFeeNetwork(state);
-<<<<<<< HEAD
-
-  ///: BEGIN:ONLY_INCLUDE_IN(flask)
-  const insightSnaps = getInsightSnaps(state);
-  ///: END:ONLY_INCLUDE_IN
-=======
->>>>>>> 7e97ff2b
 
   return {
     balance,
