import React, {
  useState,
  useMemo,
  useCallback,
  useEffect,
  useContext,
} from 'react';
import { useSelector, useDispatch } from 'react-redux';
import { useHistory } from 'react-router-dom';
import { v4 as uuidv4 } from 'uuid';
import { getEthChainIdIntFromCaipChainId } from '@metamask/controller-utils';
import { useI18nContext } from '../../../hooks/useI18nContext';
import { mmiActionsFactory } from '../../../store/institutional/institution-background';
import { MetaMetricsContext } from '../../../contexts/metametrics';
import {
  ButtonIcon,
  Button,
  Label,
  IconName,
  IconSize,
  BUTTON_SIZES,
  BUTTON_VARIANT,
  Box,
  Text,
} from '../../../components/component-library';
import {
  AlignItems,
  Display,
  FlexDirection,
  FontWeight,
  Color,
  JustifyContent,
  BorderRadius,
  BorderColor,
  BlockSize,
  TextColor,
  TextAlign,
  TextVariant,
} from '../../../helpers/constants/design-system';
import {
  CUSTODY_ACCOUNT_DONE_ROUTE,
  DEFAULT_ROUTE,
} from '../../../helpers/constants/routes';
<<<<<<< HEAD
import { getCurrentCaipChainId } from '../../../selectors';
=======
import { getCurrentChainId, getSelectedAddress } from '../../../selectors';
>>>>>>> 5df6a71c
import { getMMIConfiguration } from '../../../selectors/institutional/selectors';
import CustodyAccountList from '../connect-custody/account-list';
import JwtUrlForm from '../../../components/institutional/jwt-url-form';
import {
  MetaMetricsEventCategory,
  MetaMetricsEventName,
} from '../../../../shared/constants/metametrics';
import PulseLoader from '../../../components/ui/pulse-loader/pulse-loader';

const CustodyPage = () => {
  const t = useI18nContext();
  const history = useHistory();
  const trackEvent = useContext(MetaMetricsContext);
  const dispatch = useDispatch();

  const mmiActions = mmiActionsFactory();
  const currentCaipChainId = useSelector(getCurrentCaipChainId);
  const { custodians } = useSelector(getMMIConfiguration);

  const [loading, setLoading] = useState(true);
  const [selectedAccounts, setSelectedAccounts] = useState({});
  const [selectedCustodianName, setSelectedCustodianName] = useState('');
  const [selectedCustodianImage, setSelectedCustodianImage] = useState(null);
  const [selectedCustodianDisplayName, setSelectedCustodianDisplayName] =
    useState('');
  const [selectedCustodianType, setSelectedCustodianType] = useState('');
  const [connectError, setConnectError] = useState('');
  const [currentJwt, setCurrentJwt] = useState('');
  const [selectError, setSelectError] = useState('');
  const [jwtList, setJwtList] = useState([]);
  const [apiUrl, setApiUrl] = useState('');
  const [addNewTokenClicked, setAddNewTokenClicked] = useState(false);
  const [chainId, setChainId] = useState(parseInt(currentChainId, 16));
  const [connectRequest, setConnectRequest] = useState(undefined);
  const [accounts, setAccounts] = useState();
  const address = useSelector(getSelectedAddress);

  const custodianButtons = useMemo(() => {
    const custodianItems = [];

    const sortedCustodians = custodians.sort(function (a, b) {
      const nameA = a.name.toLowerCase();
      const nameB = b.name.toLowerCase();

      if (nameA < nameB) {
        return -1;
      }
      if (nameA > nameB) {
        return 1;
      }
      return 0;
    });

    sortedCustodians.forEach((custodian) => {
      if (
        (!custodian.production &&
          process.env.METAMASK_ENVIRONMENT === 'production') ||
        custodian.hidden ||
        (connectRequest &&
          Object.keys(connectRequest).length &&
          custodian.name !== selectedCustodianName)
      ) {
        return;
      }

      custodianItems.push(
        <Box
          key={uuidv4()}
          display={Display.Flex}
          flexDirection={FlexDirection.Row}
          justifyContent={JustifyContent.spaceBetween}
          alignItems={AlignItems.center}
          borderColor={BorderColor.borderDefault}
          borderRadius={BorderRadius.SM}
          padding={4}
          marginBottom={4}
        >
          <Box display={Display.Flex} alignItems={AlignItems.center}>
            {custodian.iconUrl && (
              <img
                width={32}
                height={32}
                src={custodian.iconUrl}
                alt={custodian.displayName}
              />
            )}
            <Text marginLeft={2}>{custodian.displayName}</Text>
          </Box>

          <Button
            size={BUTTON_SIZES.SM}
            data-testid="custody-connect-button"
            onClick={async () => {
              const jwtListValue = await dispatch(
                mmiActions.getCustodianJWTList(custodian.name),
              );
              setSelectedCustodianName(custodian.name);
              setSelectedCustodianType(custodian.type);
              setSelectedCustodianImage(custodian.iconUrl);
              setSelectedCustodianDisplayName(custodian.displayName);
              setApiUrl(custodian.apiUrl);
              setCurrentJwt(jwtListValue[0] || '');
              setJwtList(jwtListValue);
              trackEvent({
                category: MetaMetricsEventCategory.MMI,
                event: MetaMetricsEventName.CustodianSelected,
                properties: {
                  custodian: custodian.name,
                },
              });
            }}
          >
            {t('select')}
          </Button>
        </Box>,
      );
    });

    return custodianItems;
  }, [
    connectRequest,
    custodians,
    dispatch,
    mmiActions,
    selectedCustodianName,
    t,
    trackEvent,
  ]);

  const handleConnectError = useCallback(
    (e) => {
      let errorMessage;
      const detailedError = e.message.split(':');

      if (detailedError.length > 1 && !isNaN(parseInt(detailedError[0], 10))) {
        if (parseInt(detailedError[0], 10) === 401) {
          // Authentication Error
          errorMessage =
            'Authentication error. Please ensure you have entered the correct token';
        }
      }

      if (/Network Error/u.test(e.message)) {
        errorMessage =
          'Network error. Please ensure you have entered the correct API URL';
      }

      if (!errorMessage) {
        errorMessage = e.message;
      }

      setConnectError(
        `Something went wrong connecting your custodian account. Error details: ${errorMessage}`,
      );
      trackEvent({
        category: MetaMetricsEventCategory.MMI,
        event: MetaMetricsEventName.CustodianConnectionFailed,
        properties: {
          custodian: selectedCustodianName,
        },
      });
    },
    [selectedCustodianName, trackEvent],
  );

  useEffect(() => {
    const fetchConnectRequest = async () => {
      const connectRequestValue = await dispatch(
        mmiActions.getCustodianConnectRequest(),
      );

<<<<<<< HEAD
      setChainId(getEthChainIdIntFromCaipChainId(currentCaipChainId));

      // check if it's empty object
=======
>>>>>>> 5df6a71c
      if (Object.keys(connectRequestValue).length) {
        const {
          token,
          custodianName,
          custodianType,
          apiUrl: custodianApiUrl,
        } = connectRequestValue;

        const jwt =
          token || (await dispatch(mmiActions.getCustodianToken(address)));
        const accountsValue = await dispatch(
          mmiActions.getCustodianAccounts(
            jwt,
            custodianApiUrl,
            custodianType,
            true,
          ),
        );

        setConnectRequest(connectRequestValue);
        setCurrentJwt(jwt);
        setSelectedCustodianType(custodianType);
        setSelectedCustodianName(custodianName);
        setApiUrl(custodianApiUrl);
        setConnectError('');
        setAccounts(accountsValue);

        trackEvent({
          category: MetaMetricsEventCategory.MMI,
          event: MetaMetricsEventName.CustodianConnected,
          properties: {
            custodian: custodianName,
            apiUrl,
            rpc: Boolean(connectRequest),
          },
        });
      }
    };

    const handleFetchConnectRequest = async () => {
      try {
        setLoading(true);
        await fetchConnectRequest();
        setLoading(false);
      } catch (error) {
        console.error(error);
        setLoading(false);
      }
    };

    handleFetchConnectRequest();
    // eslint-disable-next-line react-hooks/exhaustive-deps
  }, []);

  useEffect(() => {
    async function handleNetworkChange() {
      if (!isNaN(chainId)) {
        const jwt = currentJwt || jwtList[0];

        if (jwt && jwt.length) {
          setAccounts(
            await dispatch(
              mmiActions.getCustodianAccounts(
                jwt,
                apiUrl,
                selectedCustodianType,
                true,
              ),
            ),
          );
        }
      }
    }

    if (parseInt(chainId, 16) !== chainId) {
      setChainId(getEthChainIdIntFromCaipChainId(currentCaipChainId));
      handleNetworkChange();
    }
<<<<<<< HEAD
  }, [
    getCustodianAccounts,
    apiUrl,
    currentJwt,
    jwtList,
    selectedCustodianType,
    currentCaipChainId,
    chainId,
  ]);
=======

    // eslint-disable-next-line react-hooks/exhaustive-deps
  }, [currentChainId]);
>>>>>>> 5df6a71c

  const cancelConnectCustodianToken = () => {
    setSelectedCustodianName('');
    setSelectedCustodianType('');
    setSelectedCustodianImage(null);
    setSelectedCustodianDisplayName('');
    setApiUrl('');
    setCurrentJwt('');
    setConnectError('');
    setSelectError('');
  };

  const setSelectAllAccounts = (e) => {
    const allAccounts = {};

    if (e.currentTarget.checked) {
      accounts.forEach((account) => {
        allAccounts[account.address] = {
          name: account.name,
          custodianDetails: account.custodianDetails,
          labels: account.labels,
          token: currentJwt,
          apiUrl,
          caipChainId: account.caipChainId,
          custodyType: selectedCustodianType,
          custodyName: selectedCustodianName,
        };
      });
      setSelectedAccounts(allAccounts);
    } else {
      setSelectedAccounts({});
    }
  };

  if (loading) {
    return <PulseLoader />;
  }

  return (
    <Box className="page-container">
      {connectError && (
        <Text textAlign={TextAlign.Center} marginTop={3} padding={[2, 7, 5]}>
          {connectError}
        </Text>
      )}
      {selectError && (
        <Text textAlign={TextAlign.Center} marginTop={3} padding={[2, 7, 5]}>
          {selectError}
        </Text>
      )}

      {!accounts && !selectedCustodianType ? (
        <Box
          padding={4}
          display={Display.Flex}
          flexDirection={FlexDirection.Column}
          className="page-container__content"
          width={BlockSize.Full}
        >
          <Box
            display={Display.Flex}
            alignItems={AlignItems.center}
            marginBottom={4}
            marginTop={4}
          >
            <ButtonIcon
              ariaLabel={t('back')}
              iconName={IconName.ArrowLeft}
              size={IconSize.Sm}
              color={Color.iconDefault}
              onClick={() => history.push(DEFAULT_ROUTE)}
              display={Display.Flex}
            />
            <Text>{t('back')}</Text>
          </Box>
          <Text as="h4" variant={TextVariant.bodyLgMedium} marginTop={4}>
            {t('connectCustodialAccountTitle')}
          </Text>
          <Text
            as="h6"
            color={TextColor.textDefault}
            marginTop={2}
            marginBottom={5}
          >
            {t('connectCustodialAccountMsg')}
          </Text>
          <Box>
            <ul width={BlockSize.Full}>{custodianButtons}</ul>
          </Box>
        </Box>
      ) : null}
      {!accounts && selectedCustodianType && (
        <>
          <Box
            padding={4}
            display={Display.Flex}
            flexDirection={FlexDirection.Column}
            className="page-container__content"
            width={BlockSize.Full}
          >
            <Box
              display={Display.Flex}
              alignItems={AlignItems.center}
              marginBottom={4}
              marginTop={4}
            >
              <ButtonIcon
                ariaLabel={t('back')}
                iconName={IconName.ArrowLeft}
                size={IconSize.Sm}
                color={Color.iconDefault}
                onClick={cancelConnectCustodianToken}
                display={[Display.Flex]}
              />
              <Text>{t('back')}</Text>
            </Box>
            {selectedCustodianImage && (
              <Box display={Display.Flex} alignItems={AlignItems.center}>
                <img
                  width={32}
                  height={32}
                  src={selectedCustodianImage}
                  alt={selectedCustodianDisplayName}
                />
                <Text as="h4" marginLeft={2}>
                  {selectedCustodianDisplayName}
                </Text>
              </Box>
            )}
            <Text marginTop={4}>
              {t('enterCustodianToken', [selectedCustodianDisplayName])}
            </Text>
            <Box paddingBottom={7}>
              <JwtUrlForm
                jwtList={jwtList}
                currentJwt={currentJwt}
                onJwtChange={(jwt) => setCurrentJwt(jwt)}
                jwtInputText={t('pasteJWTToken')}
                apiUrl={apiUrl}
                urlInputText={t('custodyApiUrl', [
                  selectedCustodianDisplayName,
                ])}
                onUrlChange={(url) => setApiUrl(url)}
              />
            </Box>
          </Box>
          <Box as="footer" className="page-container__footer" padding={4}>
            {loading ? (
              <PulseLoader />
            ) : (
              <Box display={Display.Flex} gap={4}>
                <Button
                  block
                  variant={BUTTON_VARIANT.SECONDARY}
                  size={BUTTON_SIZES.LG}
                  onClick={cancelConnectCustodianToken}
                >
                  {t('cancel')}
                </Button>
                <Button
                  block
                  data-testid="jwt-form-connect-button"
                  size={BUTTON_SIZES.LG}
                  onClick={async () => {
                    try {
                      setConnectError('');

                      const accountsValue = await dispatch(
                        mmiActions.getCustodianAccounts(
                          currentJwt || jwtList[0],
                          apiUrl,
                          selectedCustodianType,
                          true,
                        ),
                      );

                      setAccounts(accountsValue);
                      trackEvent({
                        category: MetaMetricsEventCategory.MMI,
                        event: MetaMetricsEventName.CustodianConnected,
                        properties: {
                          custodian: selectedCustodianName,
                          apiUrl,
                          rpc: Boolean(connectRequest),
                        },
                      });
                    } catch (e) {
                      handleConnectError(e);
                    }
                  }}
                  disabled={
                    !selectedCustodianName ||
                    (addNewTokenClicked && !currentJwt)
                  }
                >
                  {t('connect')}
                </Button>
              </Box>
            )}
          </Box>
        </>
      )}
      {accounts && accounts.length > 0 && (
        <>
          <Box padding={[5, 7, 2]} width={BlockSize.Full}>
            <Text as="h4">{t('selectAnAccount')}</Text>
            <Text marginTop={2} marginBottom={2}>
              {t('selectAnAccountHelp')}
            </Text>
          </Box>
          <Box
            padding={[5, 7, 0]}
            display={Display.Flex}
            flexDirection={FlexDirection.Row}
            justifyContent={JustifyContent.flexStart}
            alignItems={AlignItems.center}
          >
            <input
              type="checkbox"
              id="selectAllAccounts"
              name="selectAllAccounts"
              marginRight={2}
              marginLeft={2}
              value={{}}
              onChange={(e) => setSelectAllAccounts(e)}
              checked={Object.keys(selectedAccounts).length === accounts.length}
            />
            <Label htmlFor="selectAllAccounts">{t('selectAllAccounts')}</Label>
          </Box>
          <CustodyAccountList
            custody={selectedCustodianName}
            accounts={accounts}
            onAccountChange={(account) => {
<<<<<<< HEAD
              if (selectedAccounts[account.address]) {
                delete selectedAccounts[account.address];
              } else {
                selectedAccounts[account.address] = {
                  name: account.name,
                  custodianDetails: account.custodianDetails,
                  labels: account.labels,
                  token: currentJwt,
                  apiUrl,
                  caipChainId: account.caipChainId,
                  custodyType: selectedCustodianType,
                  custodyName: selectedCustodianName,
                };
              }

              setSelectedAccounts(selectedAccounts);
=======
              setSelectedAccounts((prevSelectedAccounts) => {
                const updatedSelectedAccounts = { ...prevSelectedAccounts };

                if (updatedSelectedAccounts[account.address]) {
                  delete updatedSelectedAccounts[account.address];
                } else {
                  updatedSelectedAccounts[account.address] = {
                    name: account.name,
                    custodianDetails: account.custodianDetails,
                    labels: account.labels,
                    token: currentJwt,
                    apiUrl,
                    chainId: account.chainId,
                    custodyType: selectedCustodianType,
                    custodyName: selectedCustodianName,
                  };
                }

                return updatedSelectedAccounts;
              });
>>>>>>> 5df6a71c
            }}
            selectedAccounts={selectedAccounts}
            onAddAccounts={async () => {
              try {
                const selectedCustodian = custodians.find(
                  (custodian) => custodian.name === selectedCustodianName,
                );

                await dispatch(
                  mmiActions.connectCustodyAddresses(
                    selectedCustodianType,
                    selectedCustodianName,
                    selectedAccounts,
                  ),
                );

                trackEvent({
                  category: MetaMetricsEventCategory.MMI,
                  event: MetaMetricsEventName.CustodialAccountsConnected,
                  properties: {
                    custodian: selectedCustodianName,
                    numberOfAccounts: Object.keys(selectedAccounts).length,
                    chainId,
                  },
                });

                history.push({
                  pathname: CUSTODY_ACCOUNT_DONE_ROUTE,
                  state: {
                    imgSrc: selectedCustodian.iconUrl,
                    title: t('custodianAccountAddedTitle'),
                    description: t('custodianAccountAddedDesc'),
                  },
                });
              } catch (e) {
                setSelectError(e.message);
              }
            }}
            onCancel={() => {
              setAccounts(null);
              setSelectedCustodianName(null);
              setSelectedCustodianType(null);
              setSelectedAccounts({});
              setCurrentJwt('');
              setApiUrl('');
              setAddNewTokenClicked(false);

              if (Object.keys(connectRequest).length) {
                history.push(DEFAULT_ROUTE);
              }

              trackEvent({
                category: MetaMetricsEventCategory.MMI,
                event: MetaMetricsEventName.CustodianConnectionCanceled,
                properties: {
                  custodian: selectedCustodianName,
                  numberOfAccounts: Object.keys(selectedAccounts).length,
                  chainId,
                },
              });
            }}
          />
        </>
      )}
      {accounts && accounts.length === 0 && (
        <>
          <Box
            data-testid="custody-accounts-empty"
            padding={[6, 7, 2]}
            className="page-container__content"
          >
            <Text
              marginBottom={2}
              fontWeight={FontWeight.Bold}
              color={TextColor.textDefault}
              variant={TextVariant.bodyLgMedium}
            >
              {t('allCustodianAccountsConnectedTitle')}
            </Text>
            <Text variant={TextVariant.bodyMd}>
              {t('allCustodianAccountsConnectedSubtitle')}
            </Text>
          </Box>
          <Box as="footer" className="page-container__footer" padding={4}>
            <Button
              block
              size={BUTTON_SIZES.LG}
              type={BUTTON_VARIANT.SECONDARY}
              onClick={() => history.push(DEFAULT_ROUTE)}
            >
              {t('close')}
            </Button>
          </Box>
        </>
      )}
    </Box>
  );
};

export default CustodyPage;<|MERGE_RESOLUTION|>--- conflicted
+++ resolved
@@ -41,11 +41,7 @@
   CUSTODY_ACCOUNT_DONE_ROUTE,
   DEFAULT_ROUTE,
 } from '../../../helpers/constants/routes';
-<<<<<<< HEAD
-import { getCurrentCaipChainId } from '../../../selectors';
-=======
-import { getCurrentChainId, getSelectedAddress } from '../../../selectors';
->>>>>>> 5df6a71c
+import { getCurrentCaipChainId, getSelectedAddress } from '../../../selectors';
 import { getMMIConfiguration } from '../../../selectors/institutional/selectors';
 import CustodyAccountList from '../connect-custody/account-list';
 import JwtUrlForm from '../../../components/institutional/jwt-url-form';
@@ -78,7 +74,9 @@
   const [jwtList, setJwtList] = useState([]);
   const [apiUrl, setApiUrl] = useState('');
   const [addNewTokenClicked, setAddNewTokenClicked] = useState(false);
-  const [chainId, setChainId] = useState(parseInt(currentChainId, 16));
+  const [chainId, setChainId] = useState(
+    getEthChainIdIntFromCaipChainId(currentCaipChainId),
+  );
   const [connectRequest, setConnectRequest] = useState(undefined);
   const [accounts, setAccounts] = useState();
   const address = useSelector(getSelectedAddress);
@@ -217,12 +215,6 @@
         mmiActions.getCustodianConnectRequest(),
       );
 
-<<<<<<< HEAD
-      setChainId(getEthChainIdIntFromCaipChainId(currentCaipChainId));
-
-      // check if it's empty object
-=======
->>>>>>> 5df6a71c
       if (Object.keys(connectRequestValue).length) {
         const {
           token,
@@ -301,21 +293,9 @@
       setChainId(getEthChainIdIntFromCaipChainId(currentCaipChainId));
       handleNetworkChange();
     }
-<<<<<<< HEAD
-  }, [
-    getCustodianAccounts,
-    apiUrl,
-    currentJwt,
-    jwtList,
-    selectedCustodianType,
-    currentCaipChainId,
-    chainId,
-  ]);
-=======
 
     // eslint-disable-next-line react-hooks/exhaustive-deps
-  }, [currentChainId]);
->>>>>>> 5df6a71c
+  }, [currentCaipChainId]);
 
   const cancelConnectCustodianToken = () => {
     setSelectedCustodianName('');
@@ -549,24 +529,6 @@
             custody={selectedCustodianName}
             accounts={accounts}
             onAccountChange={(account) => {
-<<<<<<< HEAD
-              if (selectedAccounts[account.address]) {
-                delete selectedAccounts[account.address];
-              } else {
-                selectedAccounts[account.address] = {
-                  name: account.name,
-                  custodianDetails: account.custodianDetails,
-                  labels: account.labels,
-                  token: currentJwt,
-                  apiUrl,
-                  caipChainId: account.caipChainId,
-                  custodyType: selectedCustodianType,
-                  custodyName: selectedCustodianName,
-                };
-              }
-
-              setSelectedAccounts(selectedAccounts);
-=======
               setSelectedAccounts((prevSelectedAccounts) => {
                 const updatedSelectedAccounts = { ...prevSelectedAccounts };
 
@@ -587,7 +549,6 @@
 
                 return updatedSelectedAccounts;
               });
->>>>>>> 5df6a71c
             }}
             selectedAccounts={selectedAccounts}
             onAddAccounts={async () => {
