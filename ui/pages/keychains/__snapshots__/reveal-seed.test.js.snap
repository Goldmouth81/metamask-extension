--- conflicted
+++ resolved
@@ -17,11 +17,7 @@
          
         The 
         <a
-<<<<<<< HEAD
-          class="mm-box mm-text mm-button-base mm-button-link mm-button-link--size-inherit mm-text--body-md-medium mm-box--padding-right-0 mm-box--padding-left-0 mm-box--display-inline-flex mm-box--justify-content-center mm-box--align-items-center mm-box--color-primary-default mm-box--background-color-transparent"
-=======
           class="mm-box mm-text mm-button-base mm-button-link mm-button-link--size-inherit mm-text--body-md-medium mm-box--padding-0 mm-box--padding-right-0 mm-box--padding-left-0 mm-box--display-inline-flex mm-box--justify-content-center mm-box--align-items-center mm-box--color-primary-default mm-box--background-color-transparent"
->>>>>>> 877e184b
           href="https://metamask.zendesk.com/hc/en-us/articles/360060826432-What-is-a-Secret-Recovery-Phrase-and-how-to-keep-your-crypto-wallet-secure"
           rel="noopener noreferrer"
           target="_blank"
@@ -46,11 +42,7 @@
          
         MetaMask is a 
         <a
-<<<<<<< HEAD
-          class="mm-box mm-text mm-button-base mm-button-link mm-button-link--size-inherit mm-text--body-md-medium mm-box--padding-right-0 mm-box--padding-left-0 mm-box--display-inline-flex mm-box--justify-content-center mm-box--align-items-center mm-box--color-primary-default mm-box--background-color-transparent"
-=======
           class="mm-box mm-text mm-button-base mm-button-link mm-button-link--size-inherit mm-text--body-md-medium mm-box--padding-0 mm-box--padding-right-0 mm-box--padding-left-0 mm-box--display-inline-flex mm-box--justify-content-center mm-box--align-items-center mm-box--color-primary-default mm-box--background-color-transparent"
->>>>>>> 877e184b
           href="https://metamask.zendesk.com/hc/en-us/articles/360059952212-MetaMask-is-a-non-custodial-wallet"
           rel="noopener noreferrer"
           target="_blank"
@@ -112,20 +104,12 @@
       class="box box--margin-top-auto box--display-flex box--gap-4 box--flex-direction-row"
     >
       <button
-<<<<<<< HEAD
-        class="mm-box mm-text mm-button-base mm-button-base--size-lg mm-button-secondary mm-text--body-md-medium mm-box--padding-right-4 mm-box--padding-left-4 mm-box--display-inline-flex mm-box--justify-content-center mm-box--align-items-center mm-box--width-full mm-box--color-primary-default mm-box--background-color-transparent mm-box--rounded-pill mm-box--border-color-primary-default box--border-style-solid box--border-width-1"
-=======
         class="mm-box mm-text mm-button-base mm-button-base--size-lg mm-button-secondary mm-text--body-md-medium mm-box--padding-0 mm-box--padding-right-4 mm-box--padding-left-4 mm-box--display-inline-flex mm-box--justify-content-center mm-box--align-items-center mm-box--width-full mm-box--color-primary-default mm-box--background-color-transparent mm-box--rounded-pill mm-box--border-color-primary-default box--border-style-solid box--border-width-1"
->>>>>>> 877e184b
       >
         Cancel
       </button>
       <button
-<<<<<<< HEAD
-        class="mm-box mm-text mm-button-base mm-button-base--size-lg mm-button-base--disabled mm-button-primary mm-button-primary--disabled mm-text--body-md-medium mm-box--padding-right-4 mm-box--padding-left-4 mm-box--display-inline-flex mm-box--justify-content-center mm-box--align-items-center mm-box--width-full mm-box--color-primary-inverse mm-box--background-color-primary-default mm-box--rounded-pill"
-=======
         class="mm-box mm-text mm-button-base mm-button-base--size-lg mm-button-base--disabled mm-button-primary mm-button-primary--disabled mm-text--body-md-medium mm-box--padding-0 mm-box--padding-right-4 mm-box--padding-left-4 mm-box--display-inline-flex mm-box--justify-content-center mm-box--align-items-center mm-box--width-full mm-box--color-primary-inverse mm-box--background-color-primary-default mm-box--rounded-pill"
->>>>>>> 877e184b
         disabled=""
       >
         Next
