--- conflicted
+++ resolved
@@ -4,11 +4,7 @@
   }
 
   &__average {
-<<<<<<< HEAD
-    color: var(--secondary-3);
-=======
     color: var(--color-warning-alternative);
->>>>>>> 634cf70a
   }
 
   &__strong {
