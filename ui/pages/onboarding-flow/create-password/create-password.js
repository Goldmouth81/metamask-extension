--- conflicted
+++ resolved
@@ -104,41 +104,6 @@
   };
 
   const handlePasswordChange = (passwordInput) => {
-<<<<<<< HEAD
-    let confirmError = '';
-    let passwordInputError = '';
-    const passwordEvaluation = zxcvbn(passwordInput);
-    const passwordStrengthLabel = getPasswordStrengthLabel(
-      passwordEvaluation.score,
-      t,
-    );
-    let passwordStrengthDescription = passwordStrengthLabel.description;
-    let passwordStrengthInput = t('passwordStrength', [
-      <span
-        key={passwordEvaluation.score}
-        className={passwordStrengthLabel.className}
-      >
-        {passwordStrengthLabel.text}
-      </span>,
-    ]);
-
-    if (passwordInput.length < 8) {
-      passwordInputError = passwordInput.length
-        ? t('passwordNotLongEnough')
-        : '';
-      passwordStrengthInput = null;
-      passwordStrengthDescription = '';
-    }
-
-    if (confirmPassword && passwordInput !== confirmPassword) {
-      confirmError = t('passwordsDontMatch');
-    }
-
-    setPassword(passwordInput);
-    setPasswordError(passwordInputError);
-    setPasswordStrength(passwordStrengthInput);
-    setPasswordStrengthText(passwordStrengthDescription);
-=======
     const isTooShort =
       passwordInput.length && passwordInput.length < PASSWORD_MIN_LENGTH;
     const { score } = zxcvbn(passwordInput);
@@ -156,7 +121,6 @@
     setPassword(passwordInput);
     setPasswordStrength(passwordStrengthComponent);
     setPasswordStrengthText(passwordStrengthLabel.description);
->>>>>>> 90d2ca07
     setConfirmPasswordError(confirmError);
   };
 
