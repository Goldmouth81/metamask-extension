import { fireEvent, waitFor } from '@testing-library/react';
import React from 'react';
import configureMockStore from 'redux-mock-store';
import { renderWithProvider } from '../../../test/lib/render-helpers';
import {
  ///: BEGIN:ONLY_INCLUDE_IN(build-flask)
  ONBOARDING_EXPERIMENTAL_AREA,
  ///: END:ONLY_INCLUDE_IN
  ONBOARDING_CREATE_PASSWORD_ROUTE,
  ONBOARDING_REVIEW_SRP_ROUTE,
  ONBOARDING_CONFIRM_SRP_ROUTE,
  ONBOARDING_UNLOCK_ROUTE,
  ONBOARDING_WELCOME_ROUTE,
  DEFAULT_ROUTE,
  ONBOARDING_SECURE_YOUR_WALLET_ROUTE,
  ONBOARDING_PRIVACY_SETTINGS_ROUTE,
  ONBOARDING_COMPLETION_ROUTE,
  ONBOARDING_IMPORT_WITH_SRP_ROUTE,
  ONBOARDING_PIN_EXTENSION_ROUTE,
  ONBOARDING_METAMETRICS,
} from '../../helpers/constants/routes';
import { CHAIN_IDS, NETWORK_TYPES } from '../../../shared/constants/network';
import {
  createNewVaultAndGetSeedPhrase,
  unlockAndGetSeedPhrase,
} from '../../store/actions';
import OnboardingFlow from './onboarding-flow';

jest.mock('../../store/actions', () => ({
  createNewVaultAndGetSeedPhrase: jest.fn().mockResolvedValue(null),
  unlockAndGetSeedPhrase: jest.fn().mockResolvedValue(null),
  createNewVaultAndRestore: jest.fn(),
  verifySeedPhrase: jest.fn(),
}));

describe('Onboarding Flow', () => {
  const mockState = {
    metamask: {
<<<<<<< HEAD
=======
      identities: {},
>>>>>>> eb1a477d
      internalAccounts: {
        accounts: {},
        selectedAccount: '',
      },
      providerConfig: {
        type: NETWORK_TYPES.GOERLI,
        chainId: '0x0',
      },
      incomingTransactionsPreferences: {
        [CHAIN_IDS.MAINNET]: true,
      },
    },
    localeMessages: {
      currentLocale: 'en',
    },
  };

  process.env.METAMASK_BUILD_TYPE = 'main';

  const store = configureMockStore()(mockState);

  it('should route to the default route when completedOnboarding and seedPhraseBackedUp is true', () => {
    const completedOnboardingState = {
      metamask: {
        completedOnboarding: true,
        seedPhraseBackedUp: true,
      },
    };

    const completedOnboardingStore = configureMockStore()(
      completedOnboardingState,
    );

    const { history } = renderWithProvider(
      <OnboardingFlow />,
      completedOnboardingStore,
      '/other',
    );

    expect(history.location.pathname).toStrictEqual(DEFAULT_ROUTE);
  });

  describe('Create Password', () => {
    it('should render create password', () => {
      const { queryByTestId } = renderWithProvider(
        <OnboardingFlow />,
        store,
        ONBOARDING_CREATE_PASSWORD_ROUTE,
      );

      const createPassword = queryByTestId('create-password');
      expect(createPassword).toBeInTheDocument();
    });

    it('should call createNewVaultAndGetSeedPhrase when creating a new wallet password', async () => {
      const { queryByTestId } = renderWithProvider(
        <OnboardingFlow />,
        store,
        ONBOARDING_CREATE_PASSWORD_ROUTE,
      );

      const password = 'a-new-password';
      const checkTerms = queryByTestId('create-password-terms');
      const createPassword = queryByTestId('create-password-new');
      const confirmPassword = queryByTestId('create-password-confirm');
      const createPasswordWallet = queryByTestId('create-password-wallet');

      fireEvent.click(checkTerms);
      fireEvent.change(createPassword, { target: { value: password } });
      fireEvent.change(confirmPassword, { target: { value: password } });
      fireEvent.click(createPasswordWallet);

      await waitFor(() =>
        expect(createNewVaultAndGetSeedPhrase).toHaveBeenCalled(),
      );
    });
  });

  it('should render secure your wallet component', () => {
    const { queryByTestId } = renderWithProvider(
      <OnboardingFlow />,
      store,
      ONBOARDING_SECURE_YOUR_WALLET_ROUTE,
    );

    const secureYourWallet = queryByTestId('secure-your-wallet');
    expect(secureYourWallet).toBeInTheDocument();
  });

  it('should render review recovery phrase', () => {
    const { queryByTestId } = renderWithProvider(
      <OnboardingFlow />,
      store,
      ONBOARDING_REVIEW_SRP_ROUTE,
    );

    const recoveryPhrase = queryByTestId('recovery-phrase');
    expect(recoveryPhrase).toBeInTheDocument();
  });

  it('should render confirm recovery phrase', () => {
    const { queryByTestId } = renderWithProvider(
      <OnboardingFlow />,
      store,
      ONBOARDING_CONFIRM_SRP_ROUTE,
    );

    const confirmRecoveryPhrase = queryByTestId('confirm-recovery-phrase');
    expect(confirmRecoveryPhrase).toBeInTheDocument();
  });

  it('should render import seed phrase', () => {
    const { queryByTestId } = renderWithProvider(
      <OnboardingFlow />,
      store,
      ONBOARDING_IMPORT_WITH_SRP_ROUTE,
    );

    const importSrp = queryByTestId('import-srp');
    expect(importSrp).toBeInTheDocument();
  });

  describe('Unlock Screen', () => {
    it('should render unlock page', () => {
      const { queryByTestId } = renderWithProvider(
        <OnboardingFlow />,
        store,
        ONBOARDING_UNLOCK_ROUTE,
      );

      const unlockPage = queryByTestId('unlock-page');
      expect(unlockPage).toBeInTheDocument();
    });

    it('should', async () => {
      const { getByLabelText, getByText } = renderWithProvider(
        <OnboardingFlow />,
        store,
        ONBOARDING_UNLOCK_ROUTE,
      );

      const password = 'a-new-password';
      const inputPassword = getByLabelText('Password');
      const unlockButton = getByText('Unlock');

      fireEvent.change(inputPassword, { target: { value: password } });
      fireEvent.click(unlockButton);
      await waitFor(() => expect(unlockAndGetSeedPhrase).toHaveBeenCalled());
    });
  });

  it('should render privacy settings', () => {
    const { queryByTestId } = renderWithProvider(
      <OnboardingFlow />,
      store,
      ONBOARDING_PRIVACY_SETTINGS_ROUTE,
    );

    const privacySettings = queryByTestId('privacy-settings');
    expect(privacySettings).toBeInTheDocument();
  });

  it('should render onboarding creation/completion successful', () => {
    const { queryByTestId } = renderWithProvider(
      <OnboardingFlow />,
      store,
      ONBOARDING_COMPLETION_ROUTE,
    );

    const creationSuccessful = queryByTestId('creation-successful');
    expect(creationSuccessful).toBeInTheDocument();
  });

  it('should render onboarding welcome screen', () => {
    const { queryByTestId } = renderWithProvider(
      <OnboardingFlow />,
      store,
      ONBOARDING_WELCOME_ROUTE,
    );

    const onboardingWelcome = queryByTestId('onboarding-welcome');
    expect(onboardingWelcome).toBeInTheDocument();
  });

  it('should render onboarding pin extension screen', () => {
    const { queryByTestId } = renderWithProvider(
      <OnboardingFlow />,
      store,
      ONBOARDING_PIN_EXTENSION_ROUTE,
    );

    const pinExtension = queryByTestId('onboarding-pin-extension');
    expect(pinExtension).toBeInTheDocument();
  });

  it('should render onboarding metametrics screen', () => {
    const { queryByTestId } = renderWithProvider(
      <OnboardingFlow />,
      store,
      ONBOARDING_METAMETRICS,
    );

    const onboardingMetametrics = queryByTestId('onboarding-metametrics');
    expect(onboardingMetametrics).toBeInTheDocument();
  });

  it('should render onboarding experimental screen', () => {
    const { queryByTestId } = renderWithProvider(
      <OnboardingFlow />,
      store,
      ONBOARDING_EXPERIMENTAL_AREA,
    );

    const onboardingMetametrics = queryByTestId('experimental-area');
    expect(onboardingMetametrics).toBeInTheDocument();
  });
});<|MERGE_RESOLUTION|>--- conflicted
+++ resolved
@@ -36,10 +36,7 @@
 describe('Onboarding Flow', () => {
   const mockState = {
     metamask: {
-<<<<<<< HEAD
-=======
       identities: {},
->>>>>>> eb1a477d
       internalAccounts: {
         accounts: {},
         selectedAccount: '',
