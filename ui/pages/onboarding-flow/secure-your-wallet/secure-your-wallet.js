import React, { useState, useContext } from 'react';
import { useHistory, useLocation } from 'react-router-dom';
import { useSelector } from 'react-redux';

import {
  TextAlign,
  TextVariant,
  JustifyContent,
  BackgroundColor,
  BorderRadius,
  AlignItems,
  FlexDirection,
  Display,
  BlockSize,
} from '../../../helpers/constants/design-system';
import {
  ThreeStepProgressBar,
  threeStepStages,
} from '../../../components/app/step-progress-bar';
import { useI18nContext } from '../../../hooks/useI18nContext';
import { MetaMetricsContext } from '../../../contexts/metametrics';
import { ONBOARDING_REVIEW_SRP_ROUTE } from '../../../helpers/constants/routes';
import { getCurrentLocale } from '../../../ducks/locale/locale';
import {
  MetaMetricsEventCategory,
  MetaMetricsEventName,
} from '../../../../shared/constants/metametrics';
import {
<<<<<<< HEAD
  Text,
=======
>>>>>>> 1277c622
  Box,
  Button,
  BUTTON_VARIANT,
  BUTTON_SIZES,
} from '../../../components/component-library';
<<<<<<< HEAD
=======
import { Text } from '../../../components/component-library/text/deprecated';
>>>>>>> 1277c622
import SkipSRPBackup from './skip-srp-backup-popover';

export default function SecureYourWallet() {
  const history = useHistory();
  const t = useI18nContext();
  const { search } = useLocation();
  const currentLocale = useSelector(getCurrentLocale);
  const [showSkipSRPBackupPopover, setShowSkipSRPBackupPopover] =
    useState(false);
  const searchParams = new URLSearchParams(search);
  const isFromReminderParam = searchParams.get('isFromReminder')
    ? '/?isFromReminder=true'
    : '';

  const trackEvent = useContext(MetaMetricsContext);

  const handleClickRecommended = () => {
    trackEvent({
      category: MetaMetricsEventCategory.Onboarding,
      event: MetaMetricsEventName.OnboardingWalletSecurityStarted,
    });
    history.push(`${ONBOARDING_REVIEW_SRP_ROUTE}${isFromReminderParam}`);
  };

  const handleClickNotRecommended = () => {
    trackEvent({
      category: MetaMetricsEventCategory.Onboarding,
      event: MetaMetricsEventName.OnboardingWalletSecuritySkipInitiated,
    });
    setShowSkipSRPBackupPopover(true);
  };

  const subtitles = {
    en: 'English',
    es: 'Spanish',
    hi: 'Hindi',
    id: 'Indonesian',
    ja: 'Japanese',
    ko: 'Korean',
    pt: 'Portuguese',
    ru: 'Russian',
    tl: 'Tagalog',
    vi: 'Vietnamese',
    de: 'German',
    el: 'Greek',
    fr: 'French',
    tr: 'Turkish',
    zh: 'Chinese - China',
  };

  const defaultLang = subtitles[currentLocale] ? currentLocale : 'en';
  return (
    <Box
      display={Display.Flex}
      justifyContent={JustifyContent.center}
      alignItems={AlignItems.center}
      flexDirection={FlexDirection.Column}
      className="secure-your-wallet"
      data-testid="secure-your-wallet"
    >
      {showSkipSRPBackupPopover && (
        <SkipSRPBackup handleClose={() => setShowSkipSRPBackupPopover(false)} />
      )}
      <ThreeStepProgressBar
        stage={threeStepStages.RECOVERY_PHRASE_VIDEO}
        marginBottom={4}
      />
      <Text
        variant={TextVariant.headingLg}
        as="h2"
        marginBottom={4}
        textAlign={TextAlign.Center}
      >
        {t('seedPhraseIntroTitle')}
      </Text>
      <Text
        variant={TextVariant.bodyLgMedium}
        marginBottom={6}
        className="secure-your-wallet__details"
      >
        {t('seedPhraseIntroTitleCopy')}
      </Text>
      <Box
        as="video"
        borderRadius={BorderRadius.LG}
        marginBottom={8}
        className="secure-your-wallet__video"
        onPlay={() => {
          trackEvent({
            category: MetaMetricsEventCategory.Onboarding,
            event: MetaMetricsEventName.OnboardingWalletVideoPlay,
          });
        }}
        controls
      >
        <source
          type="video/webm"
          src="./images/videos/recovery-onboarding/video.webm"
        />
        {Object.keys(subtitles).map((key) => {
          return (
            <track
              default={Boolean(key === defaultLang)}
              srcLang={key}
              label={subtitles[key]}
              key={`${key}-subtitles`}
              kind="subtitles"
              src={`./images/videos/recovery-onboarding/subtitles/${key}.vtt`}
            />
          );
        })}
      </Box>
      <Box
        className="secure-your-wallet__actions"
        marginBottom={8}
        width={BlockSize.Full}
        display={Display.Flex}
        flexDirection={[FlexDirection.Column, FlexDirection.Row]}
        justifyContent={JustifyContent.spaceBetween}
        gap={4}
      >
        <Button
          data-testid="secure-wallet-later"
          variant={BUTTON_VARIANT.SECONDARY}
          size={BUTTON_SIZES.LG}
          block
          onClick={handleClickNotRecommended}
        >
          {t('seedPhraseIntroNotRecommendedButtonCopy')}
        </Button>
        <Button
          data-testid="secure-wallet-recommended"
          size={BUTTON_SIZES.LG}
          block
          onClick={handleClickRecommended}
        >
          {t('seedPhraseIntroRecommendedButtonCopy')}
        </Button>
      </Box>
      <Box className="secure-your-wallet__desc">
        <Text as="h3" variant={TextVariant.headingSm}>
          {t('seedPhraseIntroSidebarTitleOne')}
        </Text>
        <Text marginBottom={4}>{t('seedPhraseIntroSidebarCopyOne')}</Text>
        <Text as="h3" variant={TextVariant.headingSm}>
          {t('seedPhraseIntroSidebarTitleTwo')}
        </Text>
        <Box as="ul" className="secure-your-wallet__list" marginBottom={4}>
          <Text as="li">{t('seedPhraseIntroSidebarBulletOne')}</Text>
          <Text as="li">{t('seedPhraseIntroSidebarBulletThree')}</Text>
          <Text as="li">{t('seedPhraseIntroSidebarBulletFour')}</Text>
        </Box>
        <Text as="h3" variant={TextVariant.headingSm}>
          {t('seedPhraseIntroSidebarTitleThree')}
        </Text>
        <Text as="p" marginBottom={4}>
          {t('seedPhraseIntroSidebarCopyTwo')}
        </Text>
        <Text
          as="h3"
          variant={TextVariant.headingSm}
          backgroundColor={BackgroundColor.primaryMuted}
          padding={4}
          borderRadius={BorderRadius.LG}
        >
          {t('seedPhraseIntroSidebarCopyThree')}
        </Text>
      </Box>
    </Box>
  );
}<|MERGE_RESOLUTION|>--- conflicted
+++ resolved
@@ -26,19 +26,12 @@
   MetaMetricsEventName,
 } from '../../../../shared/constants/metametrics';
 import {
-<<<<<<< HEAD
-  Text,
-=======
->>>>>>> 1277c622
   Box,
   Button,
   BUTTON_VARIANT,
   BUTTON_SIZES,
 } from '../../../components/component-library';
-<<<<<<< HEAD
-=======
 import { Text } from '../../../components/component-library/text/deprecated';
->>>>>>> 1277c622
 import SkipSRPBackup from './skip-srp-backup-popover';
 
 export default function SecureYourWallet() {
