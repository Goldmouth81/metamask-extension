--- conflicted
+++ resolved
@@ -108,7 +108,7 @@
         fromNumericBase: 'dec',
         toNumericBase: 'hex',
       })
-    
+
       let forceGasMin
       if (lastGasPrice) {
         forceGasMin = ethUtil.addHexPrefix(multiplyCurrencies(lastGasPrice, 1.1, {
@@ -370,40 +370,6 @@
   return (
     h('div.confirm-screen-container.confirm-send-token', [
       // Main Send token Card
-<<<<<<< HEAD
-      h('div.confirm-screen-wrapper.flex-column.flex-grow', [
-        h('h3.flex-center.confirm-screen-header', [
-          h('button.btn-clear.confirm-screen-back-button', {
-            onClick: () => this.editTransaction(txMeta),
-          }, 'EDIT'),
-          h('div.confirm-screen-title', 'Confirm Transaction'),
-          h('div.confirm-screen-header-tip'),
-        ]),
-        h('div.flex-row.flex-center.confirm-screen-identicons', [
-          h('div.confirm-screen-account-wrapper', [
-            h(
-              Identicon,
-              {
-                address: fromAddress,
-                diameter: 60,
-              },
-            ),
-            h('span.confirm-screen-account-name', fromName),
-            // h('span.confirm-screen-account-number', fromAddress.slice(fromAddress.length - 4)),
-          ]),
-          h('i.fa.fa-arrow-right.fa-lg'),
-          h('div.confirm-screen-account-wrapper', [
-            h(
-              Identicon,
-              {
-                address: toAddress,
-                diameter: 60,
-              },
-            ),
-            h('span.confirm-screen-account-name', toName),
-            // h('span.confirm-screen-account-number', toAddress.slice(toAddress.length - 4)),
-          ]),
-=======
       h('div.page-container', [
         h('div.page-container__header', [
           !txMeta.lastGasPrice && h('button.confirm-screen-back-button', {
@@ -411,7 +377,6 @@
           }, t('edit')),
           h('div.page-container__title', title),
           h('div.page-container__subtitle', subtitle),
->>>>>>> e001c090
         ]),
         h('.page-container__content', [
           h('div.flex-row.flex-center.confirm-screen-identicons', [
