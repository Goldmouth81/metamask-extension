const { inherits } = require('util')
const PersistentForm = require('../lib/persistent-form')
const h = require('react-hyperscript')

const ethAbi = require('ethereumjs-abi')
const ethUtil = require('ethereumjs-util')

const FromDropdown = require('./components/send/from-dropdown')
const EnsInput = require('./components/ens-input')
const CurrencyDisplay = require('./components/send/currency-display')
const MemoTextArea = require('./components/send/memo-textarea')
const GasFeeDisplay = require('./components/send/gas-fee-display-v2')

const {
  TOKEN_TRANSFER_FUNCTION_SIGNATURE,
} = require('./components/send/send-constants')

const {
  multiplyCurrencies,
  conversionGreaterThan,
  subtractCurrencies,
} = require('./conversion-util')
const {
  calcTokenAmount,
} = require('./token-util')
const {
  isBalanceSufficient,
  isTokenBalanceSufficient,
} = require('./components/send/send-utils')
const { isValidAddress } = require('./util')
const { CONFIRM_TRANSACTION_ROUTE } = require('./routes')

module.exports = SendTransactionScreen

inherits(SendTransactionScreen, PersistentForm)
function SendTransactionScreen () {
  PersistentForm.call(this)

  this.state = {
    fromDropdownOpen: false,
    toDropdownOpen: false,
    errors: {
      to: null,
      amount: null,
    },
    gasLoadingError: false,
  }

  this.handleToChange = this.handleToChange.bind(this)
  this.handleAmountChange = this.handleAmountChange.bind(this)
  this.validateAmount = this.validateAmount.bind(this)
}

const getParamsForGasEstimate = function (selectedAddress, symbol, data) {
  const estimatedGasParams = {
    from: selectedAddress,
    gas: '746a528800',
  }

  if (symbol) {
    Object.assign(estimatedGasParams, { value: '0x0' })
  }

  if (data) {
    Object.assign(estimatedGasParams, { data })
  }

  return estimatedGasParams
}

SendTransactionScreen.prototype.updateSendTokenBalance = function (usersToken) {
  if (!usersToken) return

  const {
    selectedToken = {},
    updateSendTokenBalance,
  } = this.props
  const { decimals } = selectedToken || {}
  const tokenBalance = calcTokenAmount(usersToken.balance.toString(), decimals)

  updateSendTokenBalance(tokenBalance)
}

SendTransactionScreen.prototype.componentWillMount = function () {
  const {
    updateTokenExchangeRate,
    selectedToken = {},
  } = this.props

  const { symbol } = selectedToken || {}

  if (symbol) {
    updateTokenExchangeRate(symbol)
  }

  this.updateGas()
}

SendTransactionScreen.prototype.updateGas = function () {
  const {
    selectedToken = {},
    getGasPrice,
    estimateGas,
    selectedAddress,
    data,
    updateGasTotal,
    from,
    tokenContract,
    editingTransactionId,
    gasPrice,
    gasLimit,
  } = this.props

  const { symbol } = selectedToken || {}

  const tokenBalancePromise = tokenContract
    ? tokenContract.balanceOf(from.address)
    : Promise.resolve()
  tokenBalancePromise
      .then(usersToken => this.updateSendTokenBalance(usersToken))

  if (!editingTransactionId) {
    const estimateGasParams = getParamsForGasEstimate(selectedAddress, symbol, data)

    Promise
      .all([
        getGasPrice(),
        estimateGas(estimateGasParams),
      ])
      .then(([gasPrice, gas]) => {
        const newGasTotal = this.getGasTotal(gas, gasPrice)
        updateGasTotal(newGasTotal)
        this.setState({ gasLoadingError: false })
      })
      .catch(err => {
        this.setState({ gasLoadingError: true })
      })
  } else {
    const newGasTotal = this.getGasTotal(gasLimit, gasPrice)
    updateGasTotal(newGasTotal)
  }
}

SendTransactionScreen.prototype.getGasTotal = function (gasLimit, gasPrice) {
  return multiplyCurrencies(gasLimit, gasPrice, {
    toNumericBase: 'hex',
    multiplicandBase: 16,
    multiplierBase: 16,
  })
}

SendTransactionScreen.prototype.componentDidUpdate = function (prevProps) {
  const {
    from: { balance },
    gasTotal,
    tokenBalance,
    amount,
    selectedToken,
    network,
  } = this.props

  const {
    from: { balance: prevBalance },
    gasTotal: prevGasTotal,
    tokenBalance: prevTokenBalance,
    network: prevNetwork,
  } = prevProps

  const uninitialized = [prevBalance, prevGasTotal].every(n => n === null)

  const balanceHasChanged = balance !== prevBalance
  const gasTotalHasChange = gasTotal !== prevGasTotal
  const tokenBalanceHasChanged = selectedToken && tokenBalance !== prevTokenBalance
  const amountValidationChange = balanceHasChanged || gasTotalHasChange || tokenBalanceHasChanged

  if (!uninitialized) {
    if (amountValidationChange) {
      this.validateAmount(amount)
    }

    if (network !== prevNetwork && network !== 'loading') {
      this.updateGas()
    }
  }
}

SendTransactionScreen.prototype.renderHeader = function () {
  const { selectedToken, clearSend, history } = this.props

  return h('div.page-container__header', [

    h('div.page-container__title', selectedToken ? this.props.t('sendTokens') : this.props.t('sendETH')),

    h('div.page-container__subtitle', this.props.t('onlySendToEtherAddress')),

    h('div.page-container__header-close', {
      onClick: () => {
        clearSend()
        history.goBack()
      },
    }),

  ])
}

SendTransactionScreen.prototype.renderErrorMessage = function (errorType) {
  const { errors } = this.props
  const errorMessage = errors[errorType]

  return errorMessage
    ? h('div.send-v2__error', [ errorMessage ])
    : null
}

SendTransactionScreen.prototype.handleFromChange = async function (newFrom) {
  const {
    updateSendFrom,
    tokenContract,
  } = this.props

  if (tokenContract) {
    const usersToken = await tokenContract.balanceOf(newFrom.address)
    this.updateSendTokenBalance(usersToken)
  }
  updateSendFrom(newFrom)
}

SendTransactionScreen.prototype.renderFromRow = function () {
  const {
    from,
    fromAccounts,
    conversionRate,
  } = this.props

  const { fromDropdownOpen } = this.state

  return h('div.send-v2__form-row', [

    h('div.send-v2__form-label', 'From:'),

    h('div.send-v2__form-field', [
      h(FromDropdown, {
        dropdownOpen: fromDropdownOpen,
        accounts: fromAccounts,
        selectedAccount: from,
        onSelect: newFrom => this.handleFromChange(newFrom),
        openDropdown: () => this.setState({ fromDropdownOpen: true }),
        closeDropdown: () => this.setState({ fromDropdownOpen: false }),
        conversionRate,
      }),
    ]),

  ])
}

SendTransactionScreen.prototype.handleToChange = function (to, nickname = '') {
  const {
    updateSendTo,
    updateSendErrors,
    from: {address: from},
  } = this.props
  let toError = null

  if (!to) {
    toError = this.props.t('required')
  } else if (!isValidAddress(to)) {
    toError = this.props.t('invalidAddressRecipient')
  } else if (to === from) {
    toError = this.props.t('fromToSame')
  }

  updateSendTo(to, nickname)
  updateSendErrors({ to: toError })
}

SendTransactionScreen.prototype.renderToRow = function () {
  const { toAccounts, errors, to, network } = this.props

  const { toDropdownOpen } = this.state

  return h('div.send-v2__form-row', [

    h('div.send-v2__form-label', [

      this.props.t('to'),

      this.renderErrorMessage(this.props.t('to')),

    ]),

    h('div.send-v2__form-field', [
      h(EnsInput, {
        name: 'address',
        placeholder: 'Recipient Address',
        network,
        to,
        accounts: Object.entries(toAccounts).map(([key, account]) => account),
        dropdownOpen: toDropdownOpen,
        openDropdown: () => this.setState({ toDropdownOpen: true }),
        closeDropdown: () => this.setState({ toDropdownOpen: false }),
        onChange: this.handleToChange,
        inError: Boolean(errors.to),
      }),
    ]),

  ])
}

SendTransactionScreen.prototype.handleAmountChange = function (value) {
  const amount = value
  const { updateSendAmount, setMaxModeTo } = this.props

  setMaxModeTo(false)
  this.validateAmount(amount)
  updateSendAmount(amount)
}

SendTransactionScreen.prototype.setAmountToMax = function () {
  const {
    from: { balance },
    updateSendAmount,
    updateSendErrors,
    tokenBalance,
    selectedToken,
    gasTotal,
  } = this.props
  const { decimals } = selectedToken || {}
  const multiplier = Math.pow(10, Number(decimals || 0))

  const maxAmount = selectedToken
    ? multiplyCurrencies(tokenBalance, multiplier, {toNumericBase: 'hex'})
    : subtractCurrencies(
      ethUtil.addHexPrefix(balance),
      ethUtil.addHexPrefix(gasTotal),
      { toNumericBase: 'hex' }
    )

  updateSendErrors({ amount: null })

  updateSendAmount(maxAmount)
}

SendTransactionScreen.prototype.validateAmount = function (value) {
  const {
    from: { balance },
    updateSendErrors,
    amountConversionRate,
    conversionRate,
    primaryCurrency,
    selectedToken,
    gasTotal,
    tokenBalance,
  } = this.props
  const { decimals } = selectedToken || {}
  const amount = value

  let amountError = null

  let sufficientBalance = true

  if (gasTotal) {
    sufficientBalance = isBalanceSufficient({
      amount: selectedToken ? '0x0' : amount,
      gasTotal,
      balance,
      primaryCurrency,
      amountConversionRate,
      conversionRate,
    })
  }

  const verifyTokenBalance = selectedToken && tokenBalance !== null
  let sufficientTokens
  if (verifyTokenBalance) {
    sufficientTokens = isTokenBalanceSufficient({
      tokenBalance,
      amount,
      decimals,
    })
  }

  const amountLessThanZero = conversionGreaterThan(
    { value: 0, fromNumericBase: 'dec' },
    { value: amount, fromNumericBase: 'hex' },
  )

  if (conversionRate && !sufficientBalance) {
    amountError = this.props.t('insufficientFunds')
  } else if (verifyTokenBalance && !sufficientTokens) {
    amountError = this.props.t('insufficientTokens')
  } else if (amountLessThanZero) {
    amountError = this.props.t('negativeETH')
  }

  updateSendErrors({ amount: amountError })
}

SendTransactionScreen.prototype.renderAmountRow = function () {
  const {
    selectedToken,
    primaryCurrency = 'ETH',
    convertedCurrency,
    amountConversionRate,
    errors,
    amount,
    setMaxModeTo,
    maxModeOn,
    gasTotal,
  } = this.props

  return h('div.send-v2__form-row', [

    h('div.send-v2__form-label', [
      'Amount:',
      this.renderErrorMessage('amount'),
      !errors.amount && gasTotal && h('div.send-v2__amount-max', {
        onClick: (event) => {
          event.preventDefault()
          setMaxModeTo(true)
          this.setAmountToMax()
        },
      }, [ !maxModeOn ? this.props.t('max') : '' ]),
    ]),

    h('div.send-v2__form-field', [
      h(CurrencyDisplay, {
        inError: Boolean(errors.amount),
        primaryCurrency,
        convertedCurrency,
        selectedToken,
        value: amount || '0x0',
        conversionRate: amountConversionRate,
        handleChange: this.handleAmountChange,
      }),
    ]),

  ])
}

SendTransactionScreen.prototype.renderGasRow = function () {
  const {
    conversionRate,
    convertedCurrency,
    showCustomizeGasModal,
    gasTotal,
  } = this.props
  const { gasLoadingError } = this.state

  return h('div.send-v2__form-row', [

    h('div.send-v2__form-label', h('gasFee')),

    h('div.send-v2__form-field', [

      h(GasFeeDisplay, {
        gasTotal,
        conversionRate,
        convertedCurrency,
        onClick: showCustomizeGasModal,
        gasLoadingError,
      }),

    ]),

  ])
}

SendTransactionScreen.prototype.renderMemoRow = function () {
  const { updateSendMemo, memo } = this.props

  return h('div.send-v2__form-row', [

    h('div.send-v2__form-label', 'Transaction Memo:'),

    h('div.send-v2__form-field', [
      h(MemoTextArea, {
        memo,
        onChange: (event) => updateSendMemo(event.target.value),
      }),
    ]),

  ])
}

SendTransactionScreen.prototype.renderForm = function () {
  return h('.page-container__content', {}, [
    h('.send-v2__form', [
      this.renderFromRow(),

      this.renderToRow(),

      this.renderAmountRow(),

      this.renderGasRow(),

      // this.renderMemoRow(),

    ]),
  ])
}

SendTransactionScreen.prototype.renderFooter = function () {
  const {
    clearSend,
    gasTotal,
    tokenBalance,
    selectedToken,
    errors: { amount: amountError, to: toError },
    history,
  } = this.props

  const missingTokenBalance = selectedToken && !tokenBalance
  const noErrors = !amountError && toError === null

  return h('div.page-container__footer', [
    h('button.btn-secondary--lg.page-container__footer-button', {
      onClick: () => {
        clearSend()
        history.goBack()
      },
    }, this.props.t('cancel')),
    h('button.btn-primary--lg.page-container__footer-button', {
      disabled: !noErrors || !gasTotal || missingTokenBalance,
      onClick: event => this.onSubmit(event),
    }, this.props.t('next')),
  ])
}

SendTransactionScreen.prototype.render = function () {
  return (

    h('div.page-container', [

      this.renderHeader(),

      this.renderForm(),

      this.renderFooter(),
    ])

  )
}

SendTransactionScreen.prototype.addToAddressBookIfNew = function (newAddress, nickname = '') {
  const { toAccounts, addToAddressBook } = this.props
  if (!toAccounts.find(({ address }) => newAddress === address)) {
    // TODO: nickname, i.e. addToAddressBook(recipient, nickname)
    addToAddressBook(newAddress, nickname)
  }
}

SendTransactionScreen.prototype.getEditedTx = function () {
  const {
    from: {address: from},
    to,
    amount,
    gasLimit: gas,
    gasPrice,
    selectedToken,
    editingTransactionId,
    unapprovedTxs,
  } = this.props

  const editingTx = {
    ...unapprovedTxs[editingTransactionId],
    txParams: {
      from: ethUtil.addHexPrefix(from),
      gas: ethUtil.addHexPrefix(gas),
      gasPrice: ethUtil.addHexPrefix(gasPrice),
    },
  }

  if (selectedToken) {
    const data = TOKEN_TRANSFER_FUNCTION_SIGNATURE + Array.prototype.map.call(
      ethAbi.rawEncode(['address', 'uint256'], [to, ethUtil.addHexPrefix(amount)]),
      x => ('00' + x.toString(16)).slice(-2)
    ).join('')

    Object.assign(editingTx.txParams, {
      value: ethUtil.addHexPrefix('0'),
      to: ethUtil.addHexPrefix(selectedToken.address),
      data,
    })
  } else {
    const data = unapprovedTxs[editingTransactionId].txParams.data
    Object.assign(editingTx.txParams, {
      value: ethUtil.addHexPrefix(amount),
      to: ethUtil.addHexPrefix(to),
      data,
    })
  }

  return editingTx
}

SendTransactionScreen.prototype.onSubmit = function (event) {
  event.preventDefault()
  const {
<<<<<<< HEAD
    from: { address: from },
    to,
=======
    from: {address: from},
    to: _to,
>>>>>>> 8766420f
    amount,
    gasLimit: gas,
    gasPrice,
    signTokenTx,
    signTx,
    updateTx,
    selectedToken,
    editingTransactionId,
    toNickname,
    errors: { amount: amountError, to: toError },
  } = this.props

  const noErrors = !amountError && toError === null

  if (!noErrors) {
    return
  }

  const to = ethUtil.addHexPrefix(_to)

  this.addToAddressBookIfNew(to, toNickname)

  if (editingTransactionId) {
    const editedTx = this.getEditedTx()
    updateTx(editedTx)
  } else {

    const txParams = {
      from,
      value: '0',
      gas,
      gasPrice,
    }

    if (!selectedToken) {
      txParams.value = amount
      txParams.to = to
    }

    selectedToken
      ? signTokenTx(selectedToken.address, to, amount, txParams)
      : signTx(txParams)
  }

  this.props.history.push(CONFIRM_TRANSACTION_ROUTE)
}<|MERGE_RESOLUTION|>--- conflicted
+++ resolved
@@ -596,13 +596,8 @@
 SendTransactionScreen.prototype.onSubmit = function (event) {
   event.preventDefault()
   const {
-<<<<<<< HEAD
-    from: { address: from },
-    to,
-=======
     from: {address: from},
     to: _to,
->>>>>>> 8766420f
     amount,
     gasLimit: gas,
     gasPrice,
