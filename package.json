{
  "name": "metamask-crx",
  "version": "0.0.0",
  "public": false,
  "private": true,
  "scripts": {
    "start": "npm run dev",
    "dev": "gulp dev --debug",
    "disc": "gulp disc --debug",
    "clear": "rm -rf node_modules/eth-contract-metadata && rm -rf node_modules/eth-phishing-detect",
    "dist": "npm run clear && npm install && gulp dist",
    "test": "npm run lint && npm run test-unit && npm run test-integration",
    "test-unit": "METAMASK_ENV=test mocha --require test/helper.js --recursive \"test/unit/**/*.js\"",
    "single-test": "METAMASK_ENV=test mocha --require test/helper.js",
    "test-integration": "npm run buildMock && npm run buildCiUnits && testem ci -P 2",
    "test-coverage": "nyc npm run test-unit && nyc report --reporter=text-lcov | coveralls",
    "ci": "npm run lint && npm run test-coverage && npm run test-integration",
    "lint": "gulp lint",
    "buildCiUnits": "node test/integration/index.js",
    "watch": "mocha watch --recursive \"test/unit/**/*.js\"",
    "genStates": "node development/genStates.js",
    "ui": "npm run genStates && beefy ui-dev.js:bundle.js --live --open --index=./development/index.html --cwd ./",
    "mock": "beefy mock-dev.js:bundle.js --live --open --index=./development/index.html --cwd ./",
    "buildMock": "npm run genStates && browserify ./mock-dev.js -o ./development/bundle.js",
    "testem": "npm run buildMock && testem",
    "announce": "node development/announcer.js",
    "generateNotice": "node notices/notice-generator.js",
    "deleteNotice": "node notices/notice-delete.js",
    "mascara": "node ./mascara/example/server",
    "buildMascaraCi": "browserify mascara/test/window-load.js -o mascara/test/bundle.js",
    "buildMascaraSWCi": "browserify mascara/src/background.js -o mascara/test/background.js",
    "mascaraCi": "npm run buildMascaraCi && npm run buildMascaraSWCi && node mascara/test/index.js",
    "testMascara": "cd mascara/test && npm run mascaraCi && testem ci -P 3"
  },
  "browserify": {
    "transform": [
      [
        "babelify",
        {
          "presets": [
            "es2015",
            "stage-0"
          ]
        }
      ],
      "envify",
      "brfs"
    ]
  },
  "dependencies": {
    "async": "^1.5.2",
    "await-semaphore": "^0.1.1",
    "babel-runtime": "^6.23.0",
    "bip39": "^2.2.0",
    "bluebird": "^3.5.0",
    "browser-passworder": "^2.0.3",
    "browserify-derequire": "^0.9.4",
    "client-sw-ready-event": "^3.3.0",
    "clone": "^1.0.2",
    "copy-to-clipboard": "^2.0.0",
    "debounce": "^1.0.0",
    "deep-extend": "^0.4.1",
    "detect-node": "^2.0.3",
    "disc": "^1.3.2",
    "dnode": "^1.2.2",
    "end-of-stream": "^1.1.0",
    "ensnare": "^1.0.0",
    "eth-bin-to-ops": "^1.0.1",
    "eth-contract-metadata": "^1.1.4",
    "eth-hd-keyring": "^1.1.1",
    "eth-phishing-detect": "^1.1.4",
    "eth-query": "^2.1.2",
    "eth-sig-util": "^1.2.2",
    "eth-simple-keyring": "^1.1.1",
    "eth-token-tracker": "^1.1.2",
    "ethereumjs-tx": "^1.3.0",
    "ethereumjs-util": "ethereumjs/ethereumjs-util#ac5d0908536b447083ea422b435da27f26615de9",
    "ethereumjs-wallet": "^0.6.0",
    "ethjs-ens": "^2.0.0",
    "ethjs-query": "^0.2.6",
    "express": "^4.14.0",
    "extension-link-enabler": "^1.0.0",
    "extensionizer": "^1.0.0",
    "fast-levenshtein": "^2.0.6",
    "gulp-autoprefixer": "^4.0.0",
    "gulp-eslint": "^2.0.0",
    "gulp-sass": "^3.1.0",
    "hat": "0.0.3",
    "idb-global": "^1.0.0",
    "identicon.js": "^1.2.1",
    "iframe": "^1.0.0",
    "iframe-stream": "^1.0.2",
    "inject-css": "^0.1.1",
    "jazzicon": "^1.2.0",
    "loglevel": "^1.4.1",
<<<<<<< HEAD
    "menu-droppo": "2.0.1",
=======
>>>>>>> 50fc9c96
    "metamask-logo": "^2.1.2",
    "mississippi": "^1.2.0",
    "mkdirp": "^0.5.1",
    "multiplex": "^6.7.0",
    "number-to-bn": "^1.7.0",
    "obs-store": "^2.3.1",
    "once": "^1.3.3",
    "ping-pong-stream": "^1.0.0",
    "pojo-migrator": "^2.1.0",
    "polyfill-crypto.getrandomvalues": "^1.0.0",
    "post-message-stream": "^1.0.0",
    "promise-filter": "^1.1.0",
    "promise-to-callback": "^1.0.0",
    "pump": "^1.0.2",
    "pumpify": "^1.3.4",
    "qrcode-npm": "0.0.3",
    "react": "^15.0.2",
    "react-addons-css-transition-group": "^15.6.0",
<<<<<<< HEAD
    "react-burger-menu": "^2.1.4",
=======
>>>>>>> 50fc9c96
    "react-dom": "^15.5.4",
    "react-hyperscript": "^2.2.2",
    "react-markdown": "^2.3.0",
    "react-redux": "^4.4.5",
    "react-select": "^1.0.0-rc.2",
    "react-simple-file-input": "^1.0.0",
    "react-tooltip-component": "^0.3.0",
    "react-transition-group": "^2.2.0",
    "readable-stream": "^2.1.2",
    "redux": "^3.0.5",
    "redux-logger": "^2.10.2",
    "redux-thunk": "^1.0.2",
    "request-promise": "^4.1.1",
    "sandwich-expando": "^1.0.5",
    "semaphore": "^1.0.5",
    "sw-stream": "^2.0.0",
    "textarea-caret": "^3.0.1",
    "three.js": "^0.73.2",
    "through2": "^2.0.3",
    "valid-url": "^1.0.9",
    "vreme": "^3.0.2",
    "web3": "0.19.1",
    "web3-provider-engine": "^13.2.9",
    "web3-stream-provider": "^3.0.1",
    "xtend": "^4.0.1"
  },
  "devDependencies": {
    "babel-core": "^6.24.1",
    "babel-eslint": "^6.0.5",
    "babel-plugin-transform-async-to-generator": "^6.24.1",
    "babel-plugin-transform-runtime": "^6.23.0",
    "babel-polyfill": "^6.23.0",
    "babel-preset-stage-0": "^6.24.1",
    "babel-register": "^6.7.2",
    "babelify": "^7.2.0",
    "beefy": "^2.1.5",
    "brfs": "^1.4.3",
    "browserify": "^13.0.0",
    "chai": "^3.5.0",
    "coveralls": "^2.13.1",
    "deep-freeze-strict": "^1.1.1",
    "del": "^2.2.0",
    "envify": "^4.0.0",
    "enzyme": "^2.8.2",
    "eslint-plugin-chai": "0.0.1",
    "eslint-plugin-mocha": "^4.9.0",
    "fs-promise": "^1.0.0",
    "gulp": "github:gulpjs/gulp#4.0",
    "gulp-if": "^2.0.1",
    "gulp-json-editor": "^2.2.1",
    "gulp-livereload": "^3.8.1",
    "gulp-replace": "^0.5.4",
    "gulp-sourcemaps": "^1.6.0",
    "gulp-util": "^3.0.7",
    "gulp-watch": "^4.3.5",
    "gulp-zip": "^3.2.0",
    "isomorphic-fetch": "^2.2.1",
    "jsdom": "^8.1.0",
    "jsdom-global": "^1.7.0",
    "jshint-stylish": "~0.1.5",
    "lodash.assign": "^4.0.6",
    "mocha": "^2.4.5",
    "mocha-eslint": "^2.1.1",
    "mocha-jsdom": "^1.1.0",
    "mocha-sinon": "^1.1.5",
    "nock": "^8.0.0",
    "nyc": "^11.0.3",
    "open": "0.0.5",
    "prompt": "^1.0.0",
    "qs": "^6.2.0",
    "qunit": "^0.9.1",
    "react-addons-test-utils": "^15.5.1",
    "react-test-renderer": "^15.5.4",
    "react-testutils-additions": "^15.2.0",
    "sinon": "^2.3.8",
    "tape": "^4.5.1",
    "testem": "^1.10.3",
    "uglifyify": "^3.0.1",
    "vinyl-buffer": "^1.0.0",
    "vinyl-source-stream": "^1.1.0",
    "watchify": "^3.7.0"
  },
  "engines": {
    "node": ">=0.8.0"
  }
}<|MERGE_RESOLUTION|>--- conflicted
+++ resolved
@@ -93,10 +93,6 @@
     "inject-css": "^0.1.1",
     "jazzicon": "^1.2.0",
     "loglevel": "^1.4.1",
-<<<<<<< HEAD
-    "menu-droppo": "2.0.1",
-=======
->>>>>>> 50fc9c96
     "metamask-logo": "^2.1.2",
     "mississippi": "^1.2.0",
     "mkdirp": "^0.5.1",
@@ -115,10 +111,6 @@
     "qrcode-npm": "0.0.3",
     "react": "^15.0.2",
     "react-addons-css-transition-group": "^15.6.0",
-<<<<<<< HEAD
-    "react-burger-menu": "^2.1.4",
-=======
->>>>>>> 50fc9c96
     "react-dom": "^15.5.4",
     "react-hyperscript": "^2.2.2",
     "react-markdown": "^2.3.0",
