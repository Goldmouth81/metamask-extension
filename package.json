--- conflicted
+++ resolved
@@ -9,11 +9,7 @@
     "dist": "gulp dist",
     "doc": "jsdoc -c development/tools/.jsdoc.json",
     "test": "npm run test:unit && npm run test:integration && npm run lint",
-<<<<<<< HEAD
-    "test:unit": "cross-env METAMASK_ENV=test mocha --exit --require test/setup.js --recursive \"test/unit/**/*.js\" \"ui/app/**/*.test.js\"",
-=======
-    "test:unit": "cross-env METAMASK_ENV=test mocha --exit --require test/setup.js --recursive \"test/unit/**/*.js\" && dot-only-hunter",
->>>>>>> cc73d869
+    "test:unit": "cross-env METAMASK_ENV=test mocha --exit --require test/setup.js --recursive \"test/unit/**/*.js\" \"ui/app/**/*.test.js\" && dot-only-hunter",
     "test:single": "cross-env METAMASK_ENV=test mocha --require test/helper.js",
     "test:integration": "npm run test:integration:build && npm run test:flat && npm run test:mascara",
     "test:integration:build": "gulp build:scss",
